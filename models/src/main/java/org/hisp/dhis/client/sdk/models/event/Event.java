/*
 * Copyright (c) 2016, University of Oslo
 *
 * All rights reserved.
 * Redistribution and use in source and binary forms, with or without
 * modification, are permitted provided that the following conditions are met:
 * Redistributions of source code must retain the above copyright notice, this
 * list of conditions and the following disclaimer.
 *
 * Redistributions in binary form must reproduce the above copyright notice,
 * this list of conditions and the following disclaimer in the documentation
 * and/or other materials provided with the distribution.
 * Neither the name of the HISP project nor the names of its contributors may
 * be used to endorse or promote products derived from this software without
 * specific prior written permission.
 *
 * THIS SOFTWARE IS PROVIDED BY THE COPYRIGHT HOLDERS AND CONTRIBUTORS "AS IS" AND
 * ANY EXPRESS OR IMPLIED WARRANTIES, INCLUDING, BUT NOT LIMITED TO, THE IMPLIED
 * WARRANTIES OF MERCHANTABILITY AND FITNESS FOR A PARTICULAR PURPOSE ARE
 * DISCLAIMED. IN NO EVENT SHALL THE COPYRIGHT OWNER OR CONTRIBUTORS BE LIABLE FOR
 * ANY DIRECT, INDIRECT, INCIDENTAL, SPECIAL, EXEMPLARY, OR CONSEQUENTIAL DAMAGES
 * (INCLUDING, BUT NOT LIMITED TO, PROCUREMENT OF SUBSTITUTE GOODS OR SERVICES;
 * LOSS OF USE, DATA, OR PROFITS; OR BUSINESS INTERRUPTION) HOWEVER CAUSED AND ON
 * ANY THEORY OF LIABILITY, WHETHER IN CONTRACT, STRICT LIABILITY, OR TORT
 * (INCLUDING NEGLIGENCE OR OTHERWISE) ARISING IN ANY WAY OUT OF THE USE OF THIS
 * SOFTWARE, EVEN IF ADVISED OF THE POSSIBILITY OF SUCH DAMAGE.
 */

package org.hisp.dhis.client.sdk.models.event;

import com.fasterxml.jackson.annotation.JsonIgnore;
import com.fasterxml.jackson.annotation.JsonIgnoreProperties;
import com.fasterxml.jackson.annotation.JsonInclude;
import com.fasterxml.jackson.annotation.JsonProperty;

import org.hisp.dhis.client.sdk.models.common.BaseDataModel;
import org.hisp.dhis.client.sdk.models.common.BaseIdentifiableObject;
import org.hisp.dhis.client.sdk.models.common.Coordinates;
import org.hisp.dhis.client.sdk.models.common.IdentifiableObject;
import org.hisp.dhis.client.sdk.models.trackedentity.TrackedEntityDataValue;

import java.util.Comparator;
import java.util.Date;
import java.util.List;

@JsonIgnoreProperties(ignoreUnknown = true)
<<<<<<< HEAD
public final class Event extends BaseDataModel implements IdentifiableObject, Model {
=======
public final class Event extends BaseDataModel implements IdentifiableObject {

>>>>>>> 40a5214c
    public static final Comparator<Event> DATE_COMPARATOR = new EventDateComparator();

    public static final String EVENT_DATE_KEY = "eventDate";
    public static final String STATUS_KEY = "status";
    public static final String EVENT_DATE_LABEL = "Event date";
    public static final String STATUS_LABEL = "Status";

    @JsonIgnore
    private long id;

    @JsonProperty("event")
    private String uid;

    @JsonProperty("name")
    @JsonInclude(JsonInclude.Include.NON_NULL)
    private String name;

    @JsonProperty("displayName")
    @JsonInclude(JsonInclude.Include.NON_NULL)
    private String displayName;

    @JsonProperty("created")
    private Date created;

    @JsonProperty("lastUpdated")
    private Date lastUpdated;

    @JsonProperty("code")
    private String code;

    @JsonProperty("status")
    private EventStatus status;

    @JsonProperty("coordinate")
    private Coordinates coordinate;

    @JsonProperty("program")
    private String program;

    @JsonProperty("programStage")
    private String programStage;

    @JsonProperty("orgUnit")
    private String orgUnit;

    @JsonProperty("eventDate")
    private Date eventDate;

    @JsonProperty("completedDate")
    private Date completedDate;

    @JsonProperty("dueDate")
    @JsonInclude(JsonInclude.Include.NON_NULL)
    private Date dueDate;

    @JsonProperty("dataValues")
    @JsonInclude(JsonInclude.Include.NON_EMPTY)
    private List<TrackedEntityDataValue> dataValues;

    public static void validate(Event event) {
        BaseIdentifiableObject.validate(event);

        if (event.getStatus() == null) {
            throw new IllegalArgumentException("EventStatus must not be null");
        }

        if (event.getProgram() == null) {
            throw new IllegalArgumentException("Program must not be null");
        }

        if (event.getProgramStage() == null) {
            throw new IllegalArgumentException("Program stage must not be null");
        }

        if (event.getOrgUnit() == null) {
            throw new IllegalArgumentException("Organisation unit must not be null");
        }

        if (event.getEventDate() == null) {
            throw new IllegalArgumentException("Event date must not be null");
        }
    }

    public Event() {
        // explicit empty constructor
    }

    @Override
    public long getId() {
        return id;
    }

    @Override
    public void setId(long id) {
        this.id = id;
    }

    @Override
    public String getUid() {
        return uid;
    }

    @Override
    public String getCode() {
        return code;
    }

    @Override
    public String getName() {
        return name;
    }

    @Override
    public String getDisplayName() {
        return displayName;
    }

    @Override
    public Date getCreated() {
        return created;
    }

    @Override
    public Date getLastUpdated() {
        return lastUpdated;
    }

    @Override
    public boolean equals(Object o) {
        if (this == o) return true;
        if (o == null || getClass() != o.getClass()) return false;
        if (!super.equals(o)) return false;

        Event event = (Event) o;

        if (id != event.id) return false;
        if (uid != null ? !uid.equals(event.uid) : event.uid != null) return false;
        if (name != null ? !name.equals(event.name) : event.name != null) return false;
        if (displayName != null ? !displayName.equals(event.displayName) : event.displayName != null)
            return false;
        if (created != null ? !created.equals(event.created) : event.created != null) return false;
        if (lastUpdated != null ? !lastUpdated.equals(event.lastUpdated) : event.lastUpdated != null)
            return false;
        if (code != null ? !code.equals(event.code) : event.code != null) return false;
        if (status != event.status) return false;
        if (coordinate != null ? !coordinate.equals(event.coordinate) : event.coordinate != null)
            return false;
        if (program != null ? !program.equals(event.program) : event.program != null) return false;
        if (programStage != null ? !programStage.equals(event.programStage) : event.programStage != null)
            return false;
        if (orgUnit != null ? !orgUnit.equals(event.orgUnit) : event.orgUnit != null) return false;
        if (eventDate != null ? !eventDate.equals(event.eventDate) : event.eventDate != null)
            return false;
        if (completedDate != null ? !completedDate.equals(event.completedDate) : event.completedDate != null)
            return false;
        if (dueDate != null ? !dueDate.equals(event.dueDate) : event.dueDate != null) return false;
        return dataValues != null ? dataValues.equals(event.dataValues) : event.dataValues == null;

    }

    @Override
    public int hashCode() {
        int result = super.hashCode();
        result = 31 * result + (int) (id ^ (id >>> 32));
        result = 31 * result + (uid != null ? uid.hashCode() : 0);
        result = 31 * result + (name != null ? name.hashCode() : 0);
        result = 31 * result + (displayName != null ? displayName.hashCode() : 0);
        result = 31 * result + (created != null ? created.hashCode() : 0);
        result = 31 * result + (lastUpdated != null ? lastUpdated.hashCode() : 0);
        result = 31 * result + (code != null ? code.hashCode() : 0);
        result = 31 * result + (status != null ? status.hashCode() : 0);
        result = 31 * result + (coordinate != null ? coordinate.hashCode() : 0);
        result = 31 * result + (program != null ? program.hashCode() : 0);
        result = 31 * result + (programStage != null ? programStage.hashCode() : 0);
        result = 31 * result + (orgUnit != null ? orgUnit.hashCode() : 0);
        result = 31 * result + (eventDate != null ? eventDate.hashCode() : 0);
        result = 31 * result + (completedDate != null ? completedDate.hashCode() : 0);
        result = 31 * result + (dueDate != null ? dueDate.hashCode() : 0);
        result = 31 * result + (dataValues != null ? dataValues.hashCode() : 0);
        return result;
    }

    public void setUid(String uid) {
        this.uid = uid;
    }

    public void setName(String name) {
        this.name = name;
    }

    public void setDisplayName(String displayName) {
        this.displayName = displayName;
    }

    public void setCreated(Date created) {
        this.created = created;
    }

    public void setLastUpdated(Date lastUpdated) {
        this.lastUpdated = lastUpdated;
    }

    public void setCode(String code) {
        this.code = code;
    }

    public EventStatus getStatus() {
        return status;
    }

    public void setStatus(EventStatus status) {
        this.status = status;
    }

    public Coordinates getCoordinate() {
        return coordinate;
    }

    public void setCoordinate(Coordinates coordinate) {
        this.coordinate = coordinate;
    }

    public String getProgram() {
        return program;
    }

    public void setProgram(String program) {
        this.program = program;
    }

    public String getProgramStage() {
        return programStage;
    }

    public void setProgramStage(String programStage) {
        this.programStage = programStage;
    }

    public String getOrgUnit() {
        return orgUnit;
    }

    public void setOrgUnit(String orgUnit) {
        this.orgUnit = orgUnit;
    }

    public Date getEventDate() {
        return eventDate;
    }

    public void setEventDate(Date eventDate) {
        this.eventDate = eventDate;
    }

    public Date getDueDate() {
        return dueDate;
    }

    public void setDueDate(Date dueDate) {
        this.dueDate = dueDate;
    }

    public List<TrackedEntityDataValue> getDataValues() {
        return dataValues;
    }

    public void setDataValues(List<TrackedEntityDataValue> dataValues) {
        this.dataValues = dataValues;
    }

    public Date getCompletedDate() {
        return completedDate;
    }

    public void setCompletedDate(Date completedDate) {
        this.completedDate = completedDate;
    }

    /**
     * Comparator that returns the Event with the latest EventDate
     * as the greater of the two given.
     */
    private static class EventDateComparator implements Comparator<Event> {

        @Override
        public int compare(Event first, Event second) {
            if (first != null && second != null && first.getEventDate() != null) {
                return first.getEventDate().compareTo(second.getEventDate());
            }

            return 0;
        }
    }
}<|MERGE_RESOLUTION|>--- conflicted
+++ resolved
@@ -44,12 +44,7 @@
 import java.util.List;
 
 @JsonIgnoreProperties(ignoreUnknown = true)
-<<<<<<< HEAD
-public final class Event extends BaseDataModel implements IdentifiableObject, Model {
-=======
 public final class Event extends BaseDataModel implements IdentifiableObject {
-
->>>>>>> 40a5214c
     public static final Comparator<Event> DATE_COMPARATOR = new EventDateComparator();
 
     public static final String EVENT_DATE_KEY = "eventDate";
