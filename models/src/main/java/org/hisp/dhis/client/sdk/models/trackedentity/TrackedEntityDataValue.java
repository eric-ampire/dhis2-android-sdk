/*
 * Copyright (c) 2016, University of Oslo
 *
 * All rights reserved.
 * Redistribution and use in source and binary forms, with or without
 * modification, are permitted provided that the following conditions are met:
 * Redistributions of source code must retain the above copyright notice, this
 * list of conditions and the following disclaimer.
 *
 * Redistributions in binary form must reproduce the above copyright notice,
 * this list of conditions and the following disclaimer in the documentation
 * and/or other materials provided with the distribution.
 * Neither the name of the HISP project nor the names of its contributors may
 * be used to endorse or promote products derived from this software without
 * specific prior written permission.
 *
 * THIS SOFTWARE IS PROVIDED BY THE COPYRIGHT HOLDERS AND CONTRIBUTORS "AS IS" AND
 * ANY EXPRESS OR IMPLIED WARRANTIES, INCLUDING, BUT NOT LIMITED TO, THE IMPLIED
 * WARRANTIES OF MERCHANTABILITY AND FITNESS FOR A PARTICULAR PURPOSE ARE
 * DISCLAIMED. IN NO EVENT SHALL THE COPYRIGHT OWNER OR CONTRIBUTORS BE LIABLE FOR
 * ANY DIRECT, INDIRECT, INCIDENTAL, SPECIAL, EXEMPLARY, OR CONSEQUENTIAL DAMAGES
 * (INCLUDING, BUT NOT LIMITED TO, PROCUREMENT OF SUBSTITUTE GOODS OR SERVICES;
 * LOSS OF USE, DATA, OR PROFITS; OR BUSINESS INTERRUPTION) HOWEVER CAUSED AND ON
 * ANY THEORY OF LIABILITY, WHETHER IN CONTRACT, STRICT LIABILITY, OR TORT
 * (INCLUDING NEGLIGENCE OR OTHERWISE) ARISING IN ANY WAY OUT OF THE USE OF THIS
 * SOFTWARE, EVEN IF ADVISED OF THE POSSIBILITY OF SUCH DAMAGE.
 */

package org.hisp.dhis.client.sdk.models.trackedentity;

import com.fasterxml.jackson.annotation.JsonIgnore;
import com.fasterxml.jackson.annotation.JsonIgnoreProperties;
import com.fasterxml.jackson.annotation.JsonProperty;

import org.hisp.dhis.client.sdk.models.common.base.BaseModel;
import org.hisp.dhis.client.sdk.models.event.Event;

@JsonIgnoreProperties(ignoreUnknown = true)
public final class TrackedEntityDataValue extends BaseModel {

    @JsonIgnore
    private Event event;

    @JsonProperty("dataElement")
    private String dataElement;

    @JsonProperty("storedBy")
    private String storedBy;

    @JsonProperty("value")
    private String value;

    public TrackedEntityDataValue() {
<<<<<<< HEAD

    }

    public static TrackedEntityDataValue create(Event event, String dataElement, String value,
                                                String storedBy, boolean providedElsewhere) {
        TrackedEntityDataValue trackedEntityDataValue = new TrackedEntityDataValue();
        trackedEntityDataValue.setEvent(event);
        trackedEntityDataValue.setDataElement(dataElement);
        trackedEntityDataValue.setValue(value);
        trackedEntityDataValue.setStoredBy(storedBy);
        trackedEntityDataValue.setProvidedElsewhere(providedElsewhere);

        return trackedEntityDataValue;
    }

    public long getId() {
        return id;
    }

    public void setId(long id) {
        this.id = id;
=======
        // explicit empty constructor
>>>>>>> 4509f04d
    }

    public Event getEvent() {
        return event;
    }

    public void setEvent(Event event) {
        this.event = event;
    }

    public String getDataElement() {
        return dataElement;
    }

    public void setDataElement(String dataElement) {
        this.dataElement = dataElement;
    }

    public String getStoredBy() {
        return storedBy;
    }

    public void setStoredBy(String storedBy) {
        this.storedBy = storedBy;
    }

    public String getValue() {
        return value;
    }

    public void setValue(String value) {
        this.value = value;
    }
}<|MERGE_RESOLUTION|>--- conflicted
+++ resolved
@@ -51,31 +51,7 @@
     private String value;
 
     public TrackedEntityDataValue() {
-<<<<<<< HEAD
-
-    }
-
-    public static TrackedEntityDataValue create(Event event, String dataElement, String value,
-                                                String storedBy, boolean providedElsewhere) {
-        TrackedEntityDataValue trackedEntityDataValue = new TrackedEntityDataValue();
-        trackedEntityDataValue.setEvent(event);
-        trackedEntityDataValue.setDataElement(dataElement);
-        trackedEntityDataValue.setValue(value);
-        trackedEntityDataValue.setStoredBy(storedBy);
-        trackedEntityDataValue.setProvidedElsewhere(providedElsewhere);
-
-        return trackedEntityDataValue;
-    }
-
-    public long getId() {
-        return id;
-    }
-
-    public void setId(long id) {
-        this.id = id;
-=======
         // explicit empty constructor
->>>>>>> 4509f04d
     }
 
     public Event getEvent() {
