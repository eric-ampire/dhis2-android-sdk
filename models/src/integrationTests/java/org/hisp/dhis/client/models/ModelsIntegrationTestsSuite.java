--- conflicted
+++ resolved
@@ -74,11 +74,8 @@
         ProgramRuleActionIntegrationTest.class,
         ProgramStageSectionIntegrationTest.class,
         ProgramStageIntegrationTest.class,
-<<<<<<< HEAD
-        ProgramIntegrationTest.class
-=======
+        ProgramIntegrationTest.class,
         ProgramRuleIntegrationTest.class
->>>>>>> ac479c6b
 })
 public class ModelsIntegrationTestsSuite {
 }