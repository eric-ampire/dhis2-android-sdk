/*
 * Copyright (c) 2016, University of Oslo
 *
 * All rights reserved.
 * Redistribution and use in source and binary forms, with or without
 * modification, are permitted provided that the following conditions are met:
 * Redistributions of source code must retain the above copyright notice, this
 * list of conditions and the following disclaimer.
 *
 * Redistributions in binary form must reproduce the above copyright notice,
 * this list of conditions and the following disclaimer in the documentation
 * and/or other materials provided with the distribution.
 * Neither the name of the HISP project nor the names of its contributors may
 * be used to endorse or promote products derived from this software without
 * specific prior written permission.
 *
 * THIS SOFTWARE IS PROVIDED BY THE COPYRIGHT HOLDERS AND CONTRIBUTORS "AS IS" AND
 * ANY EXPRESS OR IMPLIED WARRANTIES, INCLUDING, BUT NOT LIMITED TO, THE IMPLIED
 * WARRANTIES OF MERCHANTABILITY AND FITNESS FOR A PARTICULAR PURPOSE ARE
 * DISCLAIMED. IN NO EVENT SHALL THE COPYRIGHT OWNER OR CONTRIBUTORS BE LIABLE FOR
 * ANY DIRECT, INDIRECT, INCIDENTAL, SPECIAL, EXEMPLARY, OR CONSEQUENTIAL DAMAGES
 * (INCLUDING, BUT NOT LIMITED TO, PROCUREMENT OF SUBSTITUTE GOODS OR SERVICES;
 * LOSS OF USE, DATA, OR PROFITS; OR BUSINESS INTERRUPTION) HOWEVER CAUSED AND ON
 * ANY THEORY OF LIABILITY, WHETHER IN CONTRACT, STRICT LIABILITY, OR TORT
 * (INCLUDING NEGLIGENCE OR OTHERWISE) ARISING IN ANY WAY OUT OF THE USE OF THIS
 * SOFTWARE, EVEN IF ADVISED OF THE POSSIBILITY OF SUCH DAMAGE.
 */

package org.hisp.dhis.client.models;

import org.hisp.dhis.client.models.constant.ConstantIntegrationTests;
import org.hisp.dhis.client.models.dataelement.CategoryComboIntegrationTests;
import org.hisp.dhis.client.models.dataelement.CategoryIntegrationTests;
import org.hisp.dhis.client.models.dataelement.CategoryOptionComboIntegrationTests;
import org.hisp.dhis.client.models.dataelement.CategoryOptionIntegrationTests;
<<<<<<< HEAD
import org.hisp.dhis.client.models.user.UserCredentialIntegrationTest;
import org.hisp.dhis.client.models.user.UserCredentials;
import org.hisp.dhis.client.models.user.UserIntegrationTest;
=======
import org.hisp.dhis.client.models.dataelement.DataElementIntegrationTests;
>>>>>>> 0e1fe49a
import org.junit.runner.RunWith;
import org.junit.runners.Suite;

@RunWith(Suite.class)
@Suite.SuiteClasses({
        ConstantIntegrationTests.class,
<<<<<<< HEAD
        CategoryOptionIntegrationTests.class,
        UserIntegrationTest.class,
        UserCredentialIntegrationTest.class
=======
        CategoryIntegrationTests.class,
        CategoryOptionIntegrationTests.class,
        CategoryComboIntegrationTests.class,
        CategoryOptionComboIntegrationTests.class,
        DataElementIntegrationTests.class
>>>>>>> 0e1fe49a
})
public class ModelsIntegrationTestsSuite {
}<|MERGE_RESOLUTION|>--- conflicted
+++ resolved
@@ -33,30 +33,23 @@
 import org.hisp.dhis.client.models.dataelement.CategoryIntegrationTests;
 import org.hisp.dhis.client.models.dataelement.CategoryOptionComboIntegrationTests;
 import org.hisp.dhis.client.models.dataelement.CategoryOptionIntegrationTests;
-<<<<<<< HEAD
+import org.hisp.dhis.client.models.dataelement.DataElementIntegrationTests;
 import org.hisp.dhis.client.models.user.UserCredentialIntegrationTest;
-import org.hisp.dhis.client.models.user.UserCredentials;
 import org.hisp.dhis.client.models.user.UserIntegrationTest;
-=======
-import org.hisp.dhis.client.models.dataelement.DataElementIntegrationTests;
->>>>>>> 0e1fe49a
 import org.junit.runner.RunWith;
 import org.junit.runners.Suite;
 
 @RunWith(Suite.class)
 @Suite.SuiteClasses({
         ConstantIntegrationTests.class,
-<<<<<<< HEAD
         CategoryOptionIntegrationTests.class,
         UserIntegrationTest.class,
-        UserCredentialIntegrationTest.class
-=======
+        UserCredentialIntegrationTest.class,
         CategoryIntegrationTests.class,
         CategoryOptionIntegrationTests.class,
         CategoryComboIntegrationTests.class,
         CategoryOptionComboIntegrationTests.class,
         DataElementIntegrationTests.class
->>>>>>> 0e1fe49a
 })
 public class ModelsIntegrationTestsSuite {
 }