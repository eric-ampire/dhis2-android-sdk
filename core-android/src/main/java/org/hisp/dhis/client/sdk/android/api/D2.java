/*
 * Copyright (c) 2016, University of Oslo
 *
 * All rights reserved.
 * Redistribution and use in source and binary forms, with or without
 * modification, are permitted provided that the following conditions are met:
 * Redistributions of source code must retain the above copyright notice, this
 * list of conditions and the following disclaimer.
 *
 * Redistributions in binary form must reproduce the above copyright notice,
 * this list of conditions and the following disclaimer in the documentation
 * and/or other materials provided with the distribution.
 * Neither the name of the HISP project nor the names of its contributors may
 * be used to endorse or promote products derived from this software without
 * specific prior written permission.
 *
 * THIS SOFTWARE IS PROVIDED BY THE COPYRIGHT HOLDERS AND CONTRIBUTORS "AS IS" AND
 * ANY EXPRESS OR IMPLIED WARRANTIES, INCLUDING, BUT NOT LIMITED TO, THE IMPLIED
 * WARRANTIES OF MERCHANTABILITY AND FITNESS FOR A PARTICULAR PURPOSE ARE
 * DISCLAIMED. IN NO EVENT SHALL THE COPYRIGHT OWNER OR CONTRIBUTORS BE LIABLE FOR
 * ANY DIRECT, INDIRECT, INCIDENTAL, SPECIAL, EXEMPLARY, OR CONSEQUENTIAL DAMAGES
 * (INCLUDING, BUT NOT LIMITED TO, PROCUREMENT OF SUBSTITUTE GOODS OR SERVICES;
 * LOSS OF USE, DATA, OR PROFITS; OR BUSINESS INTERRUPTION) HOWEVER CAUSED AND ON
 * ANY THEORY OF LIABILITY, WHETHER IN CONTRACT, STRICT LIABILITY, OR TORT
 * (INCLUDING NEGLIGENCE OR OTHERWISE) ARISING IN ANY WAY OUT OF THE USE OF THIS
 * SOFTWARE, EVEN IF ADVISED OF THE POSSIBILITY OF SUCH DAMAGE.
 */

package org.hisp.dhis.client.sdk.android.api;

import android.content.Context;
import android.support.annotation.NonNull;

import org.hisp.dhis.client.sdk.android.api.network.NetworkModule;
import org.hisp.dhis.client.sdk.android.api.persistence.PersistenceModule;
import org.hisp.dhis.client.sdk.android.api.preferences.PreferencesModule;
import org.hisp.dhis.client.sdk.android.api.utils.Logger;
import org.hisp.dhis.client.sdk.android.dataelement.DataElementScope;
import org.hisp.dhis.client.sdk.android.dataelement.IDataElementScope;
import org.hisp.dhis.client.sdk.android.event.EventScope;
import org.hisp.dhis.client.sdk.android.event.IEventScope;
import org.hisp.dhis.client.sdk.android.organisationunit.IOrganisationUnitScope;
import org.hisp.dhis.client.sdk.android.organisationunit.IUserOrganisationUnitScope;
import org.hisp.dhis.client.sdk.android.organisationunit.OrganisationUnitScope;
import org.hisp.dhis.client.sdk.android.organisationunit.UserOrganisationUnitScope;
import org.hisp.dhis.client.sdk.android.program.IProgramIndicatorScope;
import org.hisp.dhis.client.sdk.android.program.IProgramRuleActionScope;
import org.hisp.dhis.client.sdk.android.program.IProgramRuleScope;
import org.hisp.dhis.client.sdk.android.program.IProgramRuleVariableScope;
import org.hisp.dhis.client.sdk.android.program.IProgramScope;
import org.hisp.dhis.client.sdk.android.program.IProgramStageDataElementScope;
import org.hisp.dhis.client.sdk.android.program.IProgramStageScope;
import org.hisp.dhis.client.sdk.android.program.IProgramStageSectionScope;
import org.hisp.dhis.client.sdk.android.program.IUserProgramScope;
import org.hisp.dhis.client.sdk.android.program.ProgramIndicatorScope;
import org.hisp.dhis.client.sdk.android.program.ProgramRuleActionScope;
import org.hisp.dhis.client.sdk.android.program.ProgramRuleScope;
import org.hisp.dhis.client.sdk.android.program.ProgramRuleVariableScope;
import org.hisp.dhis.client.sdk.android.program.ProgramScope;
import org.hisp.dhis.client.sdk.android.program.ProgramStageDataElementScope;
import org.hisp.dhis.client.sdk.android.program.ProgramStageScope;
import org.hisp.dhis.client.sdk.android.program.ProgramStageSectionScope;
import org.hisp.dhis.client.sdk.android.program.UserProgramScope;
import org.hisp.dhis.client.sdk.android.trackedentity.ITrackedEntityAttributeScope;
import org.hisp.dhis.client.sdk.android.trackedentity.TrackedEntityAttributeScope;
import org.hisp.dhis.client.sdk.android.user.IUserAccountScope;
import org.hisp.dhis.client.sdk.android.user.UserAccountScope;
import org.hisp.dhis.client.sdk.core.common.controllers.ControllersModule;
import org.hisp.dhis.client.sdk.core.common.controllers.IControllersModule;
import org.hisp.dhis.client.sdk.core.common.network.Configuration;
import org.hisp.dhis.client.sdk.core.common.network.INetworkModule;
import org.hisp.dhis.client.sdk.core.common.persistence.IPersistenceModule;
import org.hisp.dhis.client.sdk.core.common.preferences.IPreferencesModule;
import org.hisp.dhis.client.sdk.core.common.services.IServicesModule;
import org.hisp.dhis.client.sdk.core.common.services.ServicesModule;

import rx.Observable;
import rx.Subscriber;

import static org.apache.commons.lang3.StringUtils.isEmpty;
import static org.hisp.dhis.client.sdk.models.utils.Preconditions.isNull;


// TODO Managing logging properly
// TODO Allow clients to set custom objects (like OkHttpClient)
public class D2 {
    private static D2 d2;

    private final Context applicationContext;
    private final boolean isD2Configured;


    private final IPersistenceModule persistenceModule;
    private final IPreferencesModule preferencesModule;


    private final IUserAccountScope userAccountScope;
    private final IOrganisationUnitScope organisationUnitScope;
    private final IProgramScope programScope;
    private final IProgramStageScope programStageScope;
    private final IProgramStageSectionScope programStageSectionScope;
    private final IProgramRuleScope programRuleScope;
    private final IProgramRuleActionScope programRuleActionScope;
    private final IProgramRuleVariableScope programRuleVariableScope;
    private final IProgramIndicatorScope programIndicatorScope;
    private final ITrackedEntityAttributeScope trackedEntityAttributeScope;
    private final IEventScope eventScope;
    private final IProgramStageDataElementScope programStageDataElementScope;
    private final IDataElementScope dataElementScope;


    private D2(Context context) {
        applicationContext = context;

        // Modules which preserve state
        persistenceModule = new PersistenceModule(context);
        preferencesModule = new PreferencesModule(context);

        isD2Configured = !isEmpty(preferencesModule
                .getConfigurationPreferences().get().getServerUrl());

        if (!isD2Configured) {
            userAccountScope = null;
            organisationUnitScope = null;
            programScope = null;
            programStageScope = null;
            programStageSectionScope = null;
            eventScope = null;
            programStageDataElementScope = null;
            dataElementScope = null;
            programRuleScope = null;
            programRuleActionScope = null;
            programRuleVariableScope = null;
            programIndicatorScope = null;
            trackedEntityAttributeScope = null;
            return;
        }

        IServicesModule servicesModule = new ServicesModule(persistenceModule);
        INetworkModule networkModule = new NetworkModule(preferencesModule);
        IControllersModule controllersModule = new ControllersModule(
                networkModule, persistenceModule, preferencesModule, new Logger());

        IUserProgramScope userProgramScope = new UserProgramScope(
                servicesModule.getProgramService(),
                controllersModule.getAssignedProgramsController());

        IUserOrganisationUnitScope userOrganisationUnitScope = new UserOrganisationUnitScope(
                servicesModule.getOrganisationUnitService(),
                controllersModule.getAssignedOrganisationUnitsController());

        programScope = new ProgramScope(
                servicesModule.getProgramService(),
                controllersModule.getProgramController());

        programStageScope = new ProgramStageScope(
                servicesModule.getProgramStageService(),
                controllersModule.getProgramStageController());

        programStageDataElementScope = new ProgramStageDataElementScope(
                servicesModule.getProgramStageDataElementService(),
                controllersModule.getProgramStageDataElementController());

        programStageSectionScope = new ProgramStageSectionScope(
                controllersModule.getProgramStageSectionController(),
                servicesModule.getProgramStageSectionService());

        programRuleScope = new ProgramRuleScope(
                servicesModule.getProgramRuleService(),
                controllersModule.getProgramRuleController());

        programRuleActionScope = new ProgramRuleActionScope(
                servicesModule.getProgramRuleActionService(),
                controllersModule.getProgramRuleActionController());

        programRuleVariableScope = new ProgramRuleVariableScope(
                servicesModule.getProgramRuleVariableService(),
                controllersModule.getProgramRuleVariableController());

        programIndicatorScope = new ProgramIndicatorScope(
                servicesModule.getProgramIndicatorService(),
                controllersModule.getProgramIndicatorController());

        organisationUnitScope = new OrganisationUnitScope(
                servicesModule.getOrganisationUnitService(),
                controllersModule.getOrganisationUnitController());

        eventScope = new EventScope(
                servicesModule.getEventService(),
                controllersModule.getEventController());

        dataElementScope = new DataElementScope(
                servicesModule.getDataElementService(),
                controllersModule.getDataElementController());

        trackedEntityAttributeScope = new TrackedEntityAttributeScope(
                servicesModule.getTrackedEntityAttributeService(),
                controllersModule.getTrackedEntityAttributeController());

        userAccountScope = new UserAccountScope(
                preferencesModule.getUserPreferences(),
                servicesModule.getUserAccountService(),
                controllersModule.getUserAccountController(),
                userProgramScope, userOrganisationUnitScope);

    }

    // utility method which performs check if D2 is initialised
    @NonNull
    private static D2 instance() {
        isNull(d2, "You have to call init first");

        return d2;
    }

    @NonNull
    private static D2 configuredInstance() {
        isNull(d2, "You have to call init first");

        if (!isConfigured()) {
            throw new UnsupportedOperationException("D2 is not configured as should. " +
                    "You have to call D2.configure(configuration) first");
        }

        return d2;
    }

    /**
     * Initialises D2.
     * <p/>
     * Warning! Use only application context to init D2, otherwise you
     * will certainly create a memory leak of activity or other
     * android component.
     *
     * @param context Application context.
     */
    public static void init(@NonNull Context context) {
        isNull(context, "Context object must not be null");

        d2 = new D2(context);
    }

    /**
     * Sets configuration object to D2 preferences.
     *
     * @param configuration new configuration
     */
    public static Observable<Void> configure(@NonNull final Configuration configuration) {
        isNull(configuration, "Configuration must not be null");

        return Observable.create(new Observable.OnSubscribe<Void>() {

            @Override
            public void call(Subscriber<? super Void> subscriber) {
                try {
                    // erase all existing content
                    instance().preferencesModule.clearAllPreferences();
                    instance().persistenceModule.deleteAllTables();

                    // save new configuration object
                    instance().preferencesModule.getConfigurationPreferences()
                            .save(configuration);

                    // re-initialising the whole object graph
                    init(instance().applicationContext);
                    subscriber.onNext(null);
                } catch (Throwable throwable) {
                    subscriber.onError(throwable);
                }

                subscriber.onCompleted();
            }
        });
    }

    /**
     * @return true if D2 was configured
     */
    public static boolean isConfigured() {
        return instance().isD2Configured;
    }

    /**
     * Provides current user aware APIs.
     *
     * @return IUserAccountScope instance.
     */
    public static IUserAccountScope me() {
        return configuredInstance().userAccountScope;
    }

    public static IProgramScope programs() {
        return configuredInstance().programScope;
    }

    public static IProgramStageScope programStages() {
        return configuredInstance().programStageScope;
    }

    public static IProgramStageSectionScope programStageSections() {
        return configuredInstance().programStageSectionScope;
    }

    public static IOrganisationUnitScope organisationUnits() {
        return configuredInstance().organisationUnitScope;
    }

    public static IProgramStageDataElementScope programStageDataElements() {
        return configuredInstance().programStageDataElementScope;
    }

    public static IDataElementScope dataElements() {
        return configuredInstance().dataElementScope;
    }
<<<<<<< HEAD

    public static IProgramRuleScope programRules() {
        return configuredInstance().programRuleScope;
    }

    public static IProgramRuleActionScope programRuleActions() {
        return configuredInstance().programRuleActionScope;
    }

    public static IProgramRuleVariableScope programRuleVariables() {
        return configuredInstance().programRuleVariableScope;
    }

    public static IProgramIndicatorScope programIndicators() {
        return configuredInstance().programIndicatorScope;
    }

    public static ITrackedEntityAttributeScope trackedEntityAttributes() {
        return configuredInstance().trackedEntityAttributeScope;
=======

    public static IEventScope events() {
        return configuredInstance().eventScope;
>>>>>>> 05290ecb
    }
}<|MERGE_RESOLUTION|>--- conflicted
+++ resolved
@@ -312,7 +312,6 @@
     public static IDataElementScope dataElements() {
         return configuredInstance().dataElementScope;
     }
-<<<<<<< HEAD
 
     public static IProgramRuleScope programRules() {
         return configuredInstance().programRuleScope;
@@ -332,10 +331,10 @@
 
     public static ITrackedEntityAttributeScope trackedEntityAttributes() {
         return configuredInstance().trackedEntityAttributeScope;
-=======
+    }
 
     public static IEventScope events() {
         return configuredInstance().eventScope;
->>>>>>> 05290ecb
+
     }
 }