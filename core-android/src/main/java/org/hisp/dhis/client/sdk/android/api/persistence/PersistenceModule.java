--- conflicted
+++ resolved
@@ -35,8 +35,7 @@
 import org.hisp.dhis.client.sdk.android.api.persistence.flow.EventFlow;
 import org.hisp.dhis.client.sdk.android.common.StateStore;
 import org.hisp.dhis.client.sdk.android.dataelement.DataElementStore;
-<<<<<<< HEAD
-import org.hisp.dhis.client.sdk.android.event.EventStore2;
+import org.hisp.dhis.client.sdk.android.event.EventStore;
 import org.hisp.dhis.client.sdk.android.optionset.OptionSetStore;
 import org.hisp.dhis.client.sdk.android.optionset.OptionStore;
 import org.hisp.dhis.client.sdk.android.organisationunit.OrganisationUnitStore;
@@ -44,14 +43,7 @@
 import org.hisp.dhis.client.sdk.android.program.ProgramStageSectionStore;
 import org.hisp.dhis.client.sdk.android.program.ProgramStageStore;
 import org.hisp.dhis.client.sdk.android.program.ProgramStore;
-=======
-import org.hisp.dhis.client.sdk.android.event.EventStore;
-import org.hisp.dhis.client.sdk.android.organisationunit.OrganisationUnitStore;
-import org.hisp.dhis.client.sdk.android.program.ProgramStageSectionStore;
-import org.hisp.dhis.client.sdk.android.program.ProgramStageStore;
-import org.hisp.dhis.client.sdk.android.program.ProgramStore;
 import org.hisp.dhis.client.sdk.android.trackedentity.TrackedEntityDataValueStore;
->>>>>>> 4509f04d
 import org.hisp.dhis.client.sdk.android.user.UserAccountStore;
 import org.hisp.dhis.client.sdk.core.common.IStateStore;
 import org.hisp.dhis.client.sdk.core.common.persistence.IPersistenceModule;
@@ -75,44 +67,34 @@
     private final IProgramStore programStore;
     private final IProgramStageStore programStageStore;
     private final IProgramStageSectionStore programStageSectionStore;
+    private final IProgramStageDataElementStore programStageDataElementStore;
     private final IOrganisationUnitStore organisationUnitStore;
     private final IEventStore eventStore;
-<<<<<<< HEAD
-    private final IProgramStageDataElementStore programStageDataElementStore;
-=======
     private final ITrackedEntityDataValueStore trackedEntityDataValueStore;
->>>>>>> 4509f04d
     private final IDataElementStore dataElementStore;
+    private final IOptionStore optionStore;
     private final IOptionSetStore optionSetStore;
-    private final IOptionStore optionStore;
 
     public PersistenceModule(Context context) {
         FlowManager.init(context);
 
         transactionManager = new TransactionManager();
-<<<<<<< HEAD
-        programStore = new ProgramStore(transactionManager);
-        programStageStore = new ProgramStageStore(transactionManager);
-        programStageSectionStore = new ProgramStageSectionStore(transactionManager);
-        programStageDataElementStore = new ProgramStageDataElementStore();
-        userAccountStore = new UserAccountStore();
-        organisationUnitStore = new OrganisationUnitStore(transactionManager);
-        eventStore = new EventStore2(transactionManager);
-        dataElementStore = new DataElementStore();
-        optionSetStore = new OptionSetStore();
-        optionStore = new OptionStore();
-=======
         stateStore = new StateStore(EventFlow.MAPPER);
 
         programStore = new ProgramStore(transactionManager);
         programStageStore = new ProgramStageStore(transactionManager);
-        programStageSectionStore = new ProgramStageSectionStore();
+        programStageSectionStore = new ProgramStageSectionStore(transactionManager);
+        programStageDataElementStore = new ProgramStageDataElementStore(transactionManager);
+        dataElementStore = new DataElementStore();
+
         userAccountStore = new UserAccountStore();
         organisationUnitStore = new OrganisationUnitStore(transactionManager);
+
         trackedEntityDataValueStore = new TrackedEntityDataValueStore();
         eventStore = new EventStore(stateStore, trackedEntityDataValueStore, transactionManager);
-        dataElementStore = new DataElementStore(transactionManager);
->>>>>>> 4509f04d
+
+        optionStore = new OptionStore();
+        optionSetStore = new OptionSetStore();
     }
 
     @Override
@@ -182,13 +164,6 @@
 
     @Override
     public boolean deleteAllTables() {
-<<<<<<< HEAD
-        return organisationUnitStore.deleteAll() &&
-                userAccountStore.deleteAll() && programStore.deleteAll()
-                && dataElementStore.deleteAll() && programStageStore.deleteAll()
-                && programStageDataElementStore.deleteAll() && programStageSectionStore.deleteAll()
-                && eventStore.deleteAll() && optionStore.deleteAll() && optionSetStore.deleteAll();
-=======
         return userAccountStore.deleteAll() &&
                 organisationUnitStore.deleteAll() &&
                 stateStore.deleteAll() &&
@@ -198,6 +173,5 @@
                 dataElementStore.deleteAll() &&
                 eventStore.deleteAll() &&
                 trackedEntityDataValueStore.deleteAll();
->>>>>>> 4509f04d
     }
 }