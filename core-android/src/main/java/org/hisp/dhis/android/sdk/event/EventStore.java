--- conflicted
+++ resolved
@@ -35,12 +35,9 @@
 import org.hisp.dhis.android.sdk.common.base.IMapper;
 import org.hisp.dhis.android.sdk.flow.Event$Flow;
 import org.hisp.dhis.android.sdk.flow.Event$Flow$Table;
-<<<<<<< HEAD
 import org.hisp.dhis.java.sdk.common.IStateStore;
-=======
-import org.hisp.dhis.android.sdk.flow.TrackedEntityDataValue$Flow;
+
 import org.hisp.dhis.java.sdk.event.IEventStore;
->>>>>>> c9d6cb07
 import org.hisp.dhis.java.sdk.models.enrollment.Enrollment;
 import org.hisp.dhis.java.sdk.models.event.Event;
 import org.hisp.dhis.java.sdk.models.organisationunit.OrganisationUnit;
@@ -60,91 +57,6 @@
         this.trackedEntityDataValueStore = trackedEntityDataValueStore;
     }
 
-    @Override
-<<<<<<< HEAD
-    public Event queryById(long id) {
-        return null;
-=======
-    public boolean insert(Event object) {
-        Event$Flow eventFlow =
-                Event$Flow.fromModel(object);
-        eventFlow.insert();
-        return true;
-    }
-
-    @Override
-    public boolean update(Event object) {
-        //making sure uid is not overwritten with blank value in case uid was updated from server while event was loaded in memory
-        if (object.getUId() == null || object.getUId().isEmpty()) {
-            Event$Flow persisted = new Select()
-                    .from(Event$Flow.class)
-                    .where(Condition.column(Event$Flow$Table
-                            .ID).is(object.getId()))
-                    .querySingle();
-            if (persisted != null) {
-                object.setUId(persisted.getEventUid());
-            }
-        }
-        Event$Flow.fromModel(object).update();
-        return true;
-    }
-
-    @Override
-    public boolean save(Event object) {
-        //making sure uid is not overwritten with blank value in case uid was updated from
-        // server while event was loaded in memory
-        if (object.getUId() == null || object.getUId().isEmpty()) {
-            Event$Flow persisted = new Select()
-                    .from(Event$Flow.class)
-                    .where(Condition.column(Event$Flow$Table
-                            .ID).is(object.getId()))
-                    .querySingle();
-            if (persisted != null) {
-                object.setUId(persisted.getEventUid());
-            }
-        }
-        Event$Flow.fromModel(object).update();
-        Event$Flow eventFlow =
-                Event$Flow.fromModel(object);
-        eventFlow.save();
-        return true;
-    }
-
-    @Override
-    public boolean delete(Event object) {
-        Event$Flow.fromModel(object).delete();
-        return true;
->>>>>>> c9d6cb07
-    }
-
-    @Override
-    public List<Event> queryAll() {
-        List<Event$Flow> eventFlows = new Select()
-                .from(Event$Flow.class)
-                .queryList();
-<<<<<<< HEAD
-=======
-        for (Event$Flow eventFlow : eventFlows) {
-            setTrackedEntityDataValues(eventFlow);
-        }
->>>>>>> c9d6cb07
-        return Event$Flow.toModels(eventFlows);
-    }
-
-    @Override
-<<<<<<< HEAD
-=======
-    public Event queryById(long id) {
-        Event$Flow eventFlow = new Select()
-                .from(Event$Flow.class)
-                .where(Condition.column(Event$Flow$Table.ID).is(id))
-                .querySingle();
-        setTrackedEntityDataValues(eventFlow);
-        return Event$Flow.toModel(eventFlow);
-    }
-
-    @Override
->>>>>>> c9d6cb07
     public Event queryByUid(String uid) {
         Event$Flow eventFlow = new Select()
                 .from(Event$Flow.class)
@@ -159,12 +71,6 @@
                 .from(Event$Flow.class)
                 .where(Condition.column(Event$Flow$Table
                         .ENROLLMENT_ENROLLMENT).is(enrollment)).queryList();
-<<<<<<< HEAD
-=======
-        for (Event$Flow eventFlow : eventFlows) {
-            setTrackedEntityDataValues(eventFlow);
-        }
->>>>>>> c9d6cb07
         return Event$Flow.toModels(eventFlows);
     }
 
@@ -179,22 +85,6 @@
                         .ORGANISATIONUNITID).is(organisationUnit.getUId()))
                 .and(Condition.column(Event$Flow$Table
                         .PROGRAMID).is(program.getUId())).queryList();
-<<<<<<< HEAD
         return Event$Flow.toModels(eventFlows);
     }
-=======
-        for (Event$Flow eventFlow : eventFlows) {
-            setTrackedEntityDataValues(eventFlow);
-        }
-        return Event$Flow.toModels(eventFlows);
-    }
-
-    private void setTrackedEntityDataValues(Event$Flow eventFlow) {
-        if (eventFlow == null) {
-            return;
-        }
-        eventFlow.setTrackedEntityDataValues(TrackedEntityDataValue$Flow
-                .fromModels(trackedEntityDataValueStore.query(Event$Flow.toModel(eventFlow))));
-    }
->>>>>>> c9d6cb07
 }