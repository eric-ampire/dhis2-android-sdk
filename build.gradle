--- conflicted
+++ resolved
@@ -54,15 +54,9 @@
     configuration = [
             buildToolsVersion: "28.0.3",
             minSdkVersion    : 19,
-<<<<<<< HEAD
-            targetSdkVersion : 25,
+            targetSdkVersion : 28,
             versionCode      : 114,
             versionName      : "0.11.15-SNAPSHOT"
-=======
-            targetSdkVersion : 28,
-            versionCode      : 112,
-            versionName      : "0.11.13-SNAPSHOT"
->>>>>>> aa9a56d8
     ]
 
     libraries = [
