/*
 * Copyright (c) 2016, University of Oslo
 *
 * All rights reserved.
 * Redistribution and use in source and binary forms, with or without
 * modification, are permitted provided that the following conditions are met:
 * Redistributions of source code must retain the above copyright notice, this
 * list of conditions and the following disclaimer.
 *
 * Redistributions in binary form must reproduce the above copyright notice,
 * this list of conditions and the following disclaimer in the documentation
 * and/or other materials provided with the distribution.
 * Neither the name of the HISP project nor the names of its contributors may
 * be used to endorse or promote products derived from this software without
 * specific prior written permission.
 *
 * THIS SOFTWARE IS PROVIDED BY THE COPYRIGHT HOLDERS AND CONTRIBUTORS "AS IS" AND
 * ANY EXPRESS OR IMPLIED WARRANTIES, INCLUDING, BUT NOT LIMITED TO, THE IMPLIED
 * WARRANTIES OF MERCHANTABILITY AND FITNESS FOR A PARTICULAR PURPOSE ARE
 * DISCLAIMED. IN NO EVENT SHALL THE COPYRIGHT OWNER OR CONTRIBUTORS BE LIABLE FOR
 * ANY DIRECT, INDIRECT, INCIDENTAL, SPECIAL, EXEMPLARY, OR CONSEQUENTIAL DAMAGES
 * (INCLUDING, BUT NOT LIMITED TO, PROCUREMENT OF SUBSTITUTE GOODS OR SERVICES;
 * LOSS OF USE, DATA, OR PROFITS; OR BUSINESS INTERRUPTION) HOWEVER CAUSED AND ON
 * ANY THEORY OF LIABILITY, WHETHER IN CONTRACT, STRICT LIABILITY, OR TORT
 * (INCLUDING NEGLIGENCE OR OTHERWISE) ARISING IN ANY WAY OUT OF THE USE OF THIS
 * SOFTWARE, EVEN IF ADVISED OF THE POSSIBILITY OF SUCH DAMAGE.
 */

apply plugin: "com.android.library"
apply from: project.file("plugins/android-checkstyle.gradle")
apply from: project.file("plugins/android-findbugs.gradle")
apply from: project.file("plugins/android-pmd.gradle")

ext {
    configuration = [
            buildToolsVersion: "28.0.3",
            minSdkVersion    : 19,
            targetSdkVersion : 28,
            versionCode      : 202,
            versionName      : "1.0.2"
    ]

    libraries = [
            // android
            support         : '1.0.0-beta01',
            paging          : '2.1.0',

            // java
            jackson         : "2.9.8",
            autovalue       : "1.3",
            autovaluecursor : "1.0.1",
            retrofit        : "2.5.0",
            okhttp          : "3.14.0",
            duktape         : "1.1.0",
            dagger          : "2.14.1",
            rxjava          : "2.2.8",
            rxandroid       : "2.1.1",
            sqlcipher       : "4.2.0",

            // code checks
            findbugs        : "3.0.0",

            // test dependencies
            coretesting     : "1.1.1",
            junit           : "4.12",
            assertj         : "3.11.1",
            mockito         : "2.24.5",
            dexmaker        : "2.21.0",
            truth           : "0.31",
            testrunner      : '1.1.0-alpha4',
            equalsverifier  : "2.1.8",
            stetho          : "1.5.0",
            livedatatesting : "1.1.0",

            // plugins
            errorpronecore  : "2.0.15",

<<<<<<< HEAD
            //migrations
            snakeyaml  : "1.25",

=======
>>>>>>> daef7591
            // google
            safetynet  : "16.0.0",
    ]
}

def configuration = project.ext.configuration
def libraries = project.ext.libraries

android {
    compileSdkVersion configuration.targetSdkVersion
    buildToolsVersion configuration.buildToolsVersion

    defaultConfig {
        minSdkVersion configuration.minSdkVersion
        targetSdkVersion configuration.targetSdkVersion
        versionCode configuration.versionCode
        versionName configuration.versionName
        testInstrumentationRunner "androidx.test.runner.AndroidJUnitRunner"
        multiDexEnabled true
        vectorDrawables.useSupportLibrary = true
    }

    compileOptions {
        sourceCompatibility JavaVersion.VERSION_1_8
        targetCompatibility JavaVersion.VERSION_1_8
    }

    packagingOptions {
        // excluding duplicate license files
        // from jackson modules
        exclude "META-INF/LICENSE"

        // should be removed with interoperability library
        exclude "META-INF/rxjava.properties"
    }

    lintOptions {
        // casting 'InvalidPackage' error to warning
        warning "InvalidPackage"

        // Fail early.
        abortOnError true
    }

    buildTypes {
        debug {
            // a fix for the debugger not being able to find local scope variables
            testCoverageEnabled = false
        }
    }

    sourceSets {
        String sharedTestDir = 'src/sharedTest/java'
        test {
            java.srcDir sharedTestDir
            resources.srcDirs += ['src/sharedTest/resources']
        }
        androidTest {
            java.srcDirs sharedTestDir
            resources.srcDirs += ['src/sharedTest/resources']
        }

    }

    testOptions {
        unitTests.returnDefaultValues = true
    }
}


dependencies {

    api "io.reactivex.rxjava2:rxjava:${libraries.rxjava}"
    api "io.reactivex.rxjava2:rxandroid:${libraries.rxandroid}"
<<<<<<< HEAD

    api "org.yaml:snakeyaml:${libraries.snakeyaml}"
=======
>>>>>>> daef7591

    // Support libraries
    api "androidx.annotation:annotation:${libraries.support}"

    api "androidx.paging:paging-runtime:${libraries.paging}"

    // Google's auto-value. Annotations are used only during compilation time, as well as

    // annotation processor which hoops up into compilation process
    compileOnly "com.google.auto.value:auto-value:${libraries.autovalue}"
    annotationProcessor "com.google.auto.value:auto-value:${libraries.autovalue}"

    // Dagger
    api "com.google.dagger:dagger:${libraries.dagger}"
    annotationProcessor "com.google.dagger:dagger-compiler:${libraries.dagger}"

    // Jackson
    api "com.fasterxml.jackson.core:jackson-databind:${libraries.jackson}"

    // Google's play services
    api "com.google.android.gms:play-services-safetynet:${libraries.safetynet}"

    // Square libraries
    api "com.squareup.okhttp3:okhttp:${libraries.okhttp}"
    api "com.squareup.retrofit2:retrofit:${libraries.retrofit}"
    api "com.squareup.retrofit2:converter-jackson:${libraries.retrofit}"
    api "com.squareup.retrofit2:adapter-rxjava2:${libraries.retrofit}"

    // Apache libraries
    api "org.apache.commons:commons-lang3:3.7"
    api("org.apache.commons:commons-jexl:2.1.1") {
        exclude group: 'commons-logging', module: 'commons-logging'
    }
    testImplementation "commons-logging:commons-logging:1.2"

    // Joda time
    api "joda-time:joda-time:2.9.9"

    // sms compression library
<<<<<<< HEAD
    api 'com.github.dhis2:sms-compression:0.2.0'

    api "com.google.code.gson:gson:2.8.2"
    api "org.apache.commons:commons-lang3:3.6"
    api "commons-io:commons-io:2.6"
=======
    api 'com.github.dhis2:sms-compression:0.1.8'
>>>>>>> daef7591

    // Extension which generates mappers for work with cursor and content values
    api "com.gabrielittner.auto.value:auto-value-cursor-annotations:${libraries.autovaluecursor}"
    annotationProcessor "com.gabrielittner.auto.value:auto-value-cursor:${libraries.autovaluecursor}"

    api "net.zetetic:android-database-sqlcipher:${libraries.sqlcipher}"

    api "com.google.code.findbugs:annotations:${libraries.findbugs}"

    api "com.squareup.okhttp3:mockwebserver:${libraries.okhttp}"

    // Java test dependencies
    testImplementation "junit:junit:${libraries.junit}"
    testImplementation "org.mockito:mockito-core:${libraries.mockito}"
    testImplementation "org.assertj:assertj-core:${libraries.assertj}"
    testImplementation "nl.jqno.equalsverifier:equalsverifier:${libraries.equalsverifier}"
    testImplementation "com.squareup.okhttp3:mockwebserver:${libraries.okhttp}"
    testImplementation "com.google.code.findbugs:annotations:${libraries.findbugs}"
    testImplementation "androidx.test:runner:${libraries.testrunner}"

    // Android test dependencies
    androidTestImplementation "commons-logging:commons-logging:1.2"
    androidTestImplementation "org.mockito:mockito-core:${libraries.mockito}"
    androidTestImplementation "android.arch.core:core-testing:${libraries.coretesting}"
    androidTestImplementation "com.jraska.livedata:testing:${libraries.livedatatesting}"
    androidTestImplementation "androidx.test:runner:${libraries.testrunner}"
    androidTestImplementation "com.squareup.okhttp3:logging-interceptor:${libraries.okhttp}"
    androidTestImplementation("com.google.truth:truth:${libraries.truth}") {
        exclude group: 'junit' // Android has JUnit built in.
    }
    androidTestImplementation("com.facebook.stetho:stetho:${libraries.stetho}") {
        exclude module: 'jsr305'
    }
    androidTestImplementation("com.facebook.stetho:stetho-okhttp3:${libraries.stetho}") {
        exclude module: 'okhttp'
        exclude module: 'jsr305'
    }
}

apply from: project.file("plugins/gradle-mvn-push.gradle")<|MERGE_RESOLUTION|>--- conflicted
+++ resolved
@@ -75,12 +75,6 @@
             // plugins
             errorpronecore  : "2.0.15",
 
-<<<<<<< HEAD
-            //migrations
-            snakeyaml  : "1.25",
-
-=======
->>>>>>> daef7591
             // google
             safetynet  : "16.0.0",
     ]
@@ -155,11 +149,6 @@
 
     api "io.reactivex.rxjava2:rxjava:${libraries.rxjava}"
     api "io.reactivex.rxjava2:rxandroid:${libraries.rxandroid}"
-<<<<<<< HEAD
-
-    api "org.yaml:snakeyaml:${libraries.snakeyaml}"
-=======
->>>>>>> daef7591
 
     // Support libraries
     api "androidx.annotation:annotation:${libraries.support}"
@@ -199,15 +188,9 @@
     api "joda-time:joda-time:2.9.9"
 
     // sms compression library
-<<<<<<< HEAD
     api 'com.github.dhis2:sms-compression:0.2.0'
 
-    api "com.google.code.gson:gson:2.8.2"
-    api "org.apache.commons:commons-lang3:3.6"
     api "commons-io:commons-io:2.6"
-=======
-    api 'com.github.dhis2:sms-compression:0.1.8'
->>>>>>> daef7591
 
     // Extension which generates mappers for work with cursor and content values
     api "com.gabrielittner.auto.value:auto-value-cursor-annotations:${libraries.autovaluecursor}"
