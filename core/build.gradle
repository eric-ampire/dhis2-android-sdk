--- conflicted
+++ resolved
@@ -198,11 +198,9 @@
 
     api "com.google.code.findbugs:annotations:${libraries.findbugs}"
 
-<<<<<<< HEAD
     api "org.antlr:antlr4-runtime:4.7.2"
-=======
+
     api "com.squareup.okhttp3:mockwebserver:${libraries.okhttp}"
->>>>>>> eeb073ab
 
     // Java test dependencies
     testImplementation "junit:junit:${libraries.junit}"
