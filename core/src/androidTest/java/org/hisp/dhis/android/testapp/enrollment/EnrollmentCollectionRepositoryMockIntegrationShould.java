/*
 * Copyright (c) 2004-2019, University of Oslo
 * All rights reserved.
 *
 * Redistribution and use in source and binary forms, with or without
 * modification, are permitted provided that the following conditions are met:
 * Redistributions of source code must retain the above copyright notice, this
 * list of conditions and the following disclaimer.
 *
 * Redistributions in binary form must reproduce the above copyright notice,
 * this list of conditions and the following disclaimer in the documentation
 * and/or other materials provided with the distribution.
 * Neither the name of the HISP project nor the names of its contributors may
 * be used to endorse or promote products derived from this software without
 * specific prior written permission.
 *
 * THIS SOFTWARE IS PROVIDED BY THE COPYRIGHT HOLDERS AND CONTRIBUTORS "AS IS" AND
 * ANY EXPRESS OR IMPLIED WARRANTIES, INCLUDING, BUT NOT LIMITED TO, THE IMPLIED
 * WARRANTIES OF MERCHANTABILITY AND FITNESS FOR A PARTICULAR PURPOSE ARE
 * DISCLAIMED. IN NO EVENT SHALL THE COPYRIGHT OWNER OR CONTRIBUTORS BE LIABLE FOR
 * ANY DIRECT, INDIRECT, INCIDENTAL, SPECIAL, EXEMPLARY, OR CONSEQUENTIAL DAMAGES
 * (INCLUDING, BUT NOT LIMITED TO, PROCUREMENT OF SUBSTITUTE GOODS OR SERVICES;
 * LOSS OF USE, DATA, OR PROFITS; OR BUSINESS INTERRUPTION) HOWEVER CAUSED AND ON
 * ANY THEORY OF LIABILITY, WHETHER IN CONTRACT, STRICT LIABILITY, OR TORT
 * (INCLUDING NEGLIGENCE OR OTHERWISE) ARISING IN ANY WAY OUT OF THE USE OF THIS
 * SOFTWARE, EVEN IF ADVISED OF THE POSSIBILITY OF SUCH DAMAGE.
 */

package org.hisp.dhis.android.testapp.enrollment;

import org.hisp.dhis.android.core.common.BaseIdentifiableObject;
<<<<<<< HEAD
import org.hisp.dhis.android.core.common.State;
import org.hisp.dhis.android.core.data.database.SyncedDatabaseMockIntegrationShould;
=======
>>>>>>> d7bedd76
import org.hisp.dhis.android.core.enrollment.Enrollment;
import org.hisp.dhis.android.core.enrollment.EnrollmentCreateProjection;
import org.hisp.dhis.android.core.enrollment.EnrollmentStatus;
import org.hisp.dhis.android.core.maintenance.D2Error;
import org.hisp.dhis.android.core.utils.integration.mock.BaseMockIntegrationTestFullDispatcher;
import org.hisp.dhis.android.core.utils.runner.D2JunitRunner;
import org.junit.Test;
import org.junit.runner.RunWith;

import java.text.ParseException;
import java.util.Date;
import java.util.List;

import static org.hamcrest.MatcherAssert.assertThat;
import static org.hamcrest.core.Is.is;

@RunWith(D2JunitRunner.class)
public class EnrollmentCollectionRepositoryMockIntegrationShould extends BaseMockIntegrationTestFullDispatcher {

    @Test
    public void allow_access_to_all_enrollments_without_children() {
        List<Enrollment> enrollments = d2.enrollmentModule().enrollments.get();
        assertThat(enrollments.size(), is(2));

        Enrollment enrollment = enrollments.get(0);
        assertThat(enrollment.uid(), is("enroll1"));
        assertThat(enrollment.program(), is("lxAQ7Zs9VYR"));
        assertThat(enrollment.events() == null, is(true));
    }

    @Test
    public void allow_access_to_one_enrollment_without_children() {
        Enrollment enrollment = d2.enrollmentModule().enrollments.uid("enroll1").get();
        assertThat(enrollment.uid(), is("enroll1"));
        assertThat(enrollment.program(), is("lxAQ7Zs9VYR"));
        assertThat(enrollment.events() == null, is(true));
    }

    @Test
    public void include_events_as_children() {
        Enrollment enrollment1 = d2.enrollmentModule().enrollments
                .withEvents().uid("enroll1").get();
        Enrollment enrollment2 = d2.enrollmentModule().enrollments
                .withEvents().uid("enroll2").get();
        assertThat(enrollment1.events().size(), is(1));
        assertThat(enrollment2.events().size(), is(1));
    }

    @Test
    public void include_notes_as_children() {
        Enrollment enrollment1 = d2.enrollmentModule().enrollments
                .withNotes().uid("enroll1").get();
        Enrollment enrollment2 = d2.enrollmentModule().enrollments
                .withNotes().uid("enroll2").get();
        assertThat(enrollment1.notes().size(), is(2));
        assertThat(enrollment2.notes().size(), is(2));
    }

    @Test
    public void filter_by_uid() {
        Enrollment enrollment = d2.enrollmentModule().enrollments
                .byUid().eq("enroll1")
                .one().get();
        assertThat(enrollment.uid(), is("enroll1"));
        assertThat(enrollment.program(), is("lxAQ7Zs9VYR"));
    }

    @Test
    public void filter_by_created() throws ParseException {
        Date created = BaseIdentifiableObject.DATE_FORMAT.parse("2019-01-10T13:40:28.322");
        List<Enrollment> enrollments = d2.enrollmentModule().enrollments
                .byCreated().eq(created)
                .get();
        assertThat(enrollments.size(), is(1));
    }

    @Test
    public void filter_by_last_updated() throws ParseException {
        Date lastUpdated = BaseIdentifiableObject.DATE_FORMAT.parse("2019-01-10T13:40:28.718");
        List<Enrollment> enrollments = d2.enrollmentModule().enrollments
                .byLastUpdated().eq(lastUpdated)
                .get();
        assertThat(enrollments.size(), is(1));
    }

    @Test
    public void filter_by_created_as_client() {
        List<Enrollment> enrollments = d2.enrollmentModule().enrollments
                .byCreatedAtClient().eq("2019-01-08T13:40:28.718")
                .get();
        assertThat(enrollments.size(), is(1));
    }

    @Test
    public void filter_by_last_updated_as_client() {
        List<Enrollment> enrollments = d2.enrollmentModule().enrollments
                .byLastUpdatedAtClient().eq("2018-01-11T13:40:28.718")
                .get();
        assertThat(enrollments.size(), is(1));
    }

    @Test
    public void filter_by_organisation_unit() {
        List<Enrollment> enrollments = d2.enrollmentModule().enrollments
                .byOrganisationUnit().eq("DiszpKrYNg8")
                .get();
        assertThat(enrollments.size(), is(2));
    }

    @Test
    public void filter_by_program() {
        List<Enrollment> enrollments = d2.enrollmentModule().enrollments
                .byProgram().eq("lxAQ7Zs9VYR")
                .get();
        assertThat(enrollments.size(), is(2));
    }

    @Test
    public void filter_by_enrollment_date() throws ParseException {
        Date created = BaseIdentifiableObject.DATE_FORMAT.parse("2018-01-10T00:00:00.000");
        List<Enrollment> enrollments = d2.enrollmentModule().enrollments
                .byEnrollmentDate().eq(created)
                .get();
        assertThat(enrollments.size(), is(1));
    }

    @Test
    public void filter_by_incident_date() throws ParseException {
        Date lastUpdated = BaseIdentifiableObject.DATE_FORMAT.parse("2019-01-10T00:00:00.000");
        List<Enrollment> enrollments = d2.enrollmentModule().enrollments
                .byIncidentDate().eq(lastUpdated)
                .get();
        assertThat(enrollments.size(), is(1));
    }

    @Test
    public void filter_by_follow_up() {
        List<Enrollment> enrollments = d2.enrollmentModule().enrollments
                .byFollowUp().isTrue()
                .get();
        assertThat(enrollments.size(), is(1));
    }

    @Test
    public void filter_by_status() {
        List<Enrollment> enrollments = d2.enrollmentModule().enrollments
                .byStatus().eq(EnrollmentStatus.ACTIVE)
                .get();
        assertThat(enrollments.size(), is(2));
    }

    @Test
    public void filter_by_tracked_entity_instance() {
        List<Enrollment> enrollments = d2.enrollmentModule().enrollments
                .byTrackedEntityInstance().eq("nWrB0TfWlvD")
                .get();
        assertThat(enrollments.size(), is(1));
    }

    @Test
    public void filter_by_coordinate_latitude() {
        List<Enrollment> enrollments = d2.enrollmentModule().enrollments
                .byCoordinateLatitude().eq(2.6)
                .get();
        assertThat(enrollments.size(), is(1));
    }

    @Test
    public void filter_by_coordinate_longitude() {
        List<Enrollment> enrollments = d2.enrollmentModule().enrollments
                .byCoordinateLongitude().eq(4.1)
                .get();
        assertThat(enrollments.size(), is(1));
    }

    @Test
    public void filter_by_state() {
        List<Enrollment> enrollments =
                d2.enrollmentModule().enrollments
                        .byState().eq(State.SYNCED)
                        .get();
        assertThat(enrollments.size(), is(2));
    }

    @Test
    public void add_enrollments_to_the_repository() throws D2Error {
        List<Enrollment> enrollments1 = d2.enrollmentModule().enrollments.get();
        assertThat(enrollments1.size(), is(2));

        String enrolmentUid = d2.enrollmentModule().enrollments.add(EnrollmentCreateProjection.create(
                "DiszpKrYNg8", "lxAQ7Zs9VYR", "nWrB0TfWlvh"));

        List<Enrollment> enrollments2 = d2.enrollmentModule().enrollments.get();
        assertThat(enrollments2.size(), is(3));

        Enrollment enrollment = d2.enrollmentModule().enrollments.uid(enrolmentUid).get();
        assertThat(enrollment.uid(), is(enrolmentUid));

        d2.enrollmentModule().enrollments.uid(enrolmentUid).delete();
    }
}<|MERGE_RESOLUTION|>--- conflicted
+++ resolved
@@ -29,11 +29,7 @@
 package org.hisp.dhis.android.testapp.enrollment;
 
 import org.hisp.dhis.android.core.common.BaseIdentifiableObject;
-<<<<<<< HEAD
 import org.hisp.dhis.android.core.common.State;
-import org.hisp.dhis.android.core.data.database.SyncedDatabaseMockIntegrationShould;
-=======
->>>>>>> d7bedd76
 import org.hisp.dhis.android.core.enrollment.Enrollment;
 import org.hisp.dhis.android.core.enrollment.EnrollmentCreateProjection;
 import org.hisp.dhis.android.core.enrollment.EnrollmentStatus;
@@ -211,10 +207,9 @@
 
     @Test
     public void filter_by_state() {
-        List<Enrollment> enrollments =
-                d2.enrollmentModule().enrollments
-                        .byState().eq(State.SYNCED)
-                        .get();
+        List<Enrollment> enrollments = d2.enrollmentModule().enrollments
+                .byState().eq(State.SYNCED)
+                .get();
         assertThat(enrollments.size(), is(2));
     }
 
