/*
 * Copyright (c) 2017, University of Oslo
 *
 * All rights reserved.
 * Redistribution and use in source and binary forms, with or without
 * modification, are permitted provided that the following conditions are met:
 * Redistributions of source code must retain the above copyright notice, this
 * list of conditions and the following disclaimer.
 *
 * Redistributions in binary form must reproduce the above copyright notice,
 * this list of conditions and the following disclaimer in the documentation
 * and/or other materials provided with the distribution.
 * Neither the name of the HISP project nor the names of its contributors may
 * be used to endorse or promote products derived from this software without
 * specific prior written permission.
 *
 * THIS SOFTWARE IS PROVIDED BY THE COPYRIGHT HOLDERS AND CONTRIBUTORS "AS IS" AND
 * ANY EXPRESS OR IMPLIED WARRANTIES, INCLUDING, BUT NOT LIMITED TO, THE IMPLIED
 * WARRANTIES OF MERCHANTABILITY AND FITNESS FOR A PARTICULAR PURPOSE ARE
 * DISCLAIMED. IN NO EVENT SHALL THE COPYRIGHT OWNER OR CONTRIBUTORS BE LIABLE FOR
 * ANY DIRECT, INDIRECT, INCIDENTAL, SPECIAL, EXEMPLARY, OR CONSEQUENTIAL DAMAGES
 * (INCLUDING, BUT NOT LIMITED TO, PROCUREMENT OF SUBSTITUTE GOODS OR SERVICES;
 * LOSS OF USE, DATA, OR PROFITS; OR BUSINESS INTERRUPTION) HOWEVER CAUSED AND ON
 * ANY THEORY OF LIABILITY, WHETHER IN CONTRACT, STRICT LIABILITY, OR TORT
 * (INCLUDING NEGLIGENCE OR OTHERWISE) ARISING IN ANY WAY OUT OF THE USE OF THIS
 * SOFTWARE, EVEN IF ADVISED OF THE POSSIBILITY OF SUCH DAMAGE.
 */

package org.hisp.dhis.android.core.trackedentity;

import android.content.ContentValues;
import android.database.Cursor;
import android.database.sqlite.SQLiteConstraintException;
import android.support.test.runner.AndroidJUnit4;

import org.hisp.dhis.android.core.data.database.AbsStoreTestCase;
import org.hisp.dhis.android.core.organisationunit.CreateOrganisationUnitUtils;
import org.hisp.dhis.android.core.organisationunit.OrganisationUnitModel;
import org.junit.Test;
import org.junit.runner.RunWith;

import java.io.IOException;

import static com.google.common.truth.Truth.assertThat;
import static org.hisp.dhis.android.core.data.database.CursorAssert.assertThatCursor;

@RunWith(AndroidJUnit4.class)
public class TrackedEntityAttributeValueStoreTests extends AbsStoreTestCase {
    //TrackedEntityAttributeValueModel:
    private static final String VALUE = "test_value";
    private static final String CREATED = "test_created";
    private static final String LAST_UPDATED = "test_lastUpdated";
    private static final String TRACKED_ENTITY_ATTRIBUTE = "test_trackedEntityAttributeUid";
    private static final String TRACKED_ENTITY_INSTANCE = "test_trackedEntityInstanceUid";
    private static final String ORGANIZATION_UNIT = "test_organizationUnitUid";
    private static final String TRACKED_ENTITY = "test_trackedEntity";

    private static final String[] PROJECTION = {
            TrackedEntityAttributeValueModel.Columns.VALUE,
            TrackedEntityAttributeValueModel.Columns.CREATED,
            TrackedEntityAttributeValueModel.Columns.LAST_UPDATED,
            TrackedEntityAttributeValueModel.Columns.TRACKED_ENTITY_ATTRIBUTE,
            TrackedEntityAttributeValueModel.Columns.TRACKED_ENTITY_INSTANCE
    };

    private TrackedEntityAttributeValueStore store;

    @Override
    public void setUp() throws IOException {
        super.setUp();

        this.store = new TrackedEntityAttributeValueStoreImpl(databaseAdapter());

        ContentValues organisationUnit = CreateOrganisationUnitUtils.createOrgUnit(1L, ORGANIZATION_UNIT);
        ContentValues trackedEntity = CreateTrackedEntityUtils.create(1L, TRACKED_ENTITY);
        ContentValues trackedEntityInstance = CreateTrackedEntityInstanceUtils.create(
                TRACKED_ENTITY_INSTANCE, ORGANIZATION_UNIT, TRACKED_ENTITY);
        ContentValues trackedEntityAttribute = CreateTrackedEntityAttributeUtils
                .create(1L, TRACKED_ENTITY_ATTRIBUTE, null);

        database().insert(OrganisationUnitModel.TABLE, null, organisationUnit);
        database().insert(TrackedEntityModel.TABLE, null, trackedEntity);
        database().insert(TrackedEntityInstanceModel.TABLE, null, trackedEntityInstance);
        database().insert(TrackedEntityAttributeModel.TABLE, null, trackedEntityAttribute);
    }

    @Test
    public void insert_shouldPersistTrackedEntityAttributeValueInDatabase() {
        long rowId = store.insert(VALUE, CREATED, LAST_UPDATED,
                TRACKED_ENTITY_ATTRIBUTE, TRACKED_ENTITY_INSTANCE);

        Cursor cursor = database().query(TrackedEntityAttributeValueModel.TABLE,
                PROJECTION, null, null, null, null, null);

        assertThat(rowId).isEqualTo(1L);
        assertThatCursor(cursor)
                .hasRow(VALUE, CREATED, LAST_UPDATED, TRACKED_ENTITY_ATTRIBUTE, TRACKED_ENTITY_INSTANCE)
                .isExhausted();
    }

    @Test
    public void insert_shouldPersistDeferrableTrackedEntityAttributeValueInDatabase() {
        final String deferredTrackedEntityAttribute = "deferredTrackedEntityAttribute";
        final String deferredTrackedEntityInstance = "deferredTrackedEntityInstance";

        database().beginTransaction();
        long rowId = store.insert(VALUE, CREATED, LAST_UPDATED,
                deferredTrackedEntityAttribute, deferredTrackedEntityInstance);
        ContentValues trackedEntityInstance = CreateTrackedEntityInstanceUtils.create(
                deferredTrackedEntityInstance, ORGANIZATION_UNIT, TRACKED_ENTITY);
        ContentValues trackedEntityAttribute = CreateTrackedEntityAttributeUtils.create(3L,
                deferredTrackedEntityAttribute, null);
        database().insert(TrackedEntityInstanceModel.TABLE, null, trackedEntityInstance);
        database().insert(TrackedEntityAttributeModel.TABLE, null, trackedEntityAttribute);
        database().setTransactionSuccessful();
        database().endTransaction();

        Cursor cursor = database().query(TrackedEntityAttributeValueModel.TABLE,
                PROJECTION, null, null, null, null, null);

        assertThat(rowId).isEqualTo(1L);
        assertThatCursor(cursor)
                .hasRow(VALUE, CREATED, LAST_UPDATED, deferredTrackedEntityAttribute, deferredTrackedEntityInstance)
                .isExhausted();
    }

    @Test
    public void insert_shouldPersistTrackedEntityAttributeValueNullableInDatabase() {
        long rowId = store.insert(null, CREATED, LAST_UPDATED, TRACKED_ENTITY_ATTRIBUTE, TRACKED_ENTITY_INSTANCE);

        Cursor cursor = database().query(TrackedEntityAttributeValueModel.TABLE,
                PROJECTION,
                null, null, null, null, null);

        assertThat(rowId).isEqualTo(1L);
        assertThatCursor(cursor)
                .hasRow(null, CREATED, LAST_UPDATED, TRACKED_ENTITY_ATTRIBUTE, TRACKED_ENTITY_INSTANCE)
                .isExhausted();
    }

    @Test(expected = SQLiteConstraintException.class)
    public void exception_persistTrackedEntityAttributeValueWithInvalidTrackedEntityAttribute() {
        store.insert(VALUE, CREATED, LAST_UPDATED, "wrong", TRACKED_ENTITY_INSTANCE);
    }

    @Test(expected = SQLiteConstraintException.class)
    public void exception_persistTrackedEntityAttributeValueWithInvalidTrackedEntityInstance() {
        store.insert(VALUE, CREATED, LAST_UPDATED, TRACKED_ENTITY_ATTRIBUTE, "wrong");
    }

    @Test
    public void delete_shouldDeleteTrackedEntityAttributeValueWhenDeletingTrackedEntityAttribute() {
        insert_shouldPersistTrackedEntityAttributeValueNullableInDatabase();

        database().delete(TrackedEntityAttributeModel.TABLE,
                TrackedEntityAttributeModel.Columns.UID + "=?", new String[]{TRACKED_ENTITY_ATTRIBUTE});

        Cursor cursor = database().query(TrackedEntityAttributeValueModel.TABLE,
                PROJECTION, null, null, null, null, null);
        assertThatCursor(cursor).isExhausted();
    }

    @Test
    public void delete_shouldDeleteTrackedEntityAttributeValueWhenDeletingTrackedEntityInstance() {
        insert_shouldPersistTrackedEntityAttributeValueNullableInDatabase();

        database().delete(TrackedEntityInstanceModel.TABLE,
                TrackedEntityInstanceModel.Columns.UID + "=?", new String[]{TRACKED_ENTITY_INSTANCE});

        Cursor cursor = database().query(TrackedEntityAttributeValueModel.TABLE,
                PROJECTION, null, null, null, null, null);
        assertThatCursor(cursor).isExhausted();
    }

<<<<<<< HEAD
=======
    @Test
    public void close_shouldNotCloseDatabase() {
        store.close();
        assertThat(database().isOpen()).isTrue();
    }

    @Test(expected = IllegalArgumentException.class)
    public void insert_null_trackedEntity() {
        store.insert(VALUE, CREATED, LAST_UPDATED, null, TRACKED_ENTITY_INSTANCE);
    }

    @Test(expected = IllegalArgumentException.class)
    public void insert_null_trackedEntityInstance() {
        store.insert(VALUE, CREATED, LAST_UPDATED, TRACKED_ENTITY_ATTRIBUTE, null);
    }
>>>>>>> 45d6ddc3
}<|MERGE_RESOLUTION|>--- conflicted
+++ resolved
@@ -172,13 +172,6 @@
         assertThatCursor(cursor).isExhausted();
     }
 
-<<<<<<< HEAD
-=======
-    @Test
-    public void close_shouldNotCloseDatabase() {
-        store.close();
-        assertThat(database().isOpen()).isTrue();
-    }
 
     @Test(expected = IllegalArgumentException.class)
     public void insert_null_trackedEntity() {
@@ -189,5 +182,4 @@
     public void insert_null_trackedEntityInstance() {
         store.insert(VALUE, CREATED, LAST_UPDATED, TRACKED_ENTITY_ATTRIBUTE, null);
     }
->>>>>>> 45d6ddc3
 }