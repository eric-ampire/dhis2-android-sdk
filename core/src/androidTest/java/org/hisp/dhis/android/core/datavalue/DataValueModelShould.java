/*
 * Copyright (c) 2017, University of Oslo
 *
 * All rights reserved.
 * Redistribution and use in source and binary forms, with or without
 * modification, are permitted provided that the following conditions are met:
 * Redistributions of source code must retain the above copyright notice, this
 * list of conditions and the following disclaimer.
 *
 * Redistributions in binary form must reproduce the above copyright notice,
 * this list of conditions and the following disclaimer in the documentation
 * and/or other materials provided with the distribution.
 * Neither the name of the HISP project nor the names of its contributors may
 * be used to endorse or promote products derived from this software without
 * specific prior written permission.
 *
 * THIS SOFTWARE IS PROVIDED BY THE COPYRIGHT HOLDERS AND CONTRIBUTORS "AS IS" AND
 * ANY EXPRESS OR IMPLIED WARRANTIES, INCLUDING, BUT NOT LIMITED TO, THE IMPLIED
 * WARRANTIES OF MERCHANTABILITY AND FITNESS FOR A PARTICULAR PURPOSE ARE
 * DISCLAIMED. IN NO EVENT SHALL THE COPYRIGHT OWNER OR CONTRIBUTORS BE LIABLE FOR
 * ANY DIRECT, INDIRECT, INCIDENTAL, SPECIAL, EXEMPLARY, OR CONSEQUENTIAL DAMAGES
 * (INCLUDING, BUT NOT LIMITED TO, PROCUREMENT OF SUBSTITUTE GOODS OR SERVICES;
 * LOSS OF USE, DATA, OR PROFITS; OR BUSINESS INTERRUPTION) HOWEVER CAUSED AND ON
 * ANY THEORY OF LIABILITY, WHETHER IN CONTRACT, STRICT LIABILITY, OR TORT
 * (INCLUDING NEGLIGENCE OR OTHERWISE) ARISING IN ANY WAY OUT OF THE USE OF THIS
 * SOFTWARE, EVEN IF ADVISED OF THE POSSIBILITY OF SUCH DAMAGE.
 */

package org.hisp.dhis.android.core.datavalue;

import android.database.Cursor;
import android.support.test.runner.AndroidJUnit4;

import org.hisp.dhis.android.core.common.ModelAbstractShould;
import org.hisp.dhis.android.core.utils.ColumnsArrayUtils;
import org.hisp.dhis.android.core.utils.Utils;
import org.junit.Test;
import org.junit.runner.RunWith;

import java.util.Arrays;
import java.util.List;

import static com.google.common.truth.Truth.assertThat;
import static org.hisp.dhis.android.core.AndroidTestUtils.toInteger;
import static org.hisp.dhis.android.core.data.utils.FillPropertiesTestUtils.CREATED;
import static org.hisp.dhis.android.core.data.utils.FillPropertiesTestUtils.CREATED_STR;
import static org.hisp.dhis.android.core.data.utils.FillPropertiesTestUtils.LAST_UPDATED;
import static org.hisp.dhis.android.core.data.utils.FillPropertiesTestUtils.LAST_UPDATED_STR;

@RunWith(AndroidJUnit4.class)
public class DataValueModelShould extends ModelAbstractShould<DataValueModel> {
    private static final String DATA_ELEMENT = "dataElement";
    private static final String PERIOD = "period";
    private static final String ORGANISATION_UNIT = "organisationUnit";
    private static final String CATEGORY_OPTION_COMBO = "categoryOptionCombo";
    private static final String ATTRIBUTE_OPTION_COMBO = "attributeOptionCombo";
    private static final String VALUE = "value";
    private static final String STORED_BY = "storedBy";
    private static final String COMMENT = "comment";
    private static final boolean FOLLOW_UP = false;

    public DataValueModelShould() {
<<<<<<< HEAD
        super(DataValueModel.Columns.all(), 11);
=======
        super(new DataValueModel.Columns().all(), 11, new DataValueModelBuilder());
    }

    @Override
    protected DataValue buildPojo() {
        return DataValue.create(DATA_ELEMENT, PERIOD, ORGANISATION_UNIT, CATEGORY_OPTION_COMBO,
                ATTRIBUTE_OPTION_COMBO, VALUE, STORED_BY, CREATED, LAST_UPDATED, COMMENT, FOLLOW_UP, DELETED);
>>>>>>> b31b6f26
    }

    @Override
    protected DataValueModel cursorToModel(Cursor cursor) {
        return DataValueModel.create(cursor);
    }

    @Override
    protected DataValueModel buildModel() {
        DataValueModel.Builder dataValueModelBuilder = DataValueModel.builder();
        dataValueModelBuilder
                .dataElement(DATA_ELEMENT)
                .period(PERIOD)
                .organisationUnit(ORGANISATION_UNIT)
                .categoryOptionCombo(CATEGORY_OPTION_COMBO)
                .attributeOptionCombo(ATTRIBUTE_OPTION_COMBO)
                .value(VALUE)
                .storedBy(STORED_BY)
                .created(CREATED)
                .lastUpdated(LAST_UPDATED)
                .comment(COMMENT)
                .followUp(FOLLOW_UP);
        return dataValueModelBuilder.build();
    }

    @Override
    protected Object[] getModelAsObjectArray() {
        return Utils.appendInNewArray(ColumnsArrayUtils.getModelAsObjectArray(model),
                model.dataElement(),
                model.period(),
                model.organisationUnit(),
                model.categoryOptionCombo(),
                model.attributeOptionCombo(),
                model.value(),
                model.storedBy(),
                CREATED_STR,
                LAST_UPDATED_STR,
                model.comment(),
                toInteger(model.followUp()));
    }

    @Test
    public void have_data_value_columns() {
        List<String> columnsList = Arrays.asList(new DataValueModel.Columns().all());

        assertThat(columnsList.contains(DataValueModel.Columns.DATA_ELEMENT)).isEqualTo(true);
        assertThat(columnsList.contains(DataValueModel.Columns.PERIOD)).isEqualTo(true);
        assertThat(columnsList.contains(DataValueModel.Columns.ORGANISATION_UNIT)).isEqualTo(true);
        assertThat(columnsList.contains(DataValueModel.Columns.CATEGORY_OPTION_COMBO)).isEqualTo(true);
        assertThat(columnsList.contains(DataValueModel.Columns.ATTRIBUTE_OPTION_COMBO)).isEqualTo(true);
        assertThat(columnsList.contains(DataValueModel.Columns.VALUE)).isEqualTo(true);
        assertThat(columnsList.contains(DataValueModel.Columns.STORED_BY)).isEqualTo(true);
        assertThat(columnsList.contains(DataValueModel.Columns.CREATED)).isEqualTo(true);
        assertThat(columnsList.contains(DataValueModel.Columns.LAST_UPDATED)).isEqualTo(true);
        assertThat(columnsList.contains(DataValueModel.Columns.COMMENT)).isEqualTo(true);
        assertThat(columnsList.contains(DataValueModel.Columns.FOLLOW_UP)).isEqualTo(true);
    }
}<|MERGE_RESOLUTION|>--- conflicted
+++ resolved
@@ -60,17 +60,7 @@
     private static final boolean FOLLOW_UP = false;
 
     public DataValueModelShould() {
-<<<<<<< HEAD
-        super(DataValueModel.Columns.all(), 11);
-=======
-        super(new DataValueModel.Columns().all(), 11, new DataValueModelBuilder());
-    }
-
-    @Override
-    protected DataValue buildPojo() {
-        return DataValue.create(DATA_ELEMENT, PERIOD, ORGANISATION_UNIT, CATEGORY_OPTION_COMBO,
-                ATTRIBUTE_OPTION_COMBO, VALUE, STORED_BY, CREATED, LAST_UPDATED, COMMENT, FOLLOW_UP, DELETED);
->>>>>>> b31b6f26
+        super(new DataValueModel.Columns().all(), 11);
     }
 
     @Override
