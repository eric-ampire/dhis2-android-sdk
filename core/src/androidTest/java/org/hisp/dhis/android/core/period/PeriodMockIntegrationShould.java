/*
 * Copyright (c) 2004-2019, University of Oslo
 * All rights reserved.
 *
 * Redistribution and use in source and binary forms, with or without
 * modification, are permitted provided that the following conditions are met:
 * Redistributions of source code must retain the above copyright notice, this
 * list of conditions and the following disclaimer.
 *
 * Redistributions in binary form must reproduce the above copyright notice,
 * this list of conditions and the following disclaimer in the documentation
 * and/or other materials provided with the distribution.
 * Neither the name of the HISP project nor the names of its contributors may
 * be used to endorse or promote products derived from this software without
 * specific prior written permission.
 *
 * THIS SOFTWARE IS PROVIDED BY THE COPYRIGHT HOLDERS AND CONTRIBUTORS "AS IS" AND
 * ANY EXPRESS OR IMPLIED WARRANTIES, INCLUDING, BUT NOT LIMITED TO, THE IMPLIED
 * WARRANTIES OF MERCHANTABILITY AND FITNESS FOR A PARTICULAR PURPOSE ARE
 * DISCLAIMED. IN NO EVENT SHALL THE COPYRIGHT OWNER OR CONTRIBUTORS BE LIABLE FOR
 * ANY DIRECT, INDIRECT, INCIDENTAL, SPECIAL, EXEMPLARY, OR CONSEQUENTIAL DAMAGES
 * (INCLUDING, BUT NOT LIMITED TO, PROCUREMENT OF SUBSTITUTE GOODS OR SERVICES;
 * LOSS OF USE, DATA, OR PROFITS; OR BUSINESS INTERRUPTION) HOWEVER CAUSED AND ON
 * ANY THEORY OF LIABILITY, WHETHER IN CONTRACT, STRICT LIABILITY, OR TORT
 * (INCLUDING NEGLIGENCE OR OTHERWISE) ARISING IN ANY WAY OUT OF THE USE OF THIS
 * SOFTWARE, EVEN IF ADVISED OF THE POSSIBILITY OF SUCH DAMAGE.
 */

package org.hisp.dhis.android.core.period;

import org.hisp.dhis.android.core.common.BaseIdentifiableObject;
import org.hisp.dhis.android.core.utils.integration.mock.BaseMockIntegrationTestFullDispatcher;
import org.hisp.dhis.android.core.utils.runner.D2JunitRunner;
import org.junit.Test;
import org.junit.runner.RunWith;

import java.text.ParseException;
import java.util.List;

import static org.hamcrest.MatcherAssert.assertThat;
import static org.hamcrest.core.Is.is;

@RunWith(D2JunitRunner.class)
public class PeriodMockIntegrationShould extends BaseMockIntegrationTestFullDispatcher {

    @Test
    public void get_period_passing_period_type_and_a_date() throws ParseException {
        Period period = d2.periodModule().periodHelper.getPeriod(PeriodType.BiWeekly,
                BaseIdentifiableObject.DATE_FORMAT.parse("2019-06-24T12:24:25.319"));
        assertThat(period.periodId(), is("2019BiW13"));
    }

    @Test
    public void get_periods_for_dataset() {
        List<Period> periods = d2.periodModule().periodHelper.blockingGetPeriodsForDataSet("lyLU2wR22tC");
<<<<<<< HEAD
        assertThat(periods.size(), is(14));
=======
        assertThat(periods.size(), is(13));
>>>>>>> 92c1be1f
    }
}<|MERGE_RESOLUTION|>--- conflicted
+++ resolved
@@ -53,10 +53,6 @@
     @Test
     public void get_periods_for_dataset() {
         List<Period> periods = d2.periodModule().periodHelper.blockingGetPeriodsForDataSet("lyLU2wR22tC");
-<<<<<<< HEAD
-        assertThat(periods.size(), is(14));
-=======
         assertThat(periods.size(), is(13));
->>>>>>> 92c1be1f
     }
 }