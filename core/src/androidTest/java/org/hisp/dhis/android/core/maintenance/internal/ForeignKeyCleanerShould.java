--- conflicted
+++ resolved
@@ -30,15 +30,6 @@
 
 import androidx.test.runner.AndroidJUnit4;
 
-<<<<<<< HEAD
-import com.google.common.truth.Truth;
-
-import org.hisp.dhis.android.core.BaseRealIntegrationTest;
-import org.hisp.dhis.android.core.D2;
-import org.hisp.dhis.android.core.D2Factory;
-import org.hisp.dhis.android.core.arch.api.internal.ServerURLWrapper;
-=======
->>>>>>> daef7591
 import org.hisp.dhis.android.core.arch.call.executors.internal.D2CallExecutor;
 import org.hisp.dhis.android.core.arch.db.stores.internal.IdentifiableObjectStore;
 import org.hisp.dhis.android.core.common.IdentifiableColumns;
@@ -55,11 +46,7 @@
 import org.hisp.dhis.android.core.user.UserCredentialsTableInfo;
 import org.hisp.dhis.android.core.user.UserTableInfo;
 import org.hisp.dhis.android.core.user.internal.UserCredentialsStoreImpl;
-<<<<<<< HEAD
-import org.junit.After;
-=======
 import org.hisp.dhis.android.core.utils.integration.mock.BaseMockIntegrationTestEmptyDispatcher;
->>>>>>> daef7591
 import org.junit.Before;
 import org.junit.Test;
 import org.junit.runner.RunWith;
@@ -83,36 +70,8 @@
     }
 
     @Test
-<<<<<<< HEAD
-    public void not_cause_null_records_on_fk_table() throws Exception {
-        final D2CallExecutor executor = D2CallExecutor.create(d2.databaseAdapter());
-
-        executor.executeD2CallTransactionally(() -> {
-            givenAMetadataInDatabase();
-
-            CategoryCategoryComboLink categoryCategoryComboLink = CategoryCategoryComboLink.builder()
-                    .category("no_category")
-                    .categoryCombo("no_category_combo")
-                    .sortOrder(2)
-                    .build();
-
-            d2.databaseAdapter().insert(CategoryCategoryComboLinkTableInfo.TABLE_INFO.name(),
-                    null, categoryCategoryComboLink.toContentValues());
-
-            ForeignKeyCleanerImpl.create(d2.databaseAdapter()).cleanForeignKeyErrors();
-
-            return null;
-        });
-
-        List<ForeignKeyViolation> foreignKeyViolationList =
-                ForeignKeyViolationStore.create(d2.databaseAdapter()).selectAll();
-
-        Truth.assertThat(foreignKeyViolationList.size()).isEqualTo(3);
-    }
-=======
     public void add_foreign_key_violation_to_table() throws Exception {
         addUserCredentialsForeignKeyViolation();
->>>>>>> daef7591
 
         assertThat(d2.maintenanceModule().foreignKeyViolations().blockingCount()).isEqualTo(1);
 
@@ -193,32 +152,4 @@
             return null;
         });
     }
-<<<<<<< HEAD
-
-    private void givenAMetadataInDatabase() {
-        try {
-            dhis2MockServer.setRequestDispatcher();
-            d2.userModule().logIn(username, password, dhis2MockServer.getBaseEndpoint());
-            d2.metadataModule().blockingDownload();
-        } catch (Exception ignore) {
-        }
-    }
-
-    private Cursor getUserCredentialsCursor() {
-        return databaseAdapter().query(UserCredentialsTableInfo.TABLE_INFO.name(), USER_CREDENTIALS_PROJECTION);
-    }
-
-    private Cursor getProgramRuleCursor() {
-        return databaseAdapter().query(ProgramRuleTableInfo.TABLE_INFO.name(), PROGRAM_RULE_PROJECTION);
-    }
-
-    private Cursor getProgramRuleActionCursor() {
-        return databaseAdapter().query(ProgramRuleActionTableInfo.TABLE_INFO.name(), PROGRAM_RULE_ACTION_PROJECTION);
-    }
-
-    private void assertThatCursorHasRowCount(Cursor cursor, int rowCount) {
-        Truth.assertThat(cursor.getCount()).isEqualTo(rowCount);
-    }
-=======
->>>>>>> daef7591
 }