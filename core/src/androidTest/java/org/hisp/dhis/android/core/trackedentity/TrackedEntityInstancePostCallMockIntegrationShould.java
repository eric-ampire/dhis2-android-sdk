--- conflicted
+++ resolved
@@ -115,7 +115,7 @@
     }
 
     private void givenAMetadataInDatabase() throws Exception {
-        dhis2MockServer.enqueueMetadataResponses();
+        dhis2MockServer.setRequestDispatcher();
         d2.syncMetaData().call();
     }
 
@@ -180,23 +180,5 @@
         EnrollmentStoreImpl.create(databaseAdapter()).insert(enrollment2);
         EventStoreImpl.create(databaseAdapter()).insert(event1);
         EventStoreImpl.create(databaseAdapter()).insert(event2);
-<<<<<<< HEAD
-=======
-
-        List<TrackedEntityInstance> instances = trackedEntityInstancePostCall.queryDataToSync();
-
-        assertThat(instances.size()).isEqualTo(1);
-        for (TrackedEntityInstance instance : instances) {
-            assertThat(instance.enrollments().size()).isEqualTo(2);
-            for (Enrollment enrollment : instance.enrollments()) {
-                assertThat(enrollment.events().size()).isEqualTo(1);
-            }
-        }
-    }
-
-    private void givenAMetadataInDatabase() throws Exception {
-        dhis2MockServer.setRequestDispatcher();
-        d2.syncMetaData().call();
->>>>>>> 3105ac94
     }
 }