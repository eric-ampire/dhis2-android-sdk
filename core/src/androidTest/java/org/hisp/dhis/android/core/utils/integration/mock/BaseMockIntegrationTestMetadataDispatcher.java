--- conflicted
+++ resolved
@@ -36,27 +36,10 @@
     public static void setUpClass() throws Exception {
         boolean isNewInstance = setUpClass(MockIntegrationTestDatabaseContent.MetadataDispatcher);
         if (isNewInstance) {
-<<<<<<< HEAD
-            dhis2MockServer.setRequestDispatcher();
-
-            freshLogin();
-            d2.metadataModule().blockingDownload();
-        }
-    }
-
-    private static void freshLogin() {
-        try {
-            d2.userModule().logOut().blockingAwait();
-        } catch (RuntimeException e) {
-            // Do nothing
-        } finally {
-            d2.userModule().blockingLogIn("android", "Android123", dhis2MockServer.getBaseEndpoint());
-=======
             objects.dhis2MockServer.setRequestDispatcher();
             objects.d2.userModule().blockingLogIn("android", "Android123",
                     objects.dhis2MockServer.getBaseEndpoint());
             objects.d2.metadataModule().blockingDownload();
->>>>>>> 9ddab001
         }
     }
 }