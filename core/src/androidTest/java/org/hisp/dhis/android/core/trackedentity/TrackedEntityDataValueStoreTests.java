/*
 * Copyright (c) 2017, University of Oslo
 *
 * All rights reserved.
 * Redistribution and use in source and binary forms, with or without
 * modification, are permitted provided that the following conditions are met:
 * Redistributions of source code must retain the above copyright notice, this
 * list of conditions and the following disclaimer.
 *
 * Redistributions in binary form must reproduce the above copyright notice,
 * this list of conditions and the following disclaimer in the documentation
 * and/or other materials provided with the distribution.
 * Neither the name of the HISP project nor the names of its contributors may
 * be used to endorse or promote products derived from this software without
 * specific prior written permission.
 *
 * THIS SOFTWARE IS PROVIDED BY THE COPYRIGHT HOLDERS AND CONTRIBUTORS "AS IS" AND
 * ANY EXPRESS OR IMPLIED WARRANTIES, INCLUDING, BUT NOT LIMITED TO, THE IMPLIED
 * WARRANTIES OF MERCHANTABILITY AND FITNESS FOR A PARTICULAR PURPOSE ARE
 * DISCLAIMED. IN NO EVENT SHALL THE COPYRIGHT OWNER OR CONTRIBUTORS BE LIABLE FOR
 * ANY DIRECT, INDIRECT, INCIDENTAL, SPECIAL, EXEMPLARY, OR CONSEQUENTIAL DAMAGES
 * (INCLUDING, BUT NOT LIMITED TO, PROCUREMENT OF SUBSTITUTE GOODS OR SERVICES;
 * LOSS OF USE, DATA, OR PROFITS; OR BUSINESS INTERRUPTION) HOWEVER CAUSED AND ON
 * ANY THEORY OF LIABILITY, WHETHER IN CONTRACT, STRICT LIABILITY, OR TORT
 * (INCLUDING NEGLIGENCE OR OTHERWISE) ARISING IN ANY WAY OUT OF THE USE OF THIS
 * SOFTWARE, EVEN IF ADVISED OF THE POSSIBILITY OF SUCH DAMAGE.
 */

package org.hisp.dhis.android.core.trackedentity;

import android.content.ContentValues;
import android.database.Cursor;
import android.database.sqlite.SQLiteConstraintException;
import android.support.test.runner.AndroidJUnit4;

import org.hisp.dhis.android.core.common.BaseIdentifiableObject;
import org.hisp.dhis.android.core.data.database.AbsStoreTestCase;
import org.hisp.dhis.android.core.dataelement.CreateDataElementUtils;
import org.hisp.dhis.android.core.dataelement.DataElementModel;
import org.hisp.dhis.android.core.enrollment.CreateEnrollmentUtils;
import org.hisp.dhis.android.core.enrollment.EnrollmentModel;
import org.hisp.dhis.android.core.event.CreateEventUtils;
import org.hisp.dhis.android.core.event.EventModel;
import org.hisp.dhis.android.core.organisationunit.CreateOrganisationUnitUtils;
import org.hisp.dhis.android.core.organisationunit.OrganisationUnitModel;
import org.hisp.dhis.android.core.program.CreateProgramStageUtils;
import org.hisp.dhis.android.core.program.CreateProgramUtils;
import org.hisp.dhis.android.core.program.ProgramModel;
import org.hisp.dhis.android.core.program.ProgramStageModel;
import org.hisp.dhis.android.core.relationship.CreateRelationshipTypeUtils;
import org.hisp.dhis.android.core.relationship.RelationshipTypeModel;
import org.hisp.dhis.android.core.trackedentity.TrackedEntityDataValueModel.Columns;
import org.junit.Before;
import org.junit.Test;
import org.junit.runner.RunWith;

import java.io.IOException;
import java.util.Date;
import java.util.List;
import java.util.Map;

import static com.google.common.truth.Truth.assertThat;
import static org.hisp.dhis.android.core.AndroidTestUtils.toInteger;
import static org.hisp.dhis.android.core.data.database.CursorAssert.assertThatCursor;

@RunWith(AndroidJUnit4.class)
public class TrackedEntityDataValueStoreTests extends AbsStoreTestCase {

    private static final long TRACKED_ENTITY_ID = 1L;

    private static final String TRACKED_ENTITY_UID = "trackedEntityUid";
    private static final long RELATIONSHIP_TYPE_ID = 3L;
    private static final String RELATIONSHIP_TYPE_UID = "relationshipTypeUid";
    private static final String EVENT = "test_event";

    private static final String DATA_ELEMENT = "test_dataElement";
    private static final String STORED_BY = "test_storedBy";
    private static final String VALUE = "test_value";
    private static final Boolean PROVIDED_ELSEWHERE = false;
    private static final String ORGANISATION_UNIT = "test_orgUnit";

    private static final String PROGRAM = "test_program";
    private static final String PROGRAM_STAGE = "test_programStage";
    private static final String TRACKED_ENTITY_INSTANCE = "test_tei";
    private static final String ENROLLMENT = "test_enrollment";
    public static final String[] PROJECTION = {
            TrackedEntityDataValueModel.Columns.EVENT,
            TrackedEntityDataValueModel.Columns.CREATED,
            TrackedEntityDataValueModel.Columns.LAST_UPDATED,
            TrackedEntityDataValueModel.Columns.DATA_ELEMENT,
            TrackedEntityDataValueModel.Columns.STORED_BY,
            TrackedEntityDataValueModel.Columns.VALUE,
            TrackedEntityDataValueModel.Columns.PROVIDED_ELSEWHERE
    };

    private Date date;
    private String dateString;
    private TrackedEntityDataValueStore trackedEntityDataValueStore;

    @Before
    @Override
    public void setUp() throws IOException {
        super.setUp();

        this.date = new Date();
        this.dateString = BaseIdentifiableObject.DATE_FORMAT.format(date);


        trackedEntityDataValueStore = new TrackedEntityDataValueStoreImpl(databaseAdapter());

        //Create Program & insert a row in the table.
        ContentValues trackedEntity = CreateTrackedEntityUtils.create(TRACKED_ENTITY_ID, TRACKED_ENTITY_UID);
        ContentValues relationshipType = CreateRelationshipTypeUtils.create(RELATIONSHIP_TYPE_ID,
                RELATIONSHIP_TYPE_UID);
        ContentValues program = CreateProgramUtils.create(1L, PROGRAM, RELATIONSHIP_TYPE_UID, null, TRACKED_ENTITY_UID);

        database().insert(TrackedEntityModel.TABLE, null, trackedEntity);
        database().insert(RelationshipTypeModel.TABLE, null, relationshipType);
        database().insert(ProgramModel.TABLE, null, program);

        ContentValues organisationUnit = CreateOrganisationUnitUtils.createOrgUnit(1L, ORGANISATION_UNIT);
        ContentValues programStage = CreateProgramStageUtils.create(1L, PROGRAM_STAGE, PROGRAM);

        ContentValues trackedEntityInstance = CreateTrackedEntityInstanceUtils.create(
                TRACKED_ENTITY_INSTANCE, ORGANISATION_UNIT, TRACKED_ENTITY_UID
        );

        ContentValues enrollment = CreateEnrollmentUtils.create(
                ENROLLMENT, PROGRAM, ORGANISATION_UNIT, TRACKED_ENTITY_INSTANCE
        );

        ContentValues event = CreateEventUtils.create(EVENT, PROGRAM, PROGRAM_STAGE, ORGANISATION_UNIT, ENROLLMENT);
        ContentValues dataElement = CreateDataElementUtils.create(1L, DATA_ELEMENT, null);

        database().insert(TrackedEntityModel.TABLE, null, trackedEntity);
        database().insert(RelationshipTypeModel.TABLE, null, relationshipType);
        database().insert(ProgramModel.TABLE, null, program);
        database().insert(OrganisationUnitModel.TABLE, null, organisationUnit);
        database().insert(ProgramStageModel.TABLE, null, programStage);
        database().insert(DataElementModel.TABLE, null, dataElement);
        database().insert(TrackedEntityInstanceModel.TABLE, null, trackedEntityInstance);
        database().insert(EnrollmentModel.TABLE, null, enrollment);
        database().insert(EventModel.TABLE, null, event);

    }

    @Test
    public void insert_shouldPersistRowInDatabase() {
        long rowId = trackedEntityDataValueStore.insert(
                EVENT,
                date,
                date,
                DATA_ELEMENT,
                STORED_BY,
                VALUE,
                PROVIDED_ELSEWHERE
        );
        Cursor cursor = database().query(TrackedEntityDataValueModel.TABLE,
                PROJECTION, null, null, null, null, null);
        assertThat(rowId).isEqualTo(1L);
        assertThatCursor(cursor).hasRow(
                EVENT,
                dateString,
                dateString,
                DATA_ELEMENT,
                STORED_BY,
                VALUE,
                toInteger(PROVIDED_ELSEWHERE)
        ).isExhausted();
    }

    @Test
    public void insert_shouldPersistDeferrableEventInDatabase() {
        final String deferredEvent = "deferredEvent";
        database().beginTransaction();
        long rowId = trackedEntityDataValueStore.insert(
                deferredEvent,
                date,
                date,
                DATA_ELEMENT,
                STORED_BY,
                VALUE,
                PROVIDED_ELSEWHERE
        );
        ContentValues event = CreateEventUtils.create(deferredEvent, PROGRAM, PROGRAM_STAGE, ORGANISATION_UNIT, null);
        database().insert(EventModel.TABLE, null, event);

        database().setTransactionSuccessful();
        database().endTransaction();

        Cursor cursor = database().query(TrackedEntityDataValueModel.TABLE, PROJECTION, null, null, null, null, null);
        assertThat(rowId).isEqualTo(1L);
        assertThatCursor(cursor).hasRow(
                deferredEvent,
                dateString,
                dateString,
                DATA_ELEMENT,
                STORED_BY,
                VALUE,
                toInteger(PROVIDED_ELSEWHERE)
        ).isExhausted();
    }

    @Test
    public void insert_shouldPersistDeferrableDataElementInDatabase() {
        final String deferredDataElement = "deferredDataElement";
        database().beginTransaction();
        long rowId = trackedEntityDataValueStore.insert(
                EVENT,
                date,
                date,
                deferredDataElement,
                STORED_BY,
                VALUE,
                PROVIDED_ELSEWHERE
        );
        ContentValues dataElement = CreateDataElementUtils.create(2L, deferredDataElement, null);
        database().insert(DataElementModel.TABLE, null, dataElement);

        database().setTransactionSuccessful();
        database().endTransaction();

        Cursor cursor = database().query(TrackedEntityDataValueModel.TABLE, PROJECTION, null, null, null, null, null);
        assertThat(rowId).isEqualTo(1L);
        assertThatCursor(cursor).hasRow(
                EVENT,
                dateString,
                dateString,
                deferredDataElement,
                STORED_BY,
                VALUE,
                toInteger(PROVIDED_ELSEWHERE)
        ).isExhausted();
    }

    @Test
    public void insert_shouldPersistNullableRowInDatabase() {
        long rowId = trackedEntityDataValueStore.insert(EVENT, null, null, DATA_ELEMENT, null, null, null);

        Cursor cursor = database().query(TrackedEntityDataValueModel.TABLE,
                PROJECTION, null, null, null, null, null);

        assertThat(rowId).isEqualTo(1L);
        assertThatCursor(cursor).hasRow(EVENT, null, null, DATA_ELEMENT, null, null, null).isExhausted();
    }

    @Test
    public void delete_shouldDeleteTrackedEntityDataValueWhenDeletingEventForeignKey() {
        trackedEntityDataValueStore.insert(
                EVENT,
                date,
                date,
                DATA_ELEMENT,
                STORED_BY,
                VALUE,
                PROVIDED_ELSEWHERE
        );
        database().delete(EventModel.TABLE, EventModel.Columns.UID + "=?", new String[]{EVENT});

        Cursor cursor = database().query(TrackedEntityDataValueModel.TABLE,
                PROJECTION, null, null, null, null, null);
        assertThatCursor(cursor).isExhausted();
    }

    @Test
    public void delete_shouldDeleteTrackedEntityDataValueWhenDeletingDataElementForeignKey() {
        trackedEntityDataValueStore.insert(
                EVENT,
                date,
                date,
                DATA_ELEMENT,
                STORED_BY,
                VALUE,
                PROVIDED_ELSEWHERE
        );
        database().delete(DataElementModel.TABLE, DataElementModel.Columns.UID + "=?", new String[]{DATA_ELEMENT});

        Cursor cursor = database().query(TrackedEntityDataValueModel.TABLE,
                PROJECTION, null, null, null, null, null);
        assertThatCursor(cursor).isExhausted();
    }

    @Test
    public void query_shouldReturnListOfTrackedEntityDataValues() throws Exception {
        ContentValues dataValue = new ContentValues();
        dataValue.put(Columns.CREATED, dateString);
        dataValue.put(Columns.LAST_UPDATED, dateString);
        dataValue.put(Columns.PROVIDED_ELSEWHERE, 0);
        dataValue.put(Columns.STORED_BY, STORED_BY);
        dataValue.put(Columns.VALUE, VALUE);
        dataValue.put(Columns.EVENT, EVENT);
        dataValue.put(Columns.DATA_ELEMENT, DATA_ELEMENT);
        database().insert(TrackedEntityDataValueModel.TABLE, null, dataValue);

        String[] projection = {Columns.EVENT};
        Cursor cursor = database().query(TrackedEntityDataValueModel.TABLE, projection, Columns.EVENT + "=?",
                new String[]{EVENT}, null, null, null);

        // verify that TEDV was successfully inserted
        assertThatCursor(cursor).hasRow(EVENT).isExhausted();

        Map<String, List<TrackedEntityDataValue>> map = trackedEntityDataValueStore.query();
        assertThat(map.size()).isEqualTo(1);

        List<TrackedEntityDataValue> dataValues = map.get(EVENT);
        assertThat(dataValues.size()).isEqualTo(1);

        TrackedEntityDataValue trackedEntityDataValue = dataValues.get(0);
        assertThat(trackedEntityDataValue.created()).isEqualTo(date);
        assertThat(trackedEntityDataValue.lastUpdated()).isEqualTo(date);
        assertThat(trackedEntityDataValue.dataElement()).isEqualTo(DATA_ELEMENT);
        assertThat(trackedEntityDataValue.providedElsewhere()).isFalse();
        assertThat(trackedEntityDataValue.storedBy()).isEqualTo(STORED_BY);
        assertThat(trackedEntityDataValue.value()).isEqualTo(VALUE);

    }

    @Test(expected = SQLiteConstraintException.class)
    public void exception_persistTrackedEntityDataValueWithInvalidEvent() {
        trackedEntityDataValueStore.insert(
                "wrong",
                date,
                date,
                DATA_ELEMENT,
                STORED_BY,
                VALUE,
                PROVIDED_ELSEWHERE
        );
    }

    @Test(expected = SQLiteConstraintException.class)
    public void exception_persistTrackedEntityDataValueWithInvalidDataElement() {
        trackedEntityDataValueStore.insert(
                EVENT,
                date,
                date,
                "wrong",
                STORED_BY,
                VALUE,
                PROVIDED_ELSEWHERE
        );
    }

    // ToDo: consider introducing conflict resolution strategy
<<<<<<< HEAD

=======
    @Test
    public void close_shouldNotCloseDatabase() {
        trackedEntityDataValueStore.close();
        assertThat(database().isOpen()).isTrue();
    }

    @Test(expected = IllegalArgumentException.class)
    public void insert_null_uid() {
        trackedEntityDataValueStore.insert(null, date, date, DATA_ELEMENT, STORED_BY, VALUE, PROVIDED_ELSEWHERE);
    }

    @Test(expected = IllegalArgumentException.class)
    public void insert_null_dataElement() {
        trackedEntityDataValueStore.insert(EVENT, date, date, null, STORED_BY, VALUE, PROVIDED_ELSEWHERE);
    }
>>>>>>> 45d6ddc3
}<|MERGE_RESOLUTION|>--- conflicted
+++ resolved
@@ -342,14 +342,7 @@
     }
 
     // ToDo: consider introducing conflict resolution strategy
-<<<<<<< HEAD
-
-=======
-    @Test
-    public void close_shouldNotCloseDatabase() {
-        trackedEntityDataValueStore.close();
-        assertThat(database().isOpen()).isTrue();
-    }
+
 
     @Test(expected = IllegalArgumentException.class)
     public void insert_null_uid() {
@@ -360,5 +353,4 @@
     public void insert_null_dataElement() {
         trackedEntityDataValueStore.insert(EVENT, date, date, null, STORED_BY, VALUE, PROVIDED_ELSEWHERE);
     }
->>>>>>> 45d6ddc3
 }