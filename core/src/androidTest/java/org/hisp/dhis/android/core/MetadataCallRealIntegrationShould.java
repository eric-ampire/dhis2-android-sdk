--- conflicted
+++ resolved
@@ -1,15 +1,12 @@
 package org.hisp.dhis.android.core;
 
 import static com.google.common.truth.Truth.assertThat;
-
-import android.support.test.runner.AndroidJUnit4;
 
 import org.hisp.dhis.android.core.common.D2Factory;
 import org.hisp.dhis.android.core.data.database.AbsStoreTestCase;
 import org.hisp.dhis.android.core.data.server.RealServerMother;
 import org.junit.Before;
 import org.junit.Test;
-import org.junit.runner.RunWith;
 
 import java.io.IOException;
 
@@ -69,9 +66,8 @@
         //The changes could be to one of the programs, adding stuff to it.
         // adding a new program..etc.
     }
-<<<<<<< HEAD
 
-    //@Test
+    @Test
     public void response_successful_on_login_wipe_db_and_login() throws Exception {
         retrofit2.Response response = null;
         response = d2.logIn("android", "Android123").call();
@@ -94,10 +90,4 @@
         response = d2.logIn("android", "Android123").call();
         assertThat(response.isSuccessful()).isTrue();
     }
-
-    @Test
-    public void stub() {
-    }
-=======
->>>>>>> 5f60a78f
 }