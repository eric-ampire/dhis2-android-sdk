/*
 * Copyright (c) 2017, University of Oslo
 *
 * All rights reserved.
 * Redistribution and use in source and binary forms, with or without
 * modification, are permitted provided that the following conditions are met:
 * Redistributions of source code must retain the above copyright notice, this
 * list of conditions and the following disclaimer.
 *
 * Redistributions in binary form must reproduce the above copyright notice,
 * this list of conditions and the following disclaimer in the documentation
 * and/or other materials provided with the distribution.
 * Neither the name of the HISP project nor the names of its contributors may
 * be used to endorse or promote products derived from this software without
 * specific prior written permission.
 *
 * THIS SOFTWARE IS PROVIDED BY THE COPYRIGHT HOLDERS AND CONTRIBUTORS "AS IS" AND
 * ANY EXPRESS OR IMPLIED WARRANTIES, INCLUDING, BUT NOT LIMITED TO, THE IMPLIED
 * WARRANTIES OF MERCHANTABILITY AND FITNESS FOR A PARTICULAR PURPOSE ARE
 * DISCLAIMED. IN NO EVENT SHALL THE COPYRIGHT OWNER OR CONTRIBUTORS BE LIABLE FOR
 * ANY DIRECT, INDIRECT, INCIDENTAL, SPECIAL, EXEMPLARY, OR CONSEQUENTIAL DAMAGES
 * (INCLUDING, BUT NOT LIMITED TO, PROCUREMENT OF SUBSTITUTE GOODS OR SERVICES;
 * LOSS OF USE, DATA, OR PROFITS; OR BUSINESS INTERRUPTION) HOWEVER CAUSED AND ON
 * ANY THEORY OF LIABILITY, WHETHER IN CONTRACT, STRICT LIABILITY, OR TORT
 * (INCLUDING NEGLIGENCE OR OTHERWISE) ARISING IN ANY WAY OUT OF THE USE OF THIS
 * SOFTWARE, EVEN IF ADVISED OF THE POSSIBILITY OF SUCH DAMAGE.
 */

package org.hisp.dhis.android.core.data.database;

import android.database.sqlite.SQLiteDatabase;
import android.support.test.InstrumentationRegistry;
import android.util.Log;

import org.junit.After;
import org.junit.Before;

import java.io.IOException;

import static com.google.common.truth.Truth.assertThat;

public abstract class AbsStoreTestCase {
    private SQLiteDatabase sqLiteDatabase;
<<<<<<< HEAD
    private DatabaseAdapter databaseAdapter;
    private DbOpenHelper dbOpenHelper;
=======
    public DatabaseAdapter databaseAdapter;
>>>>>>> 42b004ff

    @Before
    public void setUp() throws IOException {
        dbOpenHelper = new DbOpenHelper(
                InstrumentationRegistry.getTargetContext().getApplicationContext()
                , null);
        sqLiteDatabase = dbOpenHelper.getWritableDatabase();
        databaseAdapter = new SqLiteDatabaseAdapter(dbOpenHelper);
    }

    @After
    public void tearDown() throws IOException {
        assertThat(sqLiteDatabase).isNotNull();
        sqLiteDatabase.close();
    }

    protected SQLiteDatabase database() {
        return sqLiteDatabase;
    }

    protected DatabaseAdapter databaseAdapter() {
        return databaseAdapter;
    }
}<|MERGE_RESOLUTION|>--- conflicted
+++ resolved
@@ -30,7 +30,6 @@
 
 import android.database.sqlite.SQLiteDatabase;
 import android.support.test.InstrumentationRegistry;
-import android.util.Log;
 
 import org.junit.After;
 import org.junit.Before;
@@ -41,17 +40,11 @@
 
 public abstract class AbsStoreTestCase {
     private SQLiteDatabase sqLiteDatabase;
-<<<<<<< HEAD
     private DatabaseAdapter databaseAdapter;
-    private DbOpenHelper dbOpenHelper;
-=======
-    public DatabaseAdapter databaseAdapter;
->>>>>>> 42b004ff
 
     @Before
     public void setUp() throws IOException {
-        dbOpenHelper = new DbOpenHelper(
-                InstrumentationRegistry.getTargetContext().getApplicationContext()
+        DbOpenHelper dbOpenHelper = new DbOpenHelper(InstrumentationRegistry.getTargetContext().getApplicationContext()
                 , null);
         sqLiteDatabase = dbOpenHelper.getWritableDatabase();
         databaseAdapter = new SqLiteDatabaseAdapter(dbOpenHelper);
