package org.hisp.dhis.android.core.program;

import android.content.ContentValues;
import android.database.Cursor;
import android.support.test.runner.AndroidJUnit4;

import org.hisp.dhis.android.core.common.BaseIdentifiableObject;
import org.hisp.dhis.android.core.data.database.AbsStoreTestCase;
import org.hisp.dhis.android.core.data.database.DbOpenHelper;
import org.hisp.dhis.android.core.data.database.DbOpenHelper.Tables;
<<<<<<< HEAD
import org.hisp.dhis.android.core.relationship.CreateRelationshipTypeUtils;
import org.hisp.dhis.android.core.trackedentity.CreateTrackedEntityUtils;
=======
import org.hisp.dhis.android.core.program.ProgramStageSectionModel.Columns;
>>>>>>> e67a9505
import org.junit.Before;
import org.junit.Test;
import org.junit.runner.RunWith;

import java.io.IOException;
import java.util.Date;

import static com.google.common.truth.Truth.assertThat;
import static org.hisp.dhis.android.core.data.database.CursorAssert.assertThatCursor;

@RunWith(AndroidJUnit4.class)
public class ProgramStageSectionStoreIntegrationTest extends AbsStoreTestCase {
    private static final long ID = 2L;

    private static final String UID = "test_uid";
    private static final String CODE = "test_code";
    private static final String NAME = "test_name";
    private static final String DISPLAY_NAME = "test_display_name";

    private static final Integer SORT_ORDER = 7;
    private static final String PROGRAM_STAGE = "test_program_stage";

    // timestamp
    private static final String DATE = "2017-01-05T10:40:00.000";

    // nested foreign key
    private static final String PROGRAM = "test_program";
    //foreign keys to program:
    private static final long TRACKED_ENTITY_ID = 1L;
    private static final String TRACKED_ENTITY_UID = "trackedEntityUid";
    private static final long RELATIONSHIP_TYPE_ID = 1L;
    private static final String RELATIONSHIP_TYPE_UID = "relationshipTypeUid";

    private static final String[] PROGRAM_STAGE_SECTION_PROJECTION = {
            Columns.UID,
            Columns.CODE,
            Columns.NAME,
            Columns.DISPLAY_NAME,
            Columns.CREATED,
            Columns.LAST_UPDATED,
            Columns.SORT_ORDER,
            Columns.PROGRAM_STAGE
    };

    private ProgramStageSectionStore programStageSectionStore;

    @Override
    @Before
    public void setUp() throws IOException {
        super.setUp();
        this.programStageSectionStore = new ProgramStageSectionStoreImpl(database());
    }

    @Test
    public void insert_shouldPersistProgramStageSectionInDatabase() throws Exception {

        //Create Program & insert a row in the table.
        ContentValues trackedEntity = CreateTrackedEntityUtils.create(TRACKED_ENTITY_ID, TRACKED_ENTITY_UID);
        ContentValues relationshipType = CreateRelationshipTypeUtils.create(RELATIONSHIP_TYPE_ID, RELATIONSHIP_TYPE_UID);
        ContentValues program = CreateProgramUtils.create(1L, PROGRAM, RELATIONSHIP_TYPE_UID, TRACKED_ENTITY_UID);

        database().insert(DbOpenHelper.Tables.TRACKED_ENTITY, null, trackedEntity);
        database().insert(DbOpenHelper.Tables.RELATIONSHIP_TYPE, null, relationshipType);
        database().insert(DbOpenHelper.Tables.PROGRAM, null, program);

        ContentValues programStage = ProgramStageModelIntegrationTest.create(ID, PROGRAM_STAGE, PROGRAM);
        database().insert(Tables.PROGRAM_STAGE, null, programStage);

        Date timeStamp = BaseIdentifiableObject.DATE_FORMAT.parse(DATE);

        long rowId = programStageSectionStore.insert(
                UID, CODE, NAME, DISPLAY_NAME,
                timeStamp, timeStamp, SORT_ORDER,
                PROGRAM_STAGE
        );

        Cursor cursor = database().query(Tables.PROGRAM_STAGE_SECTION, PROGRAM_STAGE_SECTION_PROJECTION,
                null, null, null, null, null);

        // Checking if rowId == 1.
        // If it is 1, then it means it is first successful insert into db
        assertThat(rowId).isEqualTo(1L);

        assertThatCursor(cursor).hasRow(
                UID, CODE, NAME, DISPLAY_NAME,
                DATE, DATE, SORT_ORDER, PROGRAM_STAGE
        ).isExhausted();
    }

    @Test
    public void delete_shouldDeleteProgramStageSectionWhenDeletingProgramStage() throws Exception {
        ContentValues program = CreateProgramUtils.create(ID, PROGRAM);
        database().insert(Tables.PROGRAM, null, program);

        ContentValues programStage = ProgramStageModelIntegrationTest.create(ID, PROGRAM_STAGE, PROGRAM);
        database().insert(Tables.PROGRAM_STAGE, null, programStage);

        ContentValues programStageSection = new ContentValues();
        programStageSection.put(Columns.ID, ID);
        programStageSection.put(Columns.UID, UID);
        programStageSection.put(Columns.PROGRAM_STAGE, PROGRAM_STAGE);
        database().insert(Tables.PROGRAM_STAGE_SECTION, null, programStageSection);

        String[] projection = {Columns.ID, Columns.UID, Columns.PROGRAM_STAGE};
        Cursor cursor = database().query(Tables.PROGRAM_STAGE_SECTION, projection, null, null, null, null, null);
        // checking that program stage section was successfully inserted
        assertThatCursor(cursor).hasRow(ID, UID, PROGRAM_STAGE);

        // deleting foreign key reference
        database().delete(Tables.PROGRAM_STAGE, ProgramStageModel.Columns.UID + "=?", new String[]{PROGRAM_STAGE});

        cursor = database().query(Tables.PROGRAM_STAGE_SECTION, projection, null, null, null, null, null);
        // checking that program stage section is deleted.
        assertThatCursor(cursor).isExhausted();
    }

    @Test
    public void close_shouldNotCloseDatabase() throws Exception {
        programStageSectionStore.close();

        assertThat(database().isOpen()).isTrue();
    }
}<|MERGE_RESOLUTION|>--- conflicted
+++ resolved
@@ -8,12 +8,9 @@
 import org.hisp.dhis.android.core.data.database.AbsStoreTestCase;
 import org.hisp.dhis.android.core.data.database.DbOpenHelper;
 import org.hisp.dhis.android.core.data.database.DbOpenHelper.Tables;
-<<<<<<< HEAD
+import org.hisp.dhis.android.core.program.ProgramStageSectionModel.Columns;
 import org.hisp.dhis.android.core.relationship.CreateRelationshipTypeUtils;
 import org.hisp.dhis.android.core.trackedentity.CreateTrackedEntityUtils;
-=======
-import org.hisp.dhis.android.core.program.ProgramStageSectionModel.Columns;
->>>>>>> e67a9505
 import org.junit.Before;
 import org.junit.Test;
 import org.junit.runner.RunWith;
@@ -70,14 +67,7 @@
     @Test
     public void insert_shouldPersistProgramStageSectionInDatabase() throws Exception {
 
-        //Create Program & insert a row in the table.
-        ContentValues trackedEntity = CreateTrackedEntityUtils.create(TRACKED_ENTITY_ID, TRACKED_ENTITY_UID);
-        ContentValues relationshipType = CreateRelationshipTypeUtils.create(RELATIONSHIP_TYPE_ID, RELATIONSHIP_TYPE_UID);
-        ContentValues program = CreateProgramUtils.create(1L, PROGRAM, RELATIONSHIP_TYPE_UID, TRACKED_ENTITY_UID);
-
-        database().insert(DbOpenHelper.Tables.TRACKED_ENTITY, null, trackedEntity);
-        database().insert(DbOpenHelper.Tables.RELATIONSHIP_TYPE, null, relationshipType);
-        database().insert(DbOpenHelper.Tables.PROGRAM, null, program);
+        insertForeignKeys();
 
         ContentValues programStage = ProgramStageModelIntegrationTest.create(ID, PROGRAM_STAGE, PROGRAM);
         database().insert(Tables.PROGRAM_STAGE, null, programStage);
@@ -105,8 +95,7 @@
 
     @Test
     public void delete_shouldDeleteProgramStageSectionWhenDeletingProgramStage() throws Exception {
-        ContentValues program = CreateProgramUtils.create(ID, PROGRAM);
-        database().insert(Tables.PROGRAM, null, program);
+        insertForeignKeys();
 
         ContentValues programStage = ProgramStageModelIntegrationTest.create(ID, PROGRAM_STAGE, PROGRAM);
         database().insert(Tables.PROGRAM_STAGE, null, programStage);
@@ -136,4 +125,20 @@
 
         assertThat(database().isOpen()).isTrue();
     }
+
+    /**
+     * Inserts the rows necessary to satisfy the foreign keys:
+     * Program needs TrackedEntity and RelationshipType.
+     */
+    private void insertForeignKeys() {
+        //Create Program & insert a row in the table.
+        ContentValues trackedEntity = CreateTrackedEntityUtils.create(TRACKED_ENTITY_ID, TRACKED_ENTITY_UID);
+        ContentValues relationshipType = CreateRelationshipTypeUtils.create(RELATIONSHIP_TYPE_ID,
+                RELATIONSHIP_TYPE_UID);
+        ContentValues program = CreateProgramUtils.create(1L, PROGRAM, RELATIONSHIP_TYPE_UID, TRACKED_ENTITY_UID);
+
+        database().insert(DbOpenHelper.Tables.TRACKED_ENTITY, null, trackedEntity);
+        database().insert(DbOpenHelper.Tables.RELATIONSHIP_TYPE, null, relationshipType);
+        database().insert(DbOpenHelper.Tables.PROGRAM, null, program);
+    }
 }