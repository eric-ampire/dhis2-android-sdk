/*
 * Copyright (c) 2004-2019, University of Oslo
 * All rights reserved.
 *
 * Redistribution and use in source and binary forms, with or without
 * modification, are permitted provided that the following conditions are met:
 * Redistributions of source code must retain the above copyright notice, this
 * list of conditions and the following disclaimer.
 *
 * Redistributions in binary form must reproduce the above copyright notice,
 * this list of conditions and the following disclaimer in the documentation
 * and/or other materials provided with the distribution.
 * Neither the name of the HISP project nor the names of its contributors may
 * be used to endorse or promote products derived from this software without
 * specific prior written permission.
 *
 * THIS SOFTWARE IS PROVIDED BY THE COPYRIGHT HOLDERS AND CONTRIBUTORS "AS IS" AND
 * ANY EXPRESS OR IMPLIED WARRANTIES, INCLUDING, BUT NOT LIMITED TO, THE IMPLIED
 * WARRANTIES OF MERCHANTABILITY AND FITNESS FOR A PARTICULAR PURPOSE ARE
 * DISCLAIMED. IN NO EVENT SHALL THE COPYRIGHT OWNER OR CONTRIBUTORS BE LIABLE FOR
 * ANY DIRECT, INDIRECT, INCIDENTAL, SPECIAL, EXEMPLARY, OR CONSEQUENTIAL DAMAGES
 * (INCLUDING, BUT NOT LIMITED TO, PROCUREMENT OF SUBSTITUTE GOODS OR SERVICES;
 * LOSS OF USE, DATA, OR PROFITS; OR BUSINESS INTERRUPTION) HOWEVER CAUSED AND ON
 * ANY THEORY OF LIABILITY, WHETHER IN CONTRACT, STRICT LIABILITY, OR TORT
 * (INCLUDING NEGLIGENCE OR OTHERWISE) ARISING IN ANY WAY OUT OF THE USE OF THIS
 * SOFTWARE, EVEN IF ADVISED OF THE POSSIBILITY OF SUCH DAMAGE.
 */

package org.hisp.dhis.android.testapp.program;

import android.support.test.runner.AndroidJUnit4;

import org.hisp.dhis.android.core.data.database.MockIntegrationShould;
import org.hisp.dhis.android.core.program.ProgramRule;
import org.junit.BeforeClass;
import org.junit.Test;
import org.junit.runner.RunWith;

import java.util.List;

import static org.hamcrest.MatcherAssert.assertThat;
import static org.hamcrest.core.Is.is;

@RunWith(AndroidJUnit4.class)
public class ProgramRuleCollectionRepositoryMockIntegrationShould extends MockIntegrationShould {

    @BeforeClass
    public static void setUpAll() throws Exception {
        downloadMetadata();
    }

    @Test
    public void find_all() {
        List<ProgramRule> rules = d2.programModule().programRules
                .get();
        assertThat(rules.size(), is(3));
    }

    @Test
<<<<<<< HEAD
    public void filter_by_priority() {
        List<ProgramRule> rules = d2.programModule().programRules
                .byPriority().eq(2)
                .get();

        assertThat(rules.size(), is(2));
    }

    @Test
    public void filter_by_condition() {
        List<ProgramRule> rules = d2.programModule().programRules
                .byCondition().eq("#{hemoglobin} < 9")
                .get();

        assertThat(rules.size(), is(1));
    }

    @Test
    public void filter_by_program() {
        List<ProgramRule> rules = d2.programModule().programRules
                .byProgramUid().eq("lxAQ7Zs9VYR")
                .get();

        assertThat(rules.size(), is(3));
    }

    @Test
    public void filter_by_program_stage() {
        List<ProgramRule> rules = d2.programModule().programRules
                .byProgramStageUid().eq("dBwrot7S420")
                .get();

        assertThat(rules.size(), is(1));
    }

=======
    public void include_program_rule_actions_as_children() {
        ProgramRule programRule = d2.programModule().programRules
                .one().getWithAllChildren();
        assertThat(programRule.programRuleActions().size(), is(1));
        assertThat(programRule.programRuleActions().get(0).content(), is("The hemoglobin value cannot be above 99"));
    }
>>>>>>> 55e395a7
}<|MERGE_RESOLUTION|>--- conflicted
+++ resolved
@@ -57,7 +57,6 @@
     }
 
     @Test
-<<<<<<< HEAD
     public void filter_by_priority() {
         List<ProgramRule> rules = d2.programModule().programRules
                 .byPriority().eq(2)
@@ -93,12 +92,10 @@
         assertThat(rules.size(), is(1));
     }
 
-=======
     public void include_program_rule_actions_as_children() {
         ProgramRule programRule = d2.programModule().programRules
                 .one().getWithAllChildren();
         assertThat(programRule.programRuleActions().size(), is(1));
         assertThat(programRule.programRuleActions().get(0).content(), is("The hemoglobin value cannot be above 99"));
     }
->>>>>>> 55e395a7
 }