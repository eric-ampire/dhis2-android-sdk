--- conflicted
+++ resolved
@@ -31,11 +31,6 @@
 import org.hisp.dhis.android.core.arch.call.executors.internal.D2CallExecutor;
 import org.hisp.dhis.android.core.arch.db.access.DatabaseAdapter;
 import org.hisp.dhis.android.core.arch.db.access.Transaction;
-<<<<<<< HEAD
-import org.hisp.dhis.android.core.arch.storage.internal.Credentials;
-import org.hisp.dhis.android.core.arch.storage.internal.ObjectSecureStore;
-=======
->>>>>>> daef7591
 import org.junit.Before;
 import org.junit.Test;
 import org.junit.runner.RunWith;
@@ -63,11 +58,6 @@
     private ModuleWiper moduleWiperA;
     @Mock
     private ModuleWiper moduleWiperB;
-<<<<<<< HEAD
-    @Mock
-    private ObjectSecureStore<Credentials> credentialsSecureStore;
-=======
->>>>>>> daef7591
 
     private WipeModule wipeModule;
 
@@ -88,10 +78,6 @@
 
         verify(moduleWiperA).wipeMetadata();
         verify(moduleWiperB).wipeMetadata();
-<<<<<<< HEAD
-        verify(credentialsSecureStore).remove();
-=======
->>>>>>> daef7591
 
         verify(moduleWiperA).wipeData();
         verify(moduleWiperB).wipeData();
@@ -103,10 +89,6 @@
 
         verify(moduleWiperA).wipeMetadata();
         verify(moduleWiperB).wipeMetadata();
-<<<<<<< HEAD
-        verify(credentialsSecureStore).remove();
-=======
->>>>>>> daef7591
 
         verify(moduleWiperA, never()).wipeData();
         verify(moduleWiperB, never()).wipeData();
@@ -118,10 +100,6 @@
 
         verify(moduleWiperA, never()).wipeMetadata();
         verify(moduleWiperB, never()).wipeMetadata();
-<<<<<<< HEAD
-        verify(credentialsSecureStore, never()).remove();
-=======
->>>>>>> daef7591
 
         verify(moduleWiperA).wipeData();
         verify(moduleWiperB).wipeData();
