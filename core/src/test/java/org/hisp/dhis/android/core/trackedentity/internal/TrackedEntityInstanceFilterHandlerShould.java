/*
 * Copyright (c) 2004-2019, University of Oslo
 * All rights reserved.
 *
 * Redistribution and use in source and binary forms, with or without
 * modification, are permitted provided that the following conditions are met:
 * Redistributions of source code must retain the above copyright notice, this
 * list of conditions and the following disclaimer.
 *
 * Redistributions in binary form must reproduce the above copyright notice,
 * this list of conditions and the following disclaimer in the documentation
 * and/or other materials provided with the distribution.
 * Neither the name of the HISP project nor the names of its contributors may
 * be used to endorse or promote products derived from this software without
 * specific prior written permission.
 *
 * THIS SOFTWARE IS PROVIDED BY THE COPYRIGHT HOLDERS AND CONTRIBUTORS "AS IS" AND
 * ANY EXPRESS OR IMPLIED WARRANTIES, INCLUDING, BUT NOT LIMITED TO, THE IMPLIED
 * WARRANTIES OF MERCHANTABILITY AND FITNESS FOR A PARTICULAR PURPOSE ARE
 * DISCLAIMED. IN NO EVENT SHALL THE COPYRIGHT OWNER OR CONTRIBUTORS BE LIABLE FOR
 * ANY DIRECT, INDIRECT, INCIDENTAL, SPECIAL, EXEMPLARY, OR CONSEQUENTIAL DAMAGES
 * (INCLUDING, BUT NOT LIMITED TO, PROCUREMENT OF SUBSTITUTE GOODS OR SERVICES;
 * LOSS OF USE, DATA, OR PROFITS; OR BUSINESS INTERRUPTION) HOWEVER CAUSED AND ON
 * ANY THEORY OF LIABILITY, WHETHER IN CONTRACT, STRICT LIABILITY, OR TORT
 * (INCLUDING NEGLIGENCE OR OTHERWISE) ARISING IN ANY WAY OUT OF THE USE OF THIS
 * SOFTWARE, EVEN IF ADVISED OF THE POSSIBILITY OF SUCH DAMAGE.
 */

package org.hisp.dhis.android.core.trackedentity.internal;

import com.google.common.collect.Lists;

import org.hisp.dhis.android.core.arch.db.stores.internal.IdentifiableObjectStore;
import org.hisp.dhis.android.core.arch.handlers.internal.HandlerWithTransformer;
import org.hisp.dhis.android.core.arch.handlers.internal.IdentifiableHandlerImpl;
import org.hisp.dhis.android.core.common.ObjectStyle;
import org.hisp.dhis.android.core.common.ObjectWithUid;
import org.hisp.dhis.android.core.trackedentity.TrackedEntityInstanceEventFilter;
import org.hisp.dhis.android.core.trackedentity.TrackedEntityInstanceFilter;
import org.junit.Before;
import org.junit.Test;
import org.junit.runner.RunWith;
import org.junit.runners.JUnit4;
import org.mockito.Mock;
import org.mockito.MockitoAnnotations;

import java.util.ArrayList;
import java.util.List;

import static org.mockito.ArgumentMatchers.any;
import static org.mockito.ArgumentMatchers.eq;
import static org.mockito.Mockito.verify;

@RunWith(JUnit4.class)
public class TrackedEntityInstanceFilterHandlerShould {

    @Mock
    private IdentifiableObjectStore<TrackedEntityInstanceFilter> trackedEntityInstanceFilterStore;

    @Mock
    private ObjectStyle objectStyle;

    @Mock
    private HandlerWithTransformer<TrackedEntityInstanceEventFilter> trackedEntityInstanceEventFilterHandler;

    @Mock
    private TrackedEntityInstanceEventFilter eventFilter;

    // object to test
    private List<TrackedEntityInstanceFilter> trackedEntityInstanceFilters;
    private List<TrackedEntityInstanceEventFilter> eventFilters;
    private TrackedEntityInstanceFilterHandler trackedEntityInstanceFilterHandler;

    @Before
    public void setUp() throws Exception {
        MockitoAnnotations.initMocks(this);
        trackedEntityInstanceFilterHandler = new TrackedEntityInstanceFilterHandler(
                trackedEntityInstanceFilterStore,
                trackedEntityInstanceEventFilterHandler);

        eventFilters = Lists.newArrayList(eventFilter);

        TrackedEntityInstanceFilter trackedEntityInstanceFilter = TrackedEntityInstanceFilter.builder()
                .uid("test_tracked_entity_attribute_uid")
                .program(ObjectWithUid.create("program_uid"))
                .style(objectStyle)
                .name("name")
                .displayName("display_name")
                .eventFilters(eventFilters)
                .build();

        trackedEntityInstanceFilters = new ArrayList<>();
        trackedEntityInstanceFilters.add(trackedEntityInstanceFilter);
    }

    @Test
    public void extend_identifiable_handler_impl() {
        IdentifiableHandlerImpl<TrackedEntityInstanceFilter> genericHandler =
<<<<<<< HEAD
                new TrackedEntityInstanceFilterHandler(null, null);
=======
                new TrackedEntityInstanceFilterHandler(trackedEntityInstanceFilterStore, null, null);
>>>>>>> 86619723
    }

    @Test
    public void handle_event_filters() {
        trackedEntityInstanceFilterHandler.handleMany(trackedEntityInstanceFilters);
        verify(trackedEntityInstanceEventFilterHandler).handleMany(eq(eventFilters), any());
    }
}<|MERGE_RESOLUTION|>--- conflicted
+++ resolved
@@ -96,11 +96,7 @@
     @Test
     public void extend_identifiable_handler_impl() {
         IdentifiableHandlerImpl<TrackedEntityInstanceFilter> genericHandler =
-<<<<<<< HEAD
-                new TrackedEntityInstanceFilterHandler(null, null);
-=======
-                new TrackedEntityInstanceFilterHandler(trackedEntityInstanceFilterStore, null, null);
->>>>>>> 86619723
+                new TrackedEntityInstanceFilterHandler(trackedEntityInstanceFilterStore, null);
     }
 
     @Test
