--- conflicted
+++ resolved
@@ -259,12 +259,9 @@
     <string name="developer_option_key">developer optionkey</string>
     <string name="developer_option_title">"Show developer options"</string>
     <string name="sync_deleted_events">Synchronizing remotely deleted Events</string>
-<<<<<<< HEAD
     <string name="sync_deleted_tracked_entities">Synchronizing remotely deleted tracked entities</string>
     <string name="sync_deleted_relations">Synchronizing remotely deleted tracked entity relations</string>
     <string name="sync_deleted_enrollments">Synchronizing remotely deleted enrollments</string>
-=======
->>>>>>> a55541b8
     <string name="synchronize_deleted_data">Synchronize remotely deleted data</string>
     <string name="synchronizing">Synchronizing...</string>
 
