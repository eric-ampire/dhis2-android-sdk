--- conflicted
+++ resolved
@@ -243,14 +243,10 @@
     <string name="detailed_info_dataelement">Detailed information</string>
     <string name="detailed_info_coordinate_row">Please enter the GPS coordinates by pressing the button on the right side of the row. If it does not work, please check your data and/or GPS connection.</string>
     <string name="detailed_info_status_row">Please press the complete button when you are finished with entering data. Press the validate button to check if the entered data is valid.</string>
-<<<<<<< HEAD
-    <string name="enter_email">Enter e-mail</string>
-=======
 
     <string name="enter_email">Enter e-mail</string>
     <string name="error_email">Please enter a valid e-mail address</string>
 
->>>>>>> 84c6f93b
     <string name="enter_phone_number">Enter phone number</string>
     <string name="choose_filter">Choose filter</string>
     <string name="invalid_entry_type">Value-type not supported</string>
