--- conflicted
+++ resolved
@@ -31,22 +31,25 @@
     xmlns:app="http://schemas.android.com/apk/res-auto"
     android:layout_width="match_parent"
     android:layout_height="match_parent"
-    android:background="@color/light_grey"
     android:orientation="vertical"
-    android:padding="8dp">
+    android:padding="8dp"
+    android:background="@color/light_grey">
 
     <android.support.v7.widget.CardView
-<<<<<<< HEAD
         android:layout_height="match_parent"
         android:layout_width="match_parent">
-        <ScrollView
+        <RelativeLayout
             android:layout_width="match_parent"
             android:layout_height="match_parent">
-
-            <RelativeLayout
-            android:layout_width="match_parent"
-            android:layout_height="match_parent"
-            android:padding="16dp">
+            <ScrollView
+                android:layout_width="match_parent"
+                android:layout_height="match_parent"
+                android:layout_above="@+id/settings_logout_button">
+            <LinearLayout
+                android:layout_width="match_parent"
+                android:layout_height="match_parent"
+                android:orientation="vertical"
+                android:padding="16dp">
 
                 <org.hisp.dhis.android.sdk.ui.views.FontTextView
                     android:id="@+id/update_frequency_label"
@@ -128,104 +131,39 @@
                         android:layout_height="wrap_content"
                         android:layout_gravity="center_horizontal"
                         android:indeterminate="false" />
-=======
-        android:layout_width="match_parent"
-        android:layout_height="match_parent"
-        android:layout_alignParentTop="true">
-        <RelativeLayout
-            android:layout_width="match_parent"
-            android:layout_height="match_parent">
-            <ScrollView
-                android:layout_width="match_parent"
-                android:layout_height="match_parent"
-                android:layout_above="@+id/settings_logout_button">
-                <LinearLayout
-                    android:layout_width="match_parent"
-                    android:layout_height="match_parent"
-                    android:orientation="vertical"
-                    android:padding="16dp">
-
-                        <org.hisp.dhis.android.sdk.ui.views.FontTextView
-                            android:id="@+id/update_frequency_label"
-                            android:layout_width="wrap_content"
-                            android:layout_height="wrap_content"
-                            android:layout_alignParentTop="true"
-                            android:text="@string/update_frequency"
-                            android:textColor="@color/darker_grey"
-                            android:textSize="@dimen/medium_text_size"
-                            app:font="@string/light_font_name" />
-
-                        <Spinner
-                            android:id="@+id/settings_update_frequency_spinner"
-                            android:layout_width="match_parent"
-                            android:layout_height="wrap_content"
-                            android:layout_below="@+id/update_frequency_label"
-                            android:layout_marginTop="6dp"
-                            android:background="@drawable/spinner_background_holo_light"
-                            android:entries="@array/update_frequencies" />
-                        <LinearLayout
-                            android:id="@+id/settings_sync_wrap_layout"
-                            android:layout_width="match_parent"
-                            android:layout_height="wrap_content"
-                            android:layout_below="@+id/settings_update_frequency_spinner"
-                            android:orientation="horizontal"
-                            android:paddingTop="40dp"
-                            android:weightSum="1">
-
-                        <org.hisp.dhis.android.sdk.ui.views.FontButton
-                            android:id="@+id/settings_sync_button"
-                            android:layout_width="wrap_content"
-                            android:layout_height="40dp"
-                            android:layout_below="@+id/settings_update_frequency_spinner"
-                            android:layout_gravity="center_horizontal"
-                            android:layout_weight="0.5"
-                            android:background="@drawable/button_blue_selector"
-                            android:singleLine="true"
-                            android:text="@string/synchronize_with_server"
-                            android:textColor="@color/white"
-                            android:textSize="@dimen/medium_text_size"
-                            app:font="@string/medium_font_name"
-                            />
-
-                            <ProgressBar
-                                android:id="@+id/settings_progessbar"
-                                android:layout_width="wrap_content"
-                                android:layout_height="wrap_content"
-                                android:layout_gravity="center_horizontal"/>
-
-                        </LinearLayout>
-                            <TextView
-                                android:id="@+id/settings_sync_textview"
-                                android:layout_width="wrap_content"
-                                android:layout_height="wrap_content"
-                                android:layout_gravity="center_horizontal"
-                                android:layout_margin="20dp"
-                                android:textAppearance="?android:attr/textAppearanceMedium"
-                                android:textSize="@dimen/medium_text_size"/>
-
-                            <org.hisp.dhis.android.sdk.ui.views.FontTextView
-                            android:id="@+id/developer_title"
-                            android:layout_width="wrap_content"
-                            android:layout_height="match_parent"
-                                android:layout_centerHorizontal="true"
-                                android:layout_marginTop="6dp"
-                            android:text="@string/developers_settings"
-                            android:textColor="@color/darker_grey"
-                            android:textSize="@dimen/medium_text_size"
-                            app:font="@string/light_font_name" />
-
-                            <org.hisp.dhis.android.sdk.ui.views.FontCheckBox
-                                android:id="@+id/checkbox_developers_options"
-                                android:layout_width="match_parent"
-                                android:layout_height="wrap_content"
-                                android:layout_centerHorizontal="true"
-                                android:layout_marginBottom="6dp"
-                                android:layout_marginTop="6dp"
-                                android:padding="6dp"
-                                android:text="@string/developer_option_title"
-                                android:textColor="@color/black"
-                                android:textSize="@dimen/medium_text_size"
-                                app:font="@string/medium_font_name" />
+
+                    <TextView
+                        android:id="@+id/settings_sync_textview"
+                        android:layout_width="match_parent"
+                        android:layout_height="match_parent"
+                        android:layout_margin="20dp"
+                        android:textAppearance="?android:attr/textAppearanceMedium"
+                        android:textSize="@dimen/medium_text_size"
+                        android:layout_gravity="center_horizontal"/>
+
+                    <org.hisp.dhis.android.sdk.ui.views.FontTextView
+                        android:id="@+id/developer_title"
+                        android:layout_width="wrap_content"
+                        android:layout_height="match_parent"
+                        android:layout_centerHorizontal="true"
+                        android:layout_marginTop="6dp"
+                        android:text="@string/developers_settings"
+                        android:textColor="@color/darker_grey"
+                        android:textSize="@dimen/medium_text_size"
+                        app:font="@string/light_font_name" />
+
+                    <org.hisp.dhis.android.sdk.ui.views.FontCheckBox
+                        android:id="@+id/checkbox_developers_options"
+                        android:layout_width="match_parent"
+                        android:layout_height="wrap_content"
+                        android:layout_centerHorizontal="true"
+                        android:layout_marginBottom="6dp"
+                        android:layout_marginTop="6dp"
+                        android:padding="6dp"
+                        android:text="@string/developer_option_title"
+                        android:textColor="@color/black"
+                        android:textSize="@dimen/medium_text_size"
+                        app:font="@string/medium_font_name" />
 
                     <org.hisp.dhis.android.sdk.ui.views.FontButton
                         android:id="@+id/settings_export_data"
@@ -242,6 +180,7 @@
                         android:visibility="invisible"
                         app:font="@string/medium_font_name" />
                 </LinearLayout>
+            </LinearLayout>
             </ScrollView>
             <org.hisp.dhis.android.sdk.ui.views.FontButton
                 android:id="@id/settings_logout_button"
@@ -257,32 +196,7 @@
                 android:textSize="@dimen/medium_text_size"
                 app:font="@string/medium_font_name" />
         </RelativeLayout>
->>>>>>> 9342fdb7
-
-                    <TextView
-                        android:id="@+id/settings_sync_textview"
-                        android:layout_width="wrap_content"
-                        android:layout_height="wrap_content"
-                        android:layout_margin="20dp"
-                        android:textAppearance="?android:attr/textAppearanceMedium"
-                        android:textSize="@dimen/medium_text_size"
-                        android:layout_gravity="center_horizontal"/>
-                </LinearLayout>
-                <org.hisp.dhis.android.sdk.ui.views.FontButton
-                    android:id="@+id/settings_logout_button"
-                    android:layout_width="match_parent"
-                    android:layout_height="40dp"
-                    android:background="@drawable/button_red_selector"
-                    android:layout_below="@id/settings_sync_text_and_progress"
-                    android:singleLine="true"
-                    android:text="@string/logout"
-                    android:textColor="@color/white"
-                    android:textSize="@dimen/medium_text_size"
-                    android:layout_alignParentBottom="true"
-                    android:layout_marginBottom="6dp"
-                    app:font="@string/medium_font_name" />
-            </RelativeLayout>
-        </ScrollView>
+
     </android.support.v7.widget.CardView>
 
 </LinearLayout>