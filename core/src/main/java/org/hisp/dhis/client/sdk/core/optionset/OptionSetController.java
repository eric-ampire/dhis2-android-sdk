--- conflicted
+++ resolved
@@ -34,7 +34,6 @@
 import org.hisp.dhis.client.sdk.core.common.network.ApiException;
 import org.hisp.dhis.client.sdk.core.common.persistence.DbUtils;
 import org.hisp.dhis.client.sdk.core.common.persistence.IDbOperation;
-import org.hisp.dhis.client.sdk.core.common.persistence.IIdentifiableObjectStore;
 import org.hisp.dhis.client.sdk.core.common.persistence.ITransactionManager;
 import org.hisp.dhis.client.sdk.core.common.preferences.DateType;
 import org.hisp.dhis.client.sdk.core.common.preferences.ILastUpdatedPreferences;
@@ -131,14 +130,8 @@
     }
 
     @Override
-<<<<<<< HEAD
-    public void sync() throws ApiException {
-//        getOptionSetDataFromServer();
-        sync(null);
-=======
     public void sync(SyncStrategy syncStrategy) throws ApiException {
-        getOptionSetDataFromServer();
->>>>>>> cc86b9e0
+
     }
 
     @Override
