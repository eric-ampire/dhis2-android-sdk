/*
 * Copyright (c) 2016, University of Oslo
 *
 * All rights reserved.
 * Redistribution and use in source and binary forms, with or without
 * modification, are permitted provided that the following conditions are met:
 * Redistributions of source code must retain the above copyright notice, this
 * list of conditions and the following disclaimer.
 *
 * Redistributions in binary form must reproduce the above copyright notice,
 * this list of conditions and the following disclaimer in the documentation
 * and/or other materials provided with the distribution.
 * Neither the name of the HISP project nor the names of its contributors may
 * be used to endorse or promote products derived from this software without
 * specific prior written permission.
 *
 * THIS SOFTWARE IS PROVIDED BY THE COPYRIGHT HOLDERS AND CONTRIBUTORS "AS IS" AND
 * ANY EXPRESS OR IMPLIED WARRANTIES, INCLUDING, BUT NOT LIMITED TO, THE IMPLIED
 * WARRANTIES OF MERCHANTABILITY AND FITNESS FOR A PARTICULAR PURPOSE ARE
 * DISCLAIMED. IN NO EVENT SHALL THE COPYRIGHT OWNER OR CONTRIBUTORS BE LIABLE FOR
 * ANY DIRECT, INDIRECT, INCIDENTAL, SPECIAL, EXEMPLARY, OR CONSEQUENTIAL DAMAGES
 * (INCLUDING, BUT NOT LIMITED TO, PROCUREMENT OF SUBSTITUTE GOODS OR SERVICES;
 * LOSS OF USE, DATA, OR PROFITS; OR BUSINESS INTERRUPTION) HOWEVER CAUSED AND ON
 * ANY THEORY OF LIABILITY, WHETHER IN CONTRACT, STRICT LIABILITY, OR TORT
 * (INCLUDING NEGLIGENCE OR OTHERWISE) ARISING IN ANY WAY OUT OF THE USE OF THIS
 * SOFTWARE, EVEN IF ADVISED OF THE POSSIBILITY OF SUCH DAMAGE.
 */

package org.hisp.dhis.client.sdk.core.common.preferences;

public enum ResourceType {
    SYSTEM_INFO,

    ORGANISATION_UNITS,
    DATA_ELEMENTS,
    OPTION_SETS,
<<<<<<< HEAD
    OPTIONS,
    CONSTANTS,
    USERS,

=======
>>>>>>> aa69ac86

    PROGRAMS,
    PROGRAM_STAGES,
    PROGRAM_STAGE_SECTIONS,
    PROGRAM_STAGE_DATA_ELEMENTS,

    EVENTS,

    /////////////////////////
    DASHBOARDS_CONTENT,
    INTERPRETATIONS,
    DASHBOARDS,
    CONSTANTS,
    USERS,
    PROGRAM_RULE_VARIABLES,
    PROGRAM_RULE_ACTIONS,
    PROGRAM_RULES,
    TRACKED_ENTITY_ATTRIBUTES,
    TRACKED_ENTITIES,
    TRACKED_ENTITY_INSTANCE,
    RELATIONSHIP_TYPES,
    ENROLLMENTS,
}<|MERGE_RESOLUTION|>--- conflicted
+++ resolved
@@ -34,13 +34,6 @@
     ORGANISATION_UNITS,
     DATA_ELEMENTS,
     OPTION_SETS,
-<<<<<<< HEAD
-    OPTIONS,
-    CONSTANTS,
-    USERS,
-
-=======
->>>>>>> aa69ac86
 
     PROGRAMS,
     PROGRAM_STAGES,
