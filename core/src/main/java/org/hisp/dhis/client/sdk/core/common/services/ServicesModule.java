--- conflicted
+++ resolved
@@ -60,10 +60,8 @@
                 persistenceModule.getProgramStageStore());
         organisationUnitService = new OrganisationUnitService(
                 persistenceModule.getOrganisationUnitStore());
-
         eventService = new EventService(
                 persistenceModule.getEventStore());
-
     }
 
     @Override
@@ -82,12 +80,12 @@
     }
 
     @Override
-<<<<<<< HEAD
     public IProgramStageService getProgramStageService() {
         return programStageService;
-=======
+    }
+
+    @Override
     public IEventService getEventService() {
         return eventService;
->>>>>>> 0b1ffcef
     }
 }