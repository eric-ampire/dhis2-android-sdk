/*
 * Copyright (c) 2016, University of Oslo
 *
 * All rights reserved.
 * Redistribution and use in source and binary forms, with or without
 * modification, are permitted provided that the following conditions are met:
 * Redistributions of source code must retain the above copyright notice, this
 * list of conditions and the following disclaimer.
 *
 * Redistributions in binary form must reproduce the above copyright notice,
 * this list of conditions and the following disclaimer in the documentation
 * and/or other materials provided with the distribution.
 * Neither the name of the HISP project nor the names of its contributors may
 * be used to endorse or promote products derived from this software without
 * specific prior written permission.
 *
 * THIS SOFTWARE IS PROVIDED BY THE COPYRIGHT HOLDERS AND CONTRIBUTORS "AS IS" AND
 * ANY EXPRESS OR IMPLIED WARRANTIES, INCLUDING, BUT NOT LIMITED TO, THE IMPLIED
 * WARRANTIES OF MERCHANTABILITY AND FITNESS FOR A PARTICULAR PURPOSE ARE
 * DISCLAIMED. IN NO EVENT SHALL THE COPYRIGHT OWNER OR CONTRIBUTORS BE LIABLE FOR
 * ANY DIRECT, INDIRECT, INCIDENTAL, SPECIAL, EXEMPLARY, OR CONSEQUENTIAL DAMAGES
 * (INCLUDING, BUT NOT LIMITED TO, PROCUREMENT OF SUBSTITUTE GOODS OR SERVICES;
 * LOSS OF USE, DATA, OR PROFITS; OR BUSINESS INTERRUPTION) HOWEVER CAUSED AND ON
 * ANY THEORY OF LIABILITY, WHETHER IN CONTRACT, STRICT LIABILITY, OR TORT
 * (INCLUDING NEGLIGENCE OR OTHERWISE) ARISING IN ANY WAY OUT OF THE USE OF THIS
 * SOFTWARE, EVEN IF ADVISED OF THE POSSIBILITY OF SUCH DAMAGE.
 */

package org.hisp.dhis.client.sdk.core.common.services;

import org.hisp.dhis.client.sdk.core.common.persistence.IPersistenceModule;
import org.hisp.dhis.client.sdk.core.organisationunit.IOrganisationUnitService;
import org.hisp.dhis.client.sdk.core.organisationunit.OrganisationUnitService;
import org.hisp.dhis.client.sdk.core.program.IProgramService;
import org.hisp.dhis.client.sdk.core.program.ProgramService;
import org.hisp.dhis.client.sdk.core.user.IUserAccountService;
import org.hisp.dhis.client.sdk.core.user.UserAccountService;

import static org.hisp.dhis.client.sdk.models.utils.Preconditions.isNull;

public final class ServicesModule implements IServicesModule {
    private final IUserAccountService userAccountService;
    private final IProgramService programService;
    private final IOrganisationUnitService organisationUnitService;
<<<<<<< HEAD
    private final IEventService eventService;
    private final IConstantService constantService;
    private final IDataElementService dataElementService;
    private final IEnrollmentService enrollmentService;
    private final IOptionSetService optionSetService;
    private final IProgramStageService programStageService;
    private final IProgramRuleService programRuleService;
    private final IProgramIndicatorService programIndicatorService;
    private final IProgramTrackedEntityAttributeService programTrackedEntityAttributeService;
    private final ITrackedEntityService trackedEntityService;
    private final IProgramStageDataElementService programStageDataElementService;
    private final IProgramStageSectionService programStageSectionService;
    private final IRelationshipService relationshipService;
    private final IRelationshipTypeService relationshipTypeService;
    private final ITrackedEntityAttributeService trackedEntityAttributeService;
    private final ITrackedEntityAttributeValueService trackedEntityAttributeValueService;
    private final ITrackedEntityDataValueService trackedEntityDataValueService;
=======
>>>>>>> 82a56a33

    public ServicesModule(IPersistenceModule persistenceModule) {
        isNull(persistenceModule, "persistenceModule must not be null");

        userAccountService = new UserAccountService(
                persistenceModule.getUserAccountStore());

        programService = new ProgramService(
                persistenceModule.getProgramStore());

        organisationUnitService = new OrganisationUnitService(
                persistenceModule.getOrganisationUnitStore());
<<<<<<< HEAD

        eventService = new EventService(
                persistenceModule.getEventStore(),
                persistenceModule.getStateStore());

        constantService = new ConstantService(
                persistenceModule.getConstantStore());

        dataElementService = new DataElementService(
                persistenceModule.getDataElementStore());

        enrollmentService = new EnrollmentService(
                persistenceModule.getEnrollmentStore(),
                persistenceModule.getStateStore(),
                this.getEventService()
        );

        optionSetService =  new OptionSetService(
                persistenceModule.getOptionSetStore(),
                persistenceModule.getOptionStore()
                );

        programStageService = new ProgramStageService(
                persistenceModule.getProgramStageStore());

        programRuleService = new ProgramRuleService(
                persistenceModule.getProgramRuleStore());

        programStageDataElementService = new ProgramStageDataElementService(
                persistenceModule.getProgramStageDataElementStore()
                );

        programStageSectionService = new ProgramStageSectionService(
                persistenceModule.getProgramStageSectionStore()
        );

        programIndicatorService = new ProgramIndicatorService(
                persistenceModule.getProgramIndicatorStore());

        programTrackedEntityAttributeService = new ProgramTrackedEntityAttributeService(
                persistenceModule.getProgramTrackedEntityAttributeStore());

        relationshipService = new RelationshipService(
                persistenceModule.getRelationshipStore(),
                persistenceModule.getStateStore()
        );

        relationshipTypeService = new RelationshipTypeService(
                persistenceModule.getRelationshipTypeStore()
        );

        trackedEntityAttributeService = new TrackedEntityAttributeService(
                persistenceModule.getTrackedEntityAttributeStore()
        );

        trackedEntityAttributeValueService = new TrackedEntityAttributeValueService(
                persistenceModule.getTrackedEntityAttributeValueStore(),
                persistenceModule.getStateStore()
        );

        trackedEntityDataValueService = new TrackedEntityDataValueService(
                persistenceModule.getTrackedEntityDataValueStore(),
                persistenceModule.getStateStore()
        );

        trackedEntityService = new TrackedEntityService(
                persistenceModule.getTrackedEntityStore());
=======
>>>>>>> 82a56a33
    }

    @Override
    public IUserAccountService getUserAccountService() {
        return userAccountService;
    }

    @Override
    public IProgramService getProgramService() {
        return programService;
    }

    @Override
    public IOrganisationUnitService getOrganisationUnitService() {
        return organisationUnitService;
    }
<<<<<<< HEAD

    @Override
    public IEventService getEventService() {
        return eventService;
    }

    @Override
    public IConstantService getConstantService() {
        return constantService;
    }

    @Override
    public IDataElementService getDataElementService() {
        return dataElementService;
    }

    @Override
    public IEnrollmentService getEnrollmentService() {
        return enrollmentService;
    }

    @Override
    public IOptionSetService getOptionSetService() {
        return optionSetService;
    }

    @Override
    public IProgramStageService getProgramStageService() {
        return programStageService;
    }

    @Override
    public IProgramStageDataElementService getProgramStageDataElementService() {
        return programStageDataElementService;
    }

    @Override
    public IProgramStageSectionService getProgramStageSectionService() {
        return programStageSectionService;
    }

    @Override
    public IRelationshipService getRelationshipService() {
        return relationshipService;
    }

    @Override
    public IRelationshipTypeService getRelationshipTypeService() {
        return relationshipTypeService;
    }

    @Override
    public ITrackedEntityAttributeService getTrackedEntityAttributeService() {
        return trackedEntityAttributeService;
    }

    @Override
    public ITrackedEntityAttributeValueService getTrackedEntityAttributeValueService() {
        return trackedEntityAttributeValueService;
    }

    @Override
    public ITrackedEntityDataValueService getTrackedEntityDataValueService() {
        return trackedEntityDataValueService;
    }

    @Override
    public IProgramIndicatorService getProgramIndicatorService() {
        return programIndicatorService;
    }

    @Override
    public IProgramTrackedEntityAttributeService getProgramTrackedEntityAttributeService() {
        return programTrackedEntityAttributeService;
    }

    @Override
    public ITrackedEntityService getTrackedEntities() {
        return trackedEntityService;
    }

    @Override
    public IProgramRuleService getProgramRuleService() {
        return programRuleService;
    }
=======
>>>>>>> 82a56a33
}<|MERGE_RESOLUTION|>--- conflicted
+++ resolved
@@ -42,26 +42,6 @@
     private final IUserAccountService userAccountService;
     private final IProgramService programService;
     private final IOrganisationUnitService organisationUnitService;
-<<<<<<< HEAD
-    private final IEventService eventService;
-    private final IConstantService constantService;
-    private final IDataElementService dataElementService;
-    private final IEnrollmentService enrollmentService;
-    private final IOptionSetService optionSetService;
-    private final IProgramStageService programStageService;
-    private final IProgramRuleService programRuleService;
-    private final IProgramIndicatorService programIndicatorService;
-    private final IProgramTrackedEntityAttributeService programTrackedEntityAttributeService;
-    private final ITrackedEntityService trackedEntityService;
-    private final IProgramStageDataElementService programStageDataElementService;
-    private final IProgramStageSectionService programStageSectionService;
-    private final IRelationshipService relationshipService;
-    private final IRelationshipTypeService relationshipTypeService;
-    private final ITrackedEntityAttributeService trackedEntityAttributeService;
-    private final ITrackedEntityAttributeValueService trackedEntityAttributeValueService;
-    private final ITrackedEntityDataValueService trackedEntityDataValueService;
-=======
->>>>>>> 82a56a33
 
     public ServicesModule(IPersistenceModule persistenceModule) {
         isNull(persistenceModule, "persistenceModule must not be null");
@@ -74,76 +54,7 @@
 
         organisationUnitService = new OrganisationUnitService(
                 persistenceModule.getOrganisationUnitStore());
-<<<<<<< HEAD
 
-        eventService = new EventService(
-                persistenceModule.getEventStore(),
-                persistenceModule.getStateStore());
-
-        constantService = new ConstantService(
-                persistenceModule.getConstantStore());
-
-        dataElementService = new DataElementService(
-                persistenceModule.getDataElementStore());
-
-        enrollmentService = new EnrollmentService(
-                persistenceModule.getEnrollmentStore(),
-                persistenceModule.getStateStore(),
-                this.getEventService()
-        );
-
-        optionSetService =  new OptionSetService(
-                persistenceModule.getOptionSetStore(),
-                persistenceModule.getOptionStore()
-                );
-
-        programStageService = new ProgramStageService(
-                persistenceModule.getProgramStageStore());
-
-        programRuleService = new ProgramRuleService(
-                persistenceModule.getProgramRuleStore());
-
-        programStageDataElementService = new ProgramStageDataElementService(
-                persistenceModule.getProgramStageDataElementStore()
-                );
-
-        programStageSectionService = new ProgramStageSectionService(
-                persistenceModule.getProgramStageSectionStore()
-        );
-
-        programIndicatorService = new ProgramIndicatorService(
-                persistenceModule.getProgramIndicatorStore());
-
-        programTrackedEntityAttributeService = new ProgramTrackedEntityAttributeService(
-                persistenceModule.getProgramTrackedEntityAttributeStore());
-
-        relationshipService = new RelationshipService(
-                persistenceModule.getRelationshipStore(),
-                persistenceModule.getStateStore()
-        );
-
-        relationshipTypeService = new RelationshipTypeService(
-                persistenceModule.getRelationshipTypeStore()
-        );
-
-        trackedEntityAttributeService = new TrackedEntityAttributeService(
-                persistenceModule.getTrackedEntityAttributeStore()
-        );
-
-        trackedEntityAttributeValueService = new TrackedEntityAttributeValueService(
-                persistenceModule.getTrackedEntityAttributeValueStore(),
-                persistenceModule.getStateStore()
-        );
-
-        trackedEntityDataValueService = new TrackedEntityDataValueService(
-                persistenceModule.getTrackedEntityDataValueStore(),
-                persistenceModule.getStateStore()
-        );
-
-        trackedEntityService = new TrackedEntityService(
-                persistenceModule.getTrackedEntityStore());
-=======
->>>>>>> 82a56a33
     }
 
     @Override
@@ -160,92 +71,5 @@
     public IOrganisationUnitService getOrganisationUnitService() {
         return organisationUnitService;
     }
-<<<<<<< HEAD
 
-    @Override
-    public IEventService getEventService() {
-        return eventService;
-    }
-
-    @Override
-    public IConstantService getConstantService() {
-        return constantService;
-    }
-
-    @Override
-    public IDataElementService getDataElementService() {
-        return dataElementService;
-    }
-
-    @Override
-    public IEnrollmentService getEnrollmentService() {
-        return enrollmentService;
-    }
-
-    @Override
-    public IOptionSetService getOptionSetService() {
-        return optionSetService;
-    }
-
-    @Override
-    public IProgramStageService getProgramStageService() {
-        return programStageService;
-    }
-
-    @Override
-    public IProgramStageDataElementService getProgramStageDataElementService() {
-        return programStageDataElementService;
-    }
-
-    @Override
-    public IProgramStageSectionService getProgramStageSectionService() {
-        return programStageSectionService;
-    }
-
-    @Override
-    public IRelationshipService getRelationshipService() {
-        return relationshipService;
-    }
-
-    @Override
-    public IRelationshipTypeService getRelationshipTypeService() {
-        return relationshipTypeService;
-    }
-
-    @Override
-    public ITrackedEntityAttributeService getTrackedEntityAttributeService() {
-        return trackedEntityAttributeService;
-    }
-
-    @Override
-    public ITrackedEntityAttributeValueService getTrackedEntityAttributeValueService() {
-        return trackedEntityAttributeValueService;
-    }
-
-    @Override
-    public ITrackedEntityDataValueService getTrackedEntityDataValueService() {
-        return trackedEntityDataValueService;
-    }
-
-    @Override
-    public IProgramIndicatorService getProgramIndicatorService() {
-        return programIndicatorService;
-    }
-
-    @Override
-    public IProgramTrackedEntityAttributeService getProgramTrackedEntityAttributeService() {
-        return programTrackedEntityAttributeService;
-    }
-
-    @Override
-    public ITrackedEntityService getTrackedEntities() {
-        return trackedEntityService;
-    }
-
-    @Override
-    public IProgramRuleService getProgramRuleService() {
-        return programRuleService;
-    }
-=======
->>>>>>> 82a56a33
 }