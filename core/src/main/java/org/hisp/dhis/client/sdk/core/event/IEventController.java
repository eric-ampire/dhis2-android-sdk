--- conflicted
+++ resolved
@@ -29,21 +29,6 @@
 package org.hisp.dhis.client.sdk.core.event;
 
 import org.hisp.dhis.client.sdk.core.common.controllers.IIdentifiableController;
-<<<<<<< HEAD
-import org.hisp.dhis.client.sdk.models.event.Event;
-
-public interface IEventController extends IIdentifiableController<Event> {
-//    void sync() throws ApiException;
-//    void sync(Collection<String> uids) throws ApiException;
-//    void sync(OrganisationUnit organisationUnit, Program program, int limit, DateTime
-// serverDateTime) throws ApiException;
-//    void sync(OrganisationUnit organisationUnit, Program program, int limit) throws ApiException;
-//    void sync(OrganisationUnit organisationUnit, Program program) throws ApiException;
-//    void sync(Enrollment enrollment) throws ApiException;
-//    void sync(String uid);
-//    void getEventsDataFromServer(Enrollment enrollment) throws ApiException;
-//    void sendEventChanges(List<Event> events) throws ApiException;
-=======
 import org.hisp.dhis.client.sdk.core.common.controllers.SyncStrategy;
 import org.hisp.dhis.client.sdk.core.common.network.ApiException;
 import org.hisp.dhis.client.sdk.models.event.Event;
@@ -54,5 +39,4 @@
     void pullUpdates(SyncStrategy strategy, Set<String> uids) throws ApiException;
 
     void pushUpdates(SyncStrategy strategy, Set<String> uids) throws ApiException;
->>>>>>> 4509f04d
 }