/*
 * Copyright (c) 2016, University of Oslo
 *
 * All rights reserved.
 * Redistribution and use in source and binary forms, with or without
 * modification, are permitted provided that the following conditions are met:
 * Redistributions of source code must retain the above copyright notice, this
 * list of conditions and the following disclaimer.
 *
 * Redistributions in binary form must reproduce the above copyright notice,
 * this list of conditions and the following disclaimer in the documentation
 * and/or other materials provided with the distribution.
 * Neither the name of the HISP project nor the names of its contributors may
 * be used to endorse or promote products derived from this software without
 * specific prior written permission.
 *
 * THIS SOFTWARE IS PROVIDED BY THE COPYRIGHT HOLDERS AND CONTRIBUTORS "AS IS" AND
 * ANY EXPRESS OR IMPLIED WARRANTIES, INCLUDING, BUT NOT LIMITED TO, THE IMPLIED
 * WARRANTIES OF MERCHANTABILITY AND FITNESS FOR A PARTICULAR PURPOSE ARE
 * DISCLAIMED. IN NO EVENT SHALL THE COPYRIGHT OWNER OR CONTRIBUTORS BE LIABLE FOR
 * ANY DIRECT, INDIRECT, INCIDENTAL, SPECIAL, EXEMPLARY, OR CONSEQUENTIAL DAMAGES
 * (INCLUDING, BUT NOT LIMITED TO, PROCUREMENT OF SUBSTITUTE GOODS OR SERVICES;
 * LOSS OF USE, DATA, OR PROFITS; OR BUSINESS INTERRUPTION) HOWEVER CAUSED AND ON
 * ANY THEORY OF LIABILITY, WHETHER IN CONTRACT, STRICT LIABILITY, OR TORT
 * (INCLUDING NEGLIGENCE OR OTHERWISE) ARISING IN ANY WAY OUT OF THE USE OF THIS
 * SOFTWARE, EVEN IF ADVISED OF THE POSSIBILITY OF SUCH DAMAGE.
 */

package org.hisp.dhis.client.sdk.core.common.network;

import org.hisp.dhis.client.sdk.core.event.IEventApiClient;
import org.hisp.dhis.client.sdk.core.organisationunit.IOrganisationUnitApiClient;
import org.hisp.dhis.client.sdk.core.program.IProgramApiClient;
import org.hisp.dhis.client.sdk.core.program.IProgramStageApiClient;
import org.hisp.dhis.client.sdk.core.systeminfo.ISystemInfoApiClient;
import org.hisp.dhis.client.sdk.core.user.IUserApiClient;

public interface INetworkModule {
    ISystemInfoApiClient getSystemInfoApiClient();

    IUserApiClient getUserApiClient();

    IOrganisationUnitApiClient getOrganisationUnitApiClient();

    IProgramApiClient getProgramApiClient();

<<<<<<< HEAD
    IProgramStageApiClient getProgramStageApiClient();
}
=======
    IEventApiClient getEventApiClient();
 }
>>>>>>> 0b1ffcef
<|MERGE_RESOLUTION|>--- conflicted
+++ resolved
@@ -44,10 +44,7 @@
 
     IProgramApiClient getProgramApiClient();
 
-<<<<<<< HEAD
     IProgramStageApiClient getProgramStageApiClient();
-}
-=======
+
     IEventApiClient getEventApiClient();
- }
->>>>>>> 0b1ffcef
+}