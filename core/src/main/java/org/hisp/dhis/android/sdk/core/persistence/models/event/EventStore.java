/*
 *  Copyright (c) 2015, University of Oslo
 *  * All rights reserved.
 *  *
 *  * Redistribution and use in source and binary forms, with or without
 *  * modification, are permitted provided that the following conditions are met:
 *  * Redistributions of source code must retain the above copyright notice, this
 *  * list of conditions and the following disclaimer.
 *  *
 *  * Redistributions in binary form must reproduce the above copyright notice,
 *  * this list of conditions and the following disclaimer in the documentation
 *  * and/or other materials provided with the distribution.
 *  * Neither the name of the HISP project nor the names of its contributors may
 *  * be used to endorse or promote products derived from this software without
 *  * specific prior written permission.
 *  *
 *  * THIS SOFTWARE IS PROVIDED BY THE COPYRIGHT HOLDERS AND CONTRIBUTORS "AS IS" AND
 *  * ANY EXPRESS OR IMPLIED WARRANTIES, INCLUDING, BUT NOT LIMITED TO, THE IMPLIED
 *  * WARRANTIES OF MERCHANTABILITY AND FITNESS FOR A PARTICULAR PURPOSE ARE
 *  * DISCLAIMED. IN NO EVENT SHALL THE COPYRIGHT OWNER OR CONTRIBUTORS BE LIABLE FOR
 *  * ANY DIRECT, INDIRECT, INCIDENTAL, SPECIAL, EXEMPLARY, OR CONSEQUENTIAL DAMAGES
 *  * (INCLUDING, BUT NOT LIMITED TO, PROCUREMENT OF SUBSTITUTE GOODS OR SERVICES;
 *  * LOSS OF USE, DATA, OR PROFITS; OR BUSINESS INTERRUPTION) HOWEVER CAUSED AND ON
 *  * ANY THEORY OF LIABILITY, WHETHER IN CONTRACT, STRICT LIABILITY, OR TORT
 *  * (INCLUDING NEGLIGENCE OR OTHERWISE) ARISING IN ANY WAY OUT OF THE USE OF THIS
 *  * SOFTWARE, EVEN IF ADVISED OF THE POSSIBILITY OF SUCH DAMAGE.
 *
 */

package org.hisp.dhis.android.sdk.core.persistence.models.event;

import com.raizlabs.android.dbflow.sql.builder.Condition;
import com.raizlabs.android.dbflow.sql.language.Select;
import com.raizlabs.android.dbflow.sql.language.Update;

import org.hisp.dhis.android.sdk.core.persistence.models.flow.Event$Flow;
import org.hisp.dhis.android.sdk.core.persistence.models.flow.Event$Flow$Table;
import org.hisp.dhis.android.sdk.core.persistence.models.flow.TrackedEntityDataValue$Flow;
import org.hisp.dhis.android.sdk.models.enrollment.Enrollment;
import org.hisp.dhis.android.sdk.models.event.Event;
import org.hisp.dhis.android.sdk.models.event.IEventStore;
import org.hisp.dhis.android.sdk.models.organisationunit.OrganisationUnit;
import org.hisp.dhis.android.sdk.models.program.Program;
import org.hisp.dhis.android.sdk.models.trackedentitydatavalue.ITrackedEntityDataValueStore;

import java.util.ArrayList;
import java.util.List;

public final class EventStore implements IEventStore {

    private final ITrackedEntityDataValueStore trackedEntityDataValueStore;

    public EventStore(ITrackedEntityDataValueStore trackedEntityDataValueStore) {
        this.trackedEntityDataValueStore = trackedEntityDataValueStore;
    }

    @Override
    public void insert(Event object) {
        Event$Flow eventFlow =
                Event$Flow.fromModel(object);
        eventFlow.insert();
    }

    @Override
    public void update(Event object) {
<<<<<<< HEAD
        //making sure uid is not overwritten with blank value in case uid was updated from server while event was loaded in memory
        if(object.getEventUid() == null || object.getEventUid().isEmpty()) {
            Event$Flow persisted = new Select().from(Event$Flow.class).where(Condition.column(Event$Flow$Table.ID).is(object.getId())).querySingle();
            if(persisted != null) {
                object.setEventUid(persisted.getEventUid());
            }
        }
=======
        // make sure uid is not overwritten!!
>>>>>>> 9478b65b
        Event$Flow.fromModel(object).update();
    }

    @Override
    public void save(Event object) {
<<<<<<< HEAD
        //making sure uid is not overwritten with blank value in case uid was updated from
        // server while event was loaded in memory
        if(object.getEventUid() == null || object.getEventUid().isEmpty()) {
            Event$Flow persisted = new Select().from(Event$Flow.class).where(Condition.column(Event$Flow$Table.ID).is(object.getId())).querySingle();
            if(persisted != null) {
                object.setEventUid(persisted.getEventUid());
            }
        }
        Event$Flow.fromModel(object).update();
=======
        Event$Flow eventFlow =
                Event$Flow.fromModel(object);
        // make sure uid is not overwritten!!
        eventFlow.save();
>>>>>>> 9478b65b
    }

    @Override
    public void delete(Event object) {
        Event$Flow.fromModel(object).delete();
    }

    @Override
    public List<Event> query() {
        List<Event$Flow> eventFlows = new Select()
                .from(Event$Flow.class)
                .queryList();
        for(Event$Flow eventFlow : eventFlows) {
            setTrackedEntityDataValues(eventFlow);
        }
        return Event$Flow.toModels(eventFlows);
    }

    @Override
    public Event query(long id) {
        Event$Flow eventFlow = new Select().from(Event$Flow.class)
                .where(Condition.column(Event$Flow$Table.ID).is(id)).querySingle();
        setTrackedEntityDataValues(eventFlow);
        return Event$Flow.toModel(eventFlow);
    }

    @Override
    public Event query(String uid) {
        Event$Flow eventFlow = new Select().from(Event$Flow.class)
                .where(Condition.column(Event$Flow$Table.EVENTUID).is(uid)).querySingle();
        setTrackedEntityDataValues(eventFlow);
        return Event$Flow.toModel(eventFlow);
    }

    @Override
    public List<Event> query(Enrollment enrollment) {
        List<Event$Flow> eventFlows = new Select()
                .from(Event$Flow.class).where(Condition.column(Event$Flow$Table.ENROLLMENT_ENROLLMENT)
                        .is(enrollment)).queryList();
        for(Event$Flow eventFlow : eventFlows) {
            setTrackedEntityDataValues(eventFlow);
        }
        return Event$Flow.toModels(eventFlows);
    }

    @Override
    public List<Event> query(OrganisationUnit organisationUnit, Program program) {
        if(organisationUnit == null || program == null) {
            return new ArrayList<>();
        }
        List<Event$Flow> eventFlows = new Select()
                .from(Event$Flow.class).where(Condition.column(Event$Flow$Table.ORGANISATIONUNITID)
                        .is(organisationUnit.getUId())).and(Condition.column(Event$Flow$Table.PROGRAMID)
                        .is(program.getUId())).queryList();
        for(Event$Flow eventFlow : eventFlows) {
            setTrackedEntityDataValues(eventFlow);
        }
        return Event$Flow.toModels(eventFlows);
    }

    private void setTrackedEntityDataValues(Event$Flow eventFlow) {
        if(eventFlow == null) {
            return;
        }
        eventFlow.setTrackedEntityDataValues(TrackedEntityDataValue$Flow
                .fromModels(trackedEntityDataValueStore.query(Event$Flow.toModel(eventFlow))));
    }
}<|MERGE_RESOLUTION|>--- conflicted
+++ resolved
@@ -63,7 +63,6 @@
 
     @Override
     public void update(Event object) {
-<<<<<<< HEAD
         //making sure uid is not overwritten with blank value in case uid was updated from server while event was loaded in memory
         if(object.getEventUid() == null || object.getEventUid().isEmpty()) {
             Event$Flow persisted = new Select().from(Event$Flow.class).where(Condition.column(Event$Flow$Table.ID).is(object.getId())).querySingle();
@@ -71,15 +70,11 @@
                 object.setEventUid(persisted.getEventUid());
             }
         }
-=======
-        // make sure uid is not overwritten!!
->>>>>>> 9478b65b
         Event$Flow.fromModel(object).update();
     }
 
     @Override
     public void save(Event object) {
-<<<<<<< HEAD
         //making sure uid is not overwritten with blank value in case uid was updated from
         // server while event was loaded in memory
         if(object.getEventUid() == null || object.getEventUid().isEmpty()) {
@@ -89,12 +84,9 @@
             }
         }
         Event$Flow.fromModel(object).update();
-=======
         Event$Flow eventFlow =
                 Event$Flow.fromModel(object);
-        // make sure uid is not overwritten!!
         eventFlow.save();
->>>>>>> 9478b65b
     }
 
     @Override
