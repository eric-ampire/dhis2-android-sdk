/*
 * Copyright (c) 2017, University of Oslo
 *
 * All rights reserved.
 * Redistribution and use in source and binary forms, with or without
 * modification, are permitted provided that the following conditions are met:
 * Redistributions of source code must retain the above copyright notice, this
 * list of conditions and the following disclaimer.
 *
 * Redistributions in binary form must reproduce the above copyright notice,
 * this list of conditions and the following disclaimer in the documentation
 * and/or other materials provided with the distribution.
 * Neither the name of the HISP project nor the names of its contributors may
 * be used to endorse or promote products derived from this software without
 * specific prior written permission.
 *
 * THIS SOFTWARE IS PROVIDED BY THE COPYRIGHT HOLDERS AND CONTRIBUTORS "AS IS" AND
 * ANY EXPRESS OR IMPLIED WARRANTIES, INCLUDING, BUT NOT LIMITED TO, THE IMPLIED
 * WARRANTIES OF MERCHANTABILITY AND FITNESS FOR A PARTICULAR PURPOSE ARE
 * DISCLAIMED. IN NO EVENT SHALL THE COPYRIGHT OWNER OR CONTRIBUTORS BE LIABLE FOR
 * ANY DIRECT, INDIRECT, INCIDENTAL, SPECIAL, EXEMPLARY, OR CONSEQUENTIAL DAMAGES
 * (INCLUDING, BUT NOT LIMITED TO, PROCUREMENT OF SUBSTITUTE GOODS OR SERVICES;
 * LOSS OF USE, DATA, OR PROFITS; OR BUSINESS INTERRUPTION) HOWEVER CAUSED AND ON
 * ANY THEORY OF LIABILITY, WHETHER IN CONTRACT, STRICT LIABILITY, OR TORT
 * (INCLUDING NEGLIGENCE OR OTHERWISE) ARISING IN ANY WAY OUT OF THE USE OF THIS
 * SOFTWARE, EVEN IF ADVISED OF THE POSSIBILITY OF SUCH DAMAGE.
 */

package org.hisp.dhis.android.core.trackedentity;

import android.database.sqlite.SQLiteStatement;
import android.support.annotation.NonNull;
import android.support.annotation.Nullable;

import org.hisp.dhis.android.core.data.database.DatabaseAdapter;

<<<<<<< HEAD
import java.util.List;
import java.util.Map;

=======
import static org.hisp.dhis.android.core.utils.StoreUtils.nonNull;
>>>>>>> 45d6ddc3
import static org.hisp.dhis.android.core.utils.StoreUtils.sqLiteBind;

public class TrackedEntityAttributeValueStoreImpl implements TrackedEntityAttributeValueStore {

    private static final String INSERT_STATEMENT = "INSERT INTO " +
            TrackedEntityAttributeValueModel.TABLE + " (" +
            TrackedEntityAttributeValueModel.Columns.VALUE + ", " +
            TrackedEntityAttributeValueModel.Columns.CREATED + ", " +
            TrackedEntityAttributeValueModel.Columns.LAST_UPDATED + ", " +
            TrackedEntityAttributeValueModel.Columns.TRACKED_ENTITY_ATTRIBUTE + ", " +
            TrackedEntityAttributeValueModel.Columns.TRACKED_ENTITY_INSTANCE + ") " +
<<<<<<< HEAD
            "VALUES (?, ?, ?, ?)";
    
    private static final String QUERY_STATEMENT = "SELECT " +
            "  TrackedEntityAttributeValue.trackedEntityAttribute, " +
            "  TrackedEntityAttributeValue.value " +
            "FROM (TrackedEntityAttributeValue " +
            "  INNER JOIN TrackedEntityInstance " +
            "    ON TrackedEntityAttributeValue.trackedEntityInstance = TrackedEntityInstance.uid) " +
            "WHERE TrackedEntityInstance.state = 'TO_POST' OR TrackedEntityInstance.state = 'TO_UPDATE';";
=======
            "VALUES (?, ?, ?, ?, ?)";
>>>>>>> 45d6ddc3

    private final SQLiteStatement insertRowStatement;
    private final DatabaseAdapter databaseAdapter;

    public TrackedEntityAttributeValueStoreImpl(DatabaseAdapter databaseAdapter) {
        this.databaseAdapter = databaseAdapter;
        this.insertRowStatement = databaseAdapter.compileStatement(INSERT_STATEMENT);
    }

    @Override
<<<<<<< HEAD
    public long insert(@NonNull State state,
                       @Nullable String value,
                       @NonNull String trackedEntityAttribute,
                       @NonNull String trackedEntityInstance) {
        sqLiteBind(insertRowStatement, 1, state);
        sqLiteBind(insertRowStatement, 2, value);
        sqLiteBind(insertRowStatement, 3, trackedEntityAttribute);
        sqLiteBind(insertRowStatement, 4, trackedEntityInstance);

        long insert = databaseAdapter.executeInsert(TrackedEntityAttributeValueModel.TABLE, insertRowStatement);
        insertRowStatement.clearBindings();
        
        return insert;
=======
    public long insert(@Nullable String value, @Nullable String created,
            @Nullable String lastUpdated, @NonNull String trackedEntityAttribute,
            @NonNull String trackedEntityInstance) {
        nonNull(trackedEntityAttribute);
        nonNull(trackedEntityInstance);
        sqLiteBind(insertRowStatement, 1, value);
        sqLiteBind(insertRowStatement, 2, created);
        sqLiteBind(insertRowStatement, 3, lastUpdated);
        sqLiteBind(insertRowStatement, 4, trackedEntityAttribute);
        sqLiteBind(insertRowStatement, 5, trackedEntityInstance);

        long returnValue = databaseAdapter.executeInsert(
                TrackedEntityAttributeValueModel.TABLE, insertRowStatement);

        insertRowStatement.clearBindings();
        return returnValue;
>>>>>>> 45d6ddc3
    }

    @Override
    public Map<String, List<TrackedEntityAttributeValue>> query() {
        return null;
    }

}<|MERGE_RESOLUTION|>--- conflicted
+++ resolved
@@ -28,20 +28,22 @@
 
 package org.hisp.dhis.android.core.trackedentity;
 
+import android.database.Cursor;
 import android.database.sqlite.SQLiteStatement;
 import android.support.annotation.NonNull;
 import android.support.annotation.Nullable;
 
 import org.hisp.dhis.android.core.data.database.DatabaseAdapter;
 
-<<<<<<< HEAD
+import java.util.ArrayList;
+import java.util.Date;
+import java.util.HashMap;
 import java.util.List;
 import java.util.Map;
 
-=======
-import static org.hisp.dhis.android.core.utils.StoreUtils.nonNull;
->>>>>>> 45d6ddc3
+import static org.hisp.dhis.android.core.utils.StoreUtils.parse;
 import static org.hisp.dhis.android.core.utils.StoreUtils.sqLiteBind;
+import static org.hisp.dhis.android.core.utils.Utils.isNull;
 
 public class TrackedEntityAttributeValueStoreImpl implements TrackedEntityAttributeValueStore {
 
@@ -52,19 +54,17 @@
             TrackedEntityAttributeValueModel.Columns.LAST_UPDATED + ", " +
             TrackedEntityAttributeValueModel.Columns.TRACKED_ENTITY_ATTRIBUTE + ", " +
             TrackedEntityAttributeValueModel.Columns.TRACKED_ENTITY_INSTANCE + ") " +
-<<<<<<< HEAD
-            "VALUES (?, ?, ?, ?)";
-    
+            "VALUES (?, ?, ?, ?, ?)";
+
     private static final String QUERY_STATEMENT = "SELECT " +
             "  TrackedEntityAttributeValue.trackedEntityAttribute, " +
-            "  TrackedEntityAttributeValue.value " +
+            "  TrackedEntityAttributeValue.value, " +
+            "  TrackedEntityAttributeValue.trackedEntityInstance " +
             "FROM (TrackedEntityAttributeValue " +
             "  INNER JOIN TrackedEntityInstance " +
             "    ON TrackedEntityAttributeValue.trackedEntityInstance = TrackedEntityInstance.uid) " +
             "WHERE TrackedEntityInstance.state = 'TO_POST' OR TrackedEntityInstance.state = 'TO_UPDATE';";
-=======
-            "VALUES (?, ?, ?, ?, ?)";
->>>>>>> 45d6ddc3
+
 
     private final SQLiteStatement insertRowStatement;
     private final DatabaseAdapter databaseAdapter;
@@ -75,26 +75,11 @@
     }
 
     @Override
-<<<<<<< HEAD
-    public long insert(@NonNull State state,
-                       @Nullable String value,
-                       @NonNull String trackedEntityAttribute,
+    public long insert(@Nullable String value, @Nullable String created,
+                       @Nullable String lastUpdated, @NonNull String trackedEntityAttribute,
                        @NonNull String trackedEntityInstance) {
-        sqLiteBind(insertRowStatement, 1, state);
-        sqLiteBind(insertRowStatement, 2, value);
-        sqLiteBind(insertRowStatement, 3, trackedEntityAttribute);
-        sqLiteBind(insertRowStatement, 4, trackedEntityInstance);
-
-        long insert = databaseAdapter.executeInsert(TrackedEntityAttributeValueModel.TABLE, insertRowStatement);
-        insertRowStatement.clearBindings();
-        
-        return insert;
-=======
-    public long insert(@Nullable String value, @Nullable String created,
-            @Nullable String lastUpdated, @NonNull String trackedEntityAttribute,
-            @NonNull String trackedEntityInstance) {
-        nonNull(trackedEntityAttribute);
-        nonNull(trackedEntityInstance);
+        isNull(trackedEntityAttribute);
+        isNull(trackedEntityInstance);
         sqLiteBind(insertRowStatement, 1, value);
         sqLiteBind(insertRowStatement, 2, created);
         sqLiteBind(insertRowStatement, 3, lastUpdated);
@@ -106,12 +91,40 @@
 
         insertRowStatement.clearBindings();
         return returnValue;
->>>>>>> 45d6ddc3
+
     }
 
     @Override
     public Map<String, List<TrackedEntityAttributeValue>> query() {
-        return null;
+        Cursor cursor = databaseAdapter.query(QUERY_STATEMENT);
+        Map<String, List<TrackedEntityAttributeValue>> attributeValues = new HashMap<>(cursor.getCount());
+
+        try {
+            if (cursor.getCount() > 0) {
+                cursor.moveToFirst();
+                do {
+
+                    String attribute = cursor.getString(0) != null ? cursor.getString(0) : null;
+                    String value = cursor.getString(1) != null ? cursor.getString(1) : null;
+                    String trackedEntityInstance = cursor.getString(2) != null ? cursor.getString(2) : null;
+
+
+                    if (attributeValues.get(trackedEntityInstance) == null) {
+                        attributeValues.put(trackedEntityInstance, new ArrayList<TrackedEntityAttributeValue>());
+                    }
+
+
+                    attributeValues.get(trackedEntityInstance).add(TrackedEntityAttributeValue.create(
+                           attribute, value
+                    ));
+
+                } while (cursor.moveToNext());
+            }
+        } finally {
+            cursor.close();
+        }
+
+        return attributeValues;
     }
 
 }