/*
 * Copyright (c) 2004-2019, University of Oslo
 * All rights reserved.
 *
 * Redistribution and use in source and binary forms, with or without
 * modification, are permitted provided that the following conditions are met:
 * Redistributions of source code must retain the above copyright notice, this
 * list of conditions and the following disclaimer.
 *
 * Redistributions in binary form must reproduce the above copyright notice,
 * this list of conditions and the following disclaimer in the documentation
 * and/or other materials provided with the distribution.
 * Neither the name of the HISP project nor the names of its contributors may
 * be used to endorse or promote products derived from this software without
 * specific prior written permission.
 *
 * THIS SOFTWARE IS PROVIDED BY THE COPYRIGHT HOLDERS AND CONTRIBUTORS "AS IS" AND
 * ANY EXPRESS OR IMPLIED WARRANTIES, INCLUDING, BUT NOT LIMITED TO, THE IMPLIED
 * WARRANTIES OF MERCHANTABILITY AND FITNESS FOR A PARTICULAR PURPOSE ARE
 * DISCLAIMED. IN NO EVENT SHALL THE COPYRIGHT OWNER OR CONTRIBUTORS BE LIABLE FOR
 * ANY DIRECT, INDIRECT, INCIDENTAL, SPECIAL, EXEMPLARY, OR CONSEQUENTIAL DAMAGES
 * (INCLUDING, BUT NOT LIMITED TO, PROCUREMENT OF SUBSTITUTE GOODS OR SERVICES;
 * LOSS OF USE, DATA, OR PROFITS; OR BUSINESS INTERRUPTION) HOWEVER CAUSED AND ON
 * ANY THEORY OF LIABILITY, WHETHER IN CONTRACT, STRICT LIABILITY, OR TORT
 * (INCLUDING NEGLIGENCE OR OTHERWISE) ARISING IN ANY WAY OUT OF THE USE OF THIS
 * SOFTWARE, EVEN IF ADVISED OF THE POSSIBILITY OF SUCH DAMAGE.
 */

package org.hisp.dhis.android.core.user.internal;

import androidx.annotation.NonNull;

import org.hisp.dhis.android.core.arch.db.access.DatabaseAdapter;
import org.hisp.dhis.android.core.arch.db.access.internal.DatabaseAdapterFactory;
import org.hisp.dhis.android.core.arch.storage.internal.Credentials;
<<<<<<< HEAD
import org.hisp.dhis.android.core.arch.storage.internal.ObjectSecureStore;
=======
import org.hisp.dhis.android.core.arch.storage.internal.ObjectKeyValueStore;
>>>>>>> daef7591
import org.hisp.dhis.android.core.maintenance.D2Error;
import org.hisp.dhis.android.core.maintenance.D2ErrorCode;
import org.hisp.dhis.android.core.maintenance.D2ErrorComponent;

import javax.inject.Inject;

import io.reactivex.Completable;

public final class LogOutCallFactory {

    private final DatabaseAdapter databaseAdapter;
<<<<<<< HEAD

    @NonNull
    private final ObjectSecureStore<Credentials> credentialsSecureStore;

    @Inject
    LogOutCallFactory(@NonNull DatabaseAdapter databaseAdapter,
                      @NonNull ObjectSecureStore<Credentials> credentialsSecureStore) {
        this.databaseAdapter = databaseAdapter;
=======
    private final DatabaseAdapterFactory databaseAdapterFactory;

    @NonNull
    private final ObjectKeyValueStore<Credentials> credentialsSecureStore;

    @Inject
    LogOutCallFactory(@NonNull DatabaseAdapter databaseAdapter,
                      @NonNull DatabaseAdapterFactory databaseAdapterFactory,
                      @NonNull ObjectKeyValueStore<Credentials> credentialsSecureStore) {
        this.databaseAdapter = databaseAdapter;
        this.databaseAdapterFactory = databaseAdapterFactory;
>>>>>>> daef7591
        this.credentialsSecureStore = credentialsSecureStore;
    }

    public Completable logOut() {
        return Completable.create(emitter -> {
            Credentials credentials = this.credentialsSecureStore.get();

            if (credentials == null) {
                throw D2Error.builder()
                        .errorCode(D2ErrorCode.NO_AUTHENTICATED_USER)
                        .errorDescription("There is not any authenticated user")
                        .errorComponent(D2ErrorComponent.SDK)
                        .build();
            }

<<<<<<< HEAD
            DatabaseAdapterFactory.removeDatabaseAdapter(databaseAdapter);
=======
            databaseAdapterFactory.removeDatabaseAdapter(databaseAdapter);
>>>>>>> daef7591

            this.credentialsSecureStore.remove();
            emitter.onComplete();
        });
    }
}<|MERGE_RESOLUTION|>--- conflicted
+++ resolved
@@ -33,11 +33,7 @@
 import org.hisp.dhis.android.core.arch.db.access.DatabaseAdapter;
 import org.hisp.dhis.android.core.arch.db.access.internal.DatabaseAdapterFactory;
 import org.hisp.dhis.android.core.arch.storage.internal.Credentials;
-<<<<<<< HEAD
-import org.hisp.dhis.android.core.arch.storage.internal.ObjectSecureStore;
-=======
 import org.hisp.dhis.android.core.arch.storage.internal.ObjectKeyValueStore;
->>>>>>> daef7591
 import org.hisp.dhis.android.core.maintenance.D2Error;
 import org.hisp.dhis.android.core.maintenance.D2ErrorCode;
 import org.hisp.dhis.android.core.maintenance.D2ErrorComponent;
@@ -49,16 +45,6 @@
 public final class LogOutCallFactory {
 
     private final DatabaseAdapter databaseAdapter;
-<<<<<<< HEAD
-
-    @NonNull
-    private final ObjectSecureStore<Credentials> credentialsSecureStore;
-
-    @Inject
-    LogOutCallFactory(@NonNull DatabaseAdapter databaseAdapter,
-                      @NonNull ObjectSecureStore<Credentials> credentialsSecureStore) {
-        this.databaseAdapter = databaseAdapter;
-=======
     private final DatabaseAdapterFactory databaseAdapterFactory;
 
     @NonNull
@@ -70,7 +56,6 @@
                       @NonNull ObjectKeyValueStore<Credentials> credentialsSecureStore) {
         this.databaseAdapter = databaseAdapter;
         this.databaseAdapterFactory = databaseAdapterFactory;
->>>>>>> daef7591
         this.credentialsSecureStore = credentialsSecureStore;
     }
 
@@ -86,11 +71,7 @@
                         .build();
             }
 
-<<<<<<< HEAD
-            DatabaseAdapterFactory.removeDatabaseAdapter(databaseAdapter);
-=======
             databaseAdapterFactory.removeDatabaseAdapter(databaseAdapter);
->>>>>>> daef7591
 
             this.credentialsSecureStore.remove();
             emitter.onComplete();
