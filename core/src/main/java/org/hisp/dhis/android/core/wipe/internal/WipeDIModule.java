/*
 * Copyright (c) 2004-2019, University of Oslo
 * All rights reserved.
 *
 * Redistribution and use in source and binary forms, with or without
 * modification, are permitted provided that the following conditions are met:
 * Redistributions of source code must retain the above copyright notice, this
 * list of conditions and the following disclaimer.
 *
 * Redistributions in binary form must reproduce the above copyright notice,
 * this list of conditions and the following disclaimer in the documentation
 * and/or other materials provided with the distribution.
 * Neither the name of the HISP project nor the names of its contributors may
 * be used to endorse or promote products derived from this software without
 * specific prior written permission.
 *
 * THIS SOFTWARE IS PROVIDED BY THE COPYRIGHT HOLDERS AND CONTRIBUTORS "AS IS" AND
 * ANY EXPRESS OR IMPLIED WARRANTIES, INCLUDING, BUT NOT LIMITED TO, THE IMPLIED
 * WARRANTIES OF MERCHANTABILITY AND FITNESS FOR A PARTICULAR PURPOSE ARE
 * DISCLAIMED. IN NO EVENT SHALL THE COPYRIGHT OWNER OR CONTRIBUTORS BE LIABLE FOR
 * ANY DIRECT, INDIRECT, INCIDENTAL, SPECIAL, EXEMPLARY, OR CONSEQUENTIAL DAMAGES
 * (INCLUDING, BUT NOT LIMITED TO, PROCUREMENT OF SUBSTITUTE GOODS OR SERVICES;
 * LOSS OF USE, DATA, OR PROFITS; OR BUSINESS INTERRUPTION) HOWEVER CAUSED AND ON
 * ANY THEORY OF LIABILITY, WHETHER IN CONTRACT, STRICT LIABILITY, OR TORT
 * (INCLUDING NEGLIGENCE OR OTHERWISE) ARISING IN ANY WAY OUT OF THE USE OF THIS
 * SOFTWARE, EVEN IF ADVISED OF THE POSSIBILITY OF SUCH DAMAGE.
 */

package org.hisp.dhis.android.core.wipe.internal;

import org.hisp.dhis.android.core.arch.call.executors.internal.D2CallExecutor;
<<<<<<< HEAD
import org.hisp.dhis.android.core.arch.storage.internal.Credentials;
import org.hisp.dhis.android.core.arch.storage.internal.ObjectSecureStore;
=======
>>>>>>> daef7591

import dagger.Module;
import dagger.Provides;
import dagger.Reusable;

@Module()
public final class WipeDIModule {

    @Provides
    @Reusable
    WipeModule wipeModule(D2CallExecutor d2CallExecutor,
<<<<<<< HEAD
                          D2ModuleWipers moduleWipers,
                          ObjectSecureStore<Credentials> credentialsSecureStore) {
        return new WipeModuleImpl(d2CallExecutor, moduleWipers.wipers, credentialsSecureStore);
=======
                          D2ModuleWipers moduleWipers) {
        return new WipeModuleImpl(d2CallExecutor, moduleWipers.wipers);
>>>>>>> daef7591
    }
}<|MERGE_RESOLUTION|>--- conflicted
+++ resolved
@@ -29,11 +29,6 @@
 package org.hisp.dhis.android.core.wipe.internal;
 
 import org.hisp.dhis.android.core.arch.call.executors.internal.D2CallExecutor;
-<<<<<<< HEAD
-import org.hisp.dhis.android.core.arch.storage.internal.Credentials;
-import org.hisp.dhis.android.core.arch.storage.internal.ObjectSecureStore;
-=======
->>>>>>> daef7591
 
 import dagger.Module;
 import dagger.Provides;
@@ -45,13 +40,7 @@
     @Provides
     @Reusable
     WipeModule wipeModule(D2CallExecutor d2CallExecutor,
-<<<<<<< HEAD
-                          D2ModuleWipers moduleWipers,
-                          ObjectSecureStore<Credentials> credentialsSecureStore) {
-        return new WipeModuleImpl(d2CallExecutor, moduleWipers.wipers, credentialsSecureStore);
-=======
                           D2ModuleWipers moduleWipers) {
         return new WipeModuleImpl(d2CallExecutor, moduleWipers.wipers);
->>>>>>> daef7591
     }
 }