/*
 *  Copyright (c) 2016, University of Oslo
 *  * All rights reserved.
 *  *
 *  * Redistribution and use in source and binary forms, with or without
 *  * modification, are permitted provided that the following conditions are met:
 *  * Redistributions of source code must retain the above copyright notice, this
 *  * list of conditions and the following disclaimer.
 *  *
 *  * Redistributions in binary form must reproduce the above copyright notice,
 *  * this list of conditions and the following disclaimer in the documentation
 *  * and/or other materials provided with the distribution.
 *  * Neither the name of the HISP project nor the names of its contributors may
 *  * be used to endorse or promote products derived from this software without
 *  * specific prior written permission.
 *  *
 *  * THIS SOFTWARE IS PROVIDED BY THE COPYRIGHT HOLDERS AND CONTRIBUTORS "AS IS" AND
 *  * ANY EXPRESS OR IMPLIED WARRANTIES, INCLUDING, BUT NOT LIMITED TO, THE IMPLIED
 *  * WARRANTIES OF MERCHANTABILITY AND FITNESS FOR A PARTICULAR PURPOSE ARE
 *  * DISCLAIMED. IN NO EVENT SHALL THE COPYRIGHT OWNER OR CONTRIBUTORS BE LIABLE FOR
 *  * ANY DIRECT, INDIRECT, INCIDENTAL, SPECIAL, EXEMPLARY, OR CONSEQUENTIAL DAMAGES
 *  * (INCLUDING, BUT NOT LIMITED TO, PROCUREMENT OF SUBSTITUTE GOODS OR SERVICES;
 *  * LOSS OF USE, DATA, OR PROFITS; OR BUSINESS INTERRUPTION) HOWEVER CAUSED AND ON
 *  * ANY THEORY OF LIABILITY, WHETHER IN CONTRACT, STRICT LIABILITY, OR TORT
 *  * (INCLUDING NEGLIGENCE OR OTHERWISE) ARISING IN ANY WAY OUT OF THE USE OF THIS
 *  * SOFTWARE, EVEN IF ADVISED OF THE POSSIBILITY OF SUCH DAMAGE.
 *
 */

package org.hisp.dhis.android.sdk.ui.dialogs;

import android.content.Context;
import android.media.MediaScannerConnection;
import android.net.Uri;
import android.os.Bundle;
import android.os.Environment;
import android.support.v4.app.DialogFragment;
import android.support.v4.app.FragmentManager;
import android.support.v4.app.LoaderManager;
import android.support.v4.content.Loader;
import android.util.Log;
import android.view.ContextMenu;
import android.view.LayoutInflater;
import android.view.Menu;
import android.view.MenuItem;
import android.view.MenuItem.OnMenuItemClickListener;
import android.view.View;
import android.view.ViewGroup;
import android.view.WindowManager;
import android.widget.ImageView;
import android.widget.TextView;
import android.widget.Toast;

import com.raizlabs.android.dbflow.structure.Model;

import org.hisp.dhis.android.sdk.R;
import org.hisp.dhis.android.sdk.controllers.DhisController;
import org.hisp.dhis.android.sdk.controllers.tracker.TrackerController;
import org.hisp.dhis.android.sdk.job.JobExecutor;
import org.hisp.dhis.android.sdk.job.NetworkJob;
import org.hisp.dhis.android.sdk.network.APIException;
import org.hisp.dhis.android.sdk.persistence.loaders.DbLoader;
import org.hisp.dhis.android.sdk.persistence.models.BaseSerializableModel;
import org.hisp.dhis.android.sdk.persistence.models.Conflict;
import org.hisp.dhis.android.sdk.persistence.models.Enrollment;
import org.hisp.dhis.android.sdk.persistence.models.Event;
import org.hisp.dhis.android.sdk.persistence.models.FailedItem;
import org.hisp.dhis.android.sdk.persistence.models.TrackedEntityInstance;
import org.hisp.dhis.android.sdk.persistence.preferences.ResourceType;
import org.hisp.dhis.android.sdk.synchronization.data.enrollment.EnrollmentLocalDataSource;
import org.hisp.dhis.android.sdk.synchronization.data.enrollment.EnrollmentRemoteDataSource;
import org.hisp.dhis.android.sdk.synchronization.data.enrollment.EnrollmentRepository;
import org.hisp.dhis.android.sdk.synchronization.data.event.EventLocalDataSource;
import org.hisp.dhis.android.sdk.synchronization.data.event.EventRemoteDataSource;
import org.hisp.dhis.android.sdk.synchronization.data.event.EventRepository;
import org.hisp.dhis.android.sdk.synchronization.data.faileditem.FailedItemRepository;
import org.hisp.dhis.android.sdk.synchronization.domain.enrollment.IEnrollmentRepository;
import org.hisp.dhis.android.sdk.synchronization.domain.event.SyncEventUseCase;
import org.hisp.dhis.android.sdk.ui.views.FontTextView;
import org.hisp.dhis.android.sdk.utils.LogUtils;

import java.util.ArrayList;
import java.util.List;

public abstract class ItemStatusDialogFragment extends DialogFragment
        implements View.OnClickListener, LoaderManager.LoaderCallbacks<ItemStatusDialogFragmentForm> {
    private static final String TAG = ItemStatusDialogFragment.class.getSimpleName();

    private static final int LOADER_ID = 9564013;

    private ItemStatusDialogFragmentForm mForm;
    private TextView mDialogLabel;
    private ImageView mItemStatusImage;
    private FontTextView mDetails;
    private FontTextView mStatus;
    private int mDialogId;

    public static final String EXTRA_ID = "extra:id";
    public static final String EXTRA_TYPE = "extra:type";
    public static final String EXTRA_ARGUMENTS = "extra:Arguments";
    public static final String EXTRA_SAVED_INSTANCE_STATE = "extra:savedInstanceState";

//    public abstract ItemStatusDialogFragment newInstance(BaseSerializableModel item);

    @Override
    public void onCreate(Bundle savedInstanceState) {
        super.onCreate(savedInstanceState);
        setStyle(DialogFragment.STYLE_NO_TITLE,
                R.style.Theme_AppCompat_Light_Dialog);
    }

    @Override
    public View onCreateView(LayoutInflater inflater,
                             ViewGroup container, Bundle savedInstanceState) {
        getDialog().getWindow().setSoftInputMode(WindowManager.LayoutParams.SOFT_INPUT_STATE_HIDDEN);

        return inflater.inflate(R.layout.dialog_fragment_trackedentityinstancestatus, container, false);
    }

    @Override
    public void onViewCreated(View view, Bundle savedInstanceState) {
        mItemStatusImage = (ImageView) view.findViewById(R.id.itemstatus);

        mDetails = (FontTextView) view.findViewById(R.id.item_detailed_info);

        mStatus = (FontTextView) view.findViewById(R.id.statusinfo);

        ImageView syncDialogButton = (ImageView) view
                .findViewById(R.id.sync_dialog_button);
        ImageView closeDialogButton = (ImageView) view
                .findViewById(R.id.close_dialog_button);
        mDialogLabel = (TextView) view
                .findViewById(R.id.dialog_label);

        closeDialogButton.setOnClickListener(this);
        syncDialogButton.setOnClickListener(this);
        mDetails.setOnClickListener(this);
        registerForContextMenu(mDetails);

        setDialogLabel(R.string.status);
    }

    @Override
    public void onActivityCreated(Bundle savedInstanceState)
    {
        super.onActivityCreated(savedInstanceState);
        Bundle argumentsBundle = new Bundle();
        argumentsBundle.putBundle(EXTRA_ARGUMENTS, getArguments());
        argumentsBundle.putBundle(EXTRA_SAVED_INSTANCE_STATE, savedInstanceState);
        getLoaderManager().initLoader(LOADER_ID, argumentsBundle, this);
    }

    @Override
    public Loader<ItemStatusDialogFragmentForm> onCreateLoader(int id, Bundle args) {
        if (LOADER_ID == id && isAdded()) {
            // Adding Tables for tracking here is dangerous (since MetaData updates in background
            // can trigger reload of values from db which will reset all fields).
            // Hence, it would be more safe not to track any changes in any tables
            List<Class<? extends Model>> modelsToTrack = new ArrayList<>();
            modelsToTrack.add(TrackedEntityInstance.class);
            modelsToTrack.add(Enrollment.class);
            modelsToTrack.add(Event.class);
            modelsToTrack.add(FailedItem.class);
            Bundle fragmentArguments = args.getBundle(EXTRA_ARGUMENTS);
            long idd = fragmentArguments.getLong(EXTRA_ID);
            String type = fragmentArguments.getString(EXTRA_TYPE);

            return new DbLoader<>(
                    getActivity().getBaseContext(), modelsToTrack, new ItemStatusDialogFragmentQuery(
                    idd, type)
            );
        }
        return null;
    }

    @Override
    public void onLoadFinished(Loader<ItemStatusDialogFragmentForm> loader, ItemStatusDialogFragmentForm data) {

        Log.d(TAG, "load finished");
        if (loader.getId() == LOADER_ID && isAdded())
        {
            mForm = data;
            switch (mForm.getStatus()) {
                case SENT:
                    mItemStatusImage.setImageResource(R.drawable.ic_from_server);
                    mStatus.setText(getString(R.string.status_sent_description));
                    break;
                case ERROR: {
                    FailedItem failedItem = TrackerController.getFailedItem(data.getType(), data.getItem().getLocalId());
                    if(failedItem.getHttpStatusCode()==-1) {
                        mItemStatusImage.setImageResource(R.drawable.ic_offline);
                    } else {
                        mItemStatusImage.setImageResource(R.drawable.ic_event_error);
                    }
                    mStatus.setText(getString(R.string.status_error_description));
                    if(failedItem!= null) {
                        String details = "";
                        if( failedItem.getErrorMessage() != null) {
                            details += failedItem.getErrorMessage() + '\n';
                        }
                        if ( failedItem.getImportSummary() != null && failedItem.getImportSummary().getDescription() != null ) {
                            details += failedItem.getImportSummary().getDescription() + '\n';
                        }
                        if ( failedItem.getImportSummary() != null && failedItem.getImportSummary().getConflicts() != null ) {
                            for(Conflict conflict: failedItem.getImportSummary().getConflicts() ) {
                                if( conflict != null ) {
                                    details += conflict.getObject() + ": " + conflict.getValue() + "\n";
                                }
                            }
                        }
                        mDetails.setText(details);
                    }
                }
                    break;
                case OFFLINE:
                    mStatus.setText(getString(R.string.status_offline_description));
                    mItemStatusImage.setImageResource(R.drawable.ic_offline);
                    break;
            }
        }
    }

    @Override
    public void onLoaderReset(Loader<ItemStatusDialogFragmentForm> loader) {

    }

    /* This method must be called only after onViewCreated() */
    public void setDialogLabel(int resourceId) {
        if (mDialogLabel != null) {
            mDialogLabel.setText(resourceId);
        }
    }

    /* This method must be called only after onViewCreated() */
    public void setDialogLabel(CharSequence sequence) {
        if (mDialogLabel != null) {
            mDialogLabel.setText(sequence);
        }
    }

    public void setDialogId(int dialogId) {
        mDialogId = dialogId;
    }

    public int getDialogId() {
        return mDialogId;
    }

    /* This method must be called only after onViewCreated() */
    public CharSequence getDialogLabel() {
        if (mDialogLabel != null) {
            return mDialogLabel.getText();
        } else {
            return null;
        }
    }

    public void show(FragmentManager fragmentManager) {
        show(fragmentManager, TAG);
    }

    public void copyToClipboard()
    {
        if(mDetails!=null && mDetails.getText().length()>0)
        {
            android.content.ClipboardManager clipboard = (android.content.ClipboardManager) getActivity().getSystemService(Context.CLIPBOARD_SERVICE);
            android.content.ClipData clip = android.content.ClipData.newPlainText("Copied Text", mDetails.getText());
            clipboard.setPrimaryClip(clip);
            Toast.makeText(getActivity(), getString(R.string.copied_text), Toast.LENGTH_SHORT).show();
        }
    }

    public void writeErrorToSDCard()
    {
        if(mDetails!=null && mDetails.getText().length()>0)
        {

            StringBuilder filePath = new StringBuilder();

            String dir = getResources().getString(R.string.directory);
            String fileName = getResources().getString(R.string.error_log_file_name);

            filePath.append(Environment.getExternalStorageDirectory().getAbsolutePath());
            filePath.append(dir);
            filePath.append(fileName);

            boolean success = LogUtils.writeErrorLogToSDCard(filePath.toString(), mDetails.getText().toString());
            new MediaScanner(getActivity(), filePath.toString());

            if(success)
                Toast.makeText(getActivity(), getResources().getString(R.string.text_written_to_sd_card), Toast.LENGTH_SHORT).show();
            else
                Toast.makeText(getActivity(), getResources().getString(R.string.sd_card_error_message), Toast.LENGTH_SHORT).show();
        }
    }
    @Override
    public void onClick(View v) {
        if(v.getId() == R.id.sync_dialog_button) {
            Toast.makeText(getActivity(), getString(R.string.sending_data_server), Toast.LENGTH_LONG).show();
            sendToServer(mForm.getItem(), this);
            ItemStatusDialogFragment.this.dismiss();
        } else if(v.getId() == R.id.close_dialog_button) {
            dismiss();
        } else if(v.getId() == R.id.item_detailed_info) {
            if(mDetails!=null && mDetails.getText().length()>0) {




            }
        }
    }

    public abstract void sendToServer(final BaseSerializableModel item, ItemStatusDialogFragment fragment);


    @Override
    public void onCreateContextMenu(ContextMenu menu, View v, ContextMenu.ContextMenuInfo menuInfo)
    {
        super.onCreateContextMenu(menu, v, menuInfo);
        if(v.getId() == R.id.item_detailed_info);
        {
            menu.setHeaderTitle(R.string.error_description);
            String[] contextMenu = getResources().getStringArray(R.array.copy_store_error_message);

            for(int i=0;i<contextMenu.length;i++)
            {
                menu.add(Menu.NONE, i, i, contextMenu[i]);
            }

            OnMenuItemClickListener listener = new OnMenuItemClickListener() {
                @Override
                public boolean onMenuItemClick(MenuItem item) {
                    onContextItemSelected(item); // workaround for bug in Android that onContextItemSelected is never called automatically
                    return true;
                }
            };

            for (int i = 0, n = menu.size(); i < n; i++)
                menu.getItem(i).setOnMenuItemClickListener(listener);
        }

    }

    @Override
    public boolean onContextItemSelected(MenuItem item)
    {
        int menuItemIndex = item.getItemId();
        String[] contextMenu = getResources().getStringArray(R.array.copy_store_error_message);
        String menuItemName = contextMenu[menuItemIndex];


        if(item.getTitle().toString().equalsIgnoreCase(contextMenu[0]))
            copyToClipboard();
        else if(item.getTitle().toString().equalsIgnoreCase(contextMenu[1]))
            writeErrorToSDCard();



        return super.onContextItemSelected(item);
    }



        private class MediaScanner implements MediaScannerConnection.MediaScannerConnectionClient
        {

            private MediaScannerConnection mediaScannerConnection;
            private String pathToFile;


            public MediaScanner(Context context, String pathToFile)
            {
                this.pathToFile = pathToFile;
                mediaScannerConnection = new MediaScannerConnection(context, this);
                mediaScannerConnection.connect();
            }

            @Override
            public void onMediaScannerConnected()
            {
                mediaScannerConnection.scanFile(pathToFile, null); // when passing null reference, grabbing extension from file path (.txt for a text file)
            }

            @Override
            public void onScanCompleted(String path, Uri uri)
            {
                mediaScannerConnection.disconnect();
            }
        }


    public static void sendEvent(final Event event) {
        JobExecutor.enqueueJob(new NetworkJob<Object>(0,
                ResourceType.EVENT) {

            @Override
            public Object execute() throws APIException {

                EnrollmentLocalDataSource enrollmentLocalDataSource = new EnrollmentLocalDataSource();
                EnrollmentRemoteDataSource enrollmentRemoteDataSource = new EnrollmentRemoteDataSource(DhisController.getInstance().getDhisApi());
                IEnrollmentRepository enrollmentRepository = new EnrollmentRepository(enrollmentLocalDataSource, enrollmentRemoteDataSource);

                EventLocalDataSource mLocalDataSource = new EventLocalDataSource();
                EventRemoteDataSource mRemoteDataSource = new EventRemoteDataSource(DhisController.getInstance().getDhisApi());
                EventRepository eventRepository = new EventRepository(mLocalDataSource, mRemoteDataSource);
                FailedItemRepository failedItemRepository = new FailedItemRepository();

<<<<<<< HEAD
                FailedItemLocalDataSource failedItemLocalDataSource = new FailedItemLocalDataSource();

                FailedItemRepository failedItemRepository = new FailedItemRepository(failedItemLocalDataSource);
                SyncEventUseCase syncEventUseCase = new SyncEventUseCase(eventRepository, enrollmentRepository, failedItemRepository);
=======
                SyncEventUseCase syncEventUseCase = new SyncEventUseCase(eventRepository, failedItemRepository);
>>>>>>> 6f939180
                syncEventUseCase.execute(event);
                return new Object();
            }
        });
    }
}<|MERGE_RESOLUTION|>--- conflicted
+++ resolved
@@ -407,14 +407,7 @@
                 EventRepository eventRepository = new EventRepository(mLocalDataSource, mRemoteDataSource);
                 FailedItemRepository failedItemRepository = new FailedItemRepository();
 
-<<<<<<< HEAD
-                FailedItemLocalDataSource failedItemLocalDataSource = new FailedItemLocalDataSource();
-
-                FailedItemRepository failedItemRepository = new FailedItemRepository(failedItemLocalDataSource);
                 SyncEventUseCase syncEventUseCase = new SyncEventUseCase(eventRepository, enrollmentRepository, failedItemRepository);
-=======
-                SyncEventUseCase syncEventUseCase = new SyncEventUseCase(eventRepository, failedItemRepository);
->>>>>>> 6f939180
                 syncEventUseCase.execute(event);
                 return new Object();
             }
