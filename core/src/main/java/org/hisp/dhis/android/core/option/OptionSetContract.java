package org.hisp.dhis.android.core.option;

import org.hisp.dhis.android.core.common.BaseIdentifiableObjectContract;

public class OptionSetContract {

<<<<<<< HEAD
    public static final String OPTION_SETS = "optionSets";
    public static final String OPTION_SETS_ID = OPTION_SETS + "/#";


=======
>>>>>>> 4469b154
    public interface Columns extends BaseIdentifiableObjectContract.Columns {
        String VERSION = "version";
        String VALUE_TYPE = "valueType";
    }
}<|MERGE_RESOLUTION|>--- conflicted
+++ resolved
@@ -4,13 +4,6 @@
 
 public class OptionSetContract {
 
-<<<<<<< HEAD
-    public static final String OPTION_SETS = "optionSets";
-    public static final String OPTION_SETS_ID = OPTION_SETS + "/#";
-
-
-=======
->>>>>>> 4469b154
     public interface Columns extends BaseIdentifiableObjectContract.Columns {
         String VERSION = "version";
         String VALUE_TYPE = "valueType";
