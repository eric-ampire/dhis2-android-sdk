--- conflicted
+++ resolved
@@ -31,15 +31,9 @@
 import android.database.sqlite.SQLiteStatement;
 import android.support.annotation.NonNull;
 
-<<<<<<< HEAD
-import static org.hisp.dhis.android.core.utils.StoreUtils.sqLiteBind;
-=======
 import org.hisp.dhis.android.core.data.database.DatabaseAdapter;
 
-import static org.hisp.dhis.android.core.common.StoreUtils.sqLiteBind;
->>>>>>> 9302be77
-
-import org.hisp.dhis.android.core.data.database.DatabaseAdapter;
+import static org.hisp.dhis.android.core.utils.StoreUtils.sqLiteBind;
 
 @SuppressWarnings({
         "PMD.AvoidDuplicateLiterals"
@@ -64,21 +58,12 @@
     private static final String DELETE_STATEMENT = "DELETE FROM " + UserOrganisationUnitLinkModel.TABLE +
             " WHERE " + UserOrganisationUnitLinkModel.Columns.USER + " =? AND " +
             UserOrganisationUnitLinkModel.Columns.ORGANISATION_UNIT + " =?;";
-<<<<<<< HEAD
 
     private final DatabaseAdapter databaseAdapter;
     private final SQLiteStatement insertStatement;
     private final SQLiteStatement updateStatement;
     private final SQLiteStatement deleteStatement;
 
-=======
-
-    private final DatabaseAdapter databaseAdapter;
-    private final SQLiteStatement insertStatement;
-    private final SQLiteStatement updateStatement;
-    private final SQLiteStatement deleteStatement;
-
->>>>>>> 9302be77
     public UserOrganisationUnitLinkStoreImpl(DatabaseAdapter databaseAdapter) {
         this.databaseAdapter = databaseAdapter;
         this.insertStatement = databaseAdapter.compileStatement(INSERT_STATEMENT);
@@ -94,18 +79,10 @@
 
         bindArguments(insertStatement, user, organisationUnit, organisationUnitScope);
 
-<<<<<<< HEAD
-
-
-
         Long insert = databaseAdapter.executeInsert(UserOrganisationUnitLinkModel.TABLE, insertStatement);
         insertStatement.clearBindings();
 
         return insert;
-
-=======
-        return databaseAdapter.executeInsert(UserOrganisationUnitLinkModel.TABLE, insertStatement);
->>>>>>> 9302be77
     }
 
     @Override
@@ -119,14 +96,10 @@
         sqLiteBind(updateStatement, 4, whereUserUid);
         sqLiteBind(updateStatement, 5, whereOrganisationUnitUid);
 
-<<<<<<< HEAD
         int update = databaseAdapter.executeUpdateDelete(UserOrganisationUnitLinkModel.TABLE, updateStatement);
         updateStatement.clearBindings();
 
         return update;
-=======
-        return databaseAdapter.executeUpdateDelete(UserOrganisationUnitLinkModel.TABLE, updateStatement);
->>>>>>> 9302be77
     }
 
     @Override
@@ -136,16 +109,11 @@
         // bind the whereClause
         sqLiteBind(deleteStatement, 1, userUid);
         sqLiteBind(deleteStatement, 2, organisationUnitUid);
-<<<<<<< HEAD
-
 
         int delete = databaseAdapter.executeUpdateDelete(UserOrganisationUnitLinkModel.TABLE, deleteStatement);
         deleteStatement.clearBindings();
 
         return delete;
-=======
-        return databaseAdapter.executeUpdateDelete(UserOrganisationUnitLinkModel.TABLE, deleteStatement);
->>>>>>> 9302be77
     }
 
     private void bindArguments(SQLiteStatement sqLiteStatement, @NonNull String user, @NonNull String organisationUnit,
