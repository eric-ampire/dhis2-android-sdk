--- conflicted
+++ resolved
@@ -30,11 +30,8 @@
 
 import android.support.annotation.NonNull;
 
-<<<<<<< HEAD
+import org.hisp.dhis.android.core.calls.WipeDBCallable;
 import org.hisp.dhis.android.core.arch.handlers.SyncHandler;
-=======
-import org.hisp.dhis.android.core.calls.WipeDBCallable;
->>>>>>> 57e2c70b
 import org.hisp.dhis.android.core.calls.factories.BasicCallFactory;
 import org.hisp.dhis.android.core.common.APICallExecutor;
 import org.hisp.dhis.android.core.common.D2CallException;
@@ -63,7 +60,7 @@
 import static org.hisp.dhis.android.core.utils.UserUtils.base64;
 import static org.hisp.dhis.android.core.utils.UserUtils.md5;
 
-public final class UserAuthenticateCall extends SyncCall<UserModel> {
+public final class UserAuthenticateCall extends SyncCall<User> {
 
     private final DatabaseAdapter databaseAdapter;
     private final Retrofit retrofit;
@@ -119,19 +116,13 @@
     }
 
     @Override
-    public UserModel call() throws D2CallException {
+    public User call() throws D2CallException {
         setExecuted();
         throwExceptionIfUsernameNull();
         throwExceptionIfPasswordNull();
         throwExceptionIfAlreadyAuthenticated();
 
-<<<<<<< HEAD
-        Call<User> authenticateCall = userService.authenticate(basic(username, password),
-                UserFields.allFieldsWithoutOrgUnit);
-        User authenticatedUser = new APICallExecutor().executeObjectCall(authenticateCall);
-=======
-        Call<User> authenticateCall = userService.authenticate(basic(username, password), User.allFieldsWithoutOrgUnit);
->>>>>>> 57e2c70b
+        Call<User> authenticateCall = userService.authenticate(basic(username, password), UserFields.allFieldsWithoutOrgUnit);
 
         try {
             User authenticatedUser = new APICallExecutor().executeObjectCall(authenticateCall);
@@ -146,7 +137,7 @@
         }
     }
 
-    private UserModel loginOnline(User authenticatedUser) throws D2CallException {
+    private User loginOnline(User authenticatedUser) throws D2CallException {
         if (wasLoggedAndUserIsNew(authenticatedUser) || wasLoggedAndServerIsNew()) {
             new D2CallExecutor().executeD2Call(dbWipe);
         }
@@ -159,13 +150,13 @@
                     .create(databaseAdapter, retrofit));
             handleUser(authenticatedUser, GenericCallData.create(databaseAdapter, retrofit, systemInfo.serverDate()));
             transaction.setSuccessful();
-            return new UserModelBuilder().buildModel(authenticatedUser);
+            return authenticatedUser;
         } finally {
             transaction.end();
         }
     }
 
-    private UserModel loginOffline() throws D2CallException {
+    private User loginOffline() throws D2CallException {
         if (wasLoggedAndServerIsNew()) {
             throw D2CallException.builder()
                     .errorCode(D2ErrorCode.DIFFERENT_SERVER_OFFLINE)
@@ -201,7 +192,7 @@
             transaction.end();
         }
 
-        return userStore.selectByUid(existingUser.user(), UserModel.factory);
+        return userStore.selectByUid(existingUser.user(), User.factory);
     }
 
     private void throwExceptionIfUsernameNull() throws D2CallException {
@@ -236,21 +227,13 @@
     }
 
     private boolean wasLoggedAndUserIsNew(User newUser) {
-<<<<<<< HEAD
-        SystemInfoModel lastSystemInfo = systemInfoStore.selectFirst(SystemInfoModel.factory);
         User lastUser = userStore.selectFirst(User.factory);
-        return lastUser != null && lastSystemInfo != null && (
-                !lastUser.uid().equals(newUser.uid()) ||
-                        !(lastSystemInfo.contextPath() + "/api/").equals(apiURL));
-=======
-        UserModel lastUser = userStore.selectFirst(UserModel.factory);
         return lastUser != null && !lastUser.uid().equals(newUser.uid());
     }
 
     private boolean wasLoggedAndServerIsNew() {
         SystemInfoModel lastSystemInfo = systemInfoStore.selectFirst(SystemInfoModel.factory);
         return lastSystemInfo != null && !(lastSystemInfo.contextPath() + "/api/").equals(apiURL);
->>>>>>> 57e2c70b
     }
 
     private void handleUser(User user, GenericCallData genericCallData) {
