--- conflicted
+++ resolved
@@ -27,14 +27,11 @@
  */
 package org.hisp.dhis.android.core.dataset;
 
+import org.hisp.dhis.android.core.arch.handlers.LinkSyncHandler;
+import org.hisp.dhis.android.core.arch.handlers.LinkSyncHandlerImpl;
 import org.hisp.dhis.android.core.arch.handlers.ObjectWithoutUidSyncHandlerImpl;
 import org.hisp.dhis.android.core.arch.handlers.SyncHandler;
-<<<<<<< HEAD
 import org.hisp.dhis.android.core.arch.handlers.SyncHandlerWithTransformer;
-=======
-import org.hisp.dhis.android.core.arch.handlers.LinkSyncHandler;
-import org.hisp.dhis.android.core.arch.handlers.LinkSyncHandlerImpl;
->>>>>>> 47958ac5
 import org.hisp.dhis.android.core.common.CollectionCleaner;
 import org.hisp.dhis.android.core.common.CollectionCleanerImpl;
 import org.hisp.dhis.android.core.common.GenericHandler;
@@ -71,13 +68,8 @@
     private final LinkModelHandler<DataElementOperand,
             DataSetCompulsoryDataElementOperandLinkModel> dataSetCompulsoryDataElementOperandLinkHandler;
 
-<<<<<<< HEAD
     private final SyncHandlerWithTransformer<DataInputPeriod> dataInputPeriodHandler;
-    private final LinkModelHandler<DataSetElement, DataSetDataElementLinkModel> dataSetDataElementLinkHandler;
-=======
-    private final LinkModelHandler<DataInputPeriod, DataInputPeriodModel> dataInputPeriodHandler;
     private final LinkSyncHandler<DataSetElement> dataSetElementLinkHandler;
->>>>>>> 47958ac5
     private final LinkModelHandler<ObjectWithUid, DataSetIndicatorLinkModel> dataSetIndicatorLinkHandler;
     private final CollectionCleaner<DataSet> collectionCleaner;
 
@@ -89,13 +81,8 @@
                    LinkModelHandler<DataElementOperand,
                            DataSetCompulsoryDataElementOperandLinkModel>
                            dataSetCompulsoryDataElementOperandLinkHandler,
-<<<<<<< HEAD
                    SyncHandlerWithTransformer<DataInputPeriod> dataInputPeriodHandler,
-                   LinkModelHandler<DataSetElement, DataSetDataElementLinkModel> dataSetDataElementLinkHandler,
-=======
-                   LinkModelHandler<DataInputPeriod, DataInputPeriodModel> dataInputPeriodHandler,
                    LinkSyncHandler<DataSetElement> dataSetElementLinkHandler,
->>>>>>> 47958ac5
                    LinkModelHandler<ObjectWithUid, DataSetIndicatorLinkModel> dataSetIndicatorLinkHandler,
                    CollectionCleaner<DataSet> collectionCleaner) {
 
@@ -135,12 +122,7 @@
                 }
         );
 
-<<<<<<< HEAD
-                dataSetDataElementLinkHandler.handleMany(dataSet.uid(), dataSet.dataSetElements(),
-                        new DataSetDataElementLinkModelBuilder(dataSet));
-=======
         dataSetElementLinkHandler.handleMany(dataSet.uid(), dataSet.dataSetElements());
->>>>>>> 47958ac5
 
         dataSetIndicatorLinkHandler.handleMany(dataSet.uid(), dataSet.indicators(),
                 new DataSetIndicatorLinkModelBuilder(dataSet));
@@ -167,15 +149,8 @@
                 new LinkModelHandlerImpl<DataElementOperand,
                         DataSetCompulsoryDataElementOperandLinkModel>(
                         DataSetCompulsoryDataElementOperandLinkStore.create(databaseAdapter)),
-<<<<<<< HEAD
-        new ObjectWithoutUidSyncHandlerImpl<>(DataInputPeriodStore.create(databaseAdapter)),
-                new LinkModelHandlerImpl<DataSetElement, DataSetDataElementLinkModel>(
-                        DataSetDataElementLinkStore.create(databaseAdapter)),
-=======
-                new LinkModelHandlerImpl<DataInputPeriod, DataInputPeriodModel>(
-                        DataInputPeriodStore.create(databaseAdapter)),
+                new ObjectWithoutUidSyncHandlerImpl<>(DataInputPeriodStore.create(databaseAdapter)),
                 new LinkSyncHandlerImpl<>(DataSetDataElementLinkStore.create(databaseAdapter)),
->>>>>>> 47958ac5
                 new LinkModelHandlerImpl<ObjectWithUid, DataSetIndicatorLinkModel>(
                         DataSetIndicatorLinkStore.create(databaseAdapter)),
                 new CollectionCleanerImpl<DataSet>(DataSetModel.TABLE, databaseAdapter)
