package org.hisp.dhis.android.sdk.synchronization.domain.enrollment;


import org.hisp.dhis.android.sdk.persistence.models.Enrollment;
import org.hisp.dhis.android.sdk.persistence.models.TrackedEntityInstance;
import org.hisp.dhis.android.sdk.synchronization.domain.event.EventSynchronizer;
import org.hisp.dhis.android.sdk.synchronization.domain.event.IEventRepository;
import org.hisp.dhis.android.sdk.synchronization.domain.faileditem.IFailedItemRepository;
import org.hisp.dhis.android.sdk.synchronization.domain.trackedentityinstance
        .ITrackedEntityInstanceRepository;
import org.hisp.dhis.android.sdk.synchronization.domain.trackedentityinstance
        .TrackedEntityInstanceSynchronizer;

public class SyncEnrollmentUseCase {
<<<<<<< HEAD

=======
>>>>>>> e469953e
    IEnrollmentRepository mEnrollmentRepository;
    IFailedItemRepository mFailedItemRepository;
    EnrollmentSynchronizer mEnrollmentSynchronizer;
<<<<<<< HEAD
    EventSynchronizer mEventSynchronizer;
    TrackedEntityInstanceSynchronizer mTrackedEntityInstanceSynchronizer;
=======
>>>>>>> e469953e


    public SyncEnrollmentUseCase(IEnrollmentRepository enrollmentRepository, IEventRepository eventRepository,
            ITrackedEntityInstanceRepository trackedEntityInstanceRepository, IFailedItemRepository failedItemRepository) {
        mEnrollmentRepository = enrollmentRepository;
        mFailedItemRepository = failedItemRepository;
        mEnrollmentSynchronizer = new EnrollmentSynchronizer(mEnrollmentRepository, eventRepository, mFailedItemRepository);
<<<<<<< HEAD
        mEventSynchronizer = new EventSynchronizer(eventRepository, mFailedItemRepository);
        mTrackedEntityInstanceSynchronizer = new TrackedEntityInstanceSynchronizer(trackedEntityInstanceRepository, mEnrollmentRepository, eventRepository, mFailedItemRepository);
=======
>>>>>>> e469953e
    }

    public void execute(Enrollment enrollment) {
        if (enrollment == null) {
            throw new IllegalArgumentException("the Enrollment to sync can not be null");
        }

        TrackedEntityInstance tei = mEnrollmentRepository.getTrackedEntityInstance(enrollment.getTrackedEntityInstance());
        if(!tei.isFromServer()){
            mTrackedEntityInstanceSynchronizer.sync(tei);
        }else {
            mEnrollmentSynchronizer.sync(enrollment);
        }
    }
}<|MERGE_RESOLUTION|>--- conflicted
+++ resolved
@@ -12,18 +12,12 @@
         .TrackedEntityInstanceSynchronizer;
 
 public class SyncEnrollmentUseCase {
-<<<<<<< HEAD
 
-=======
->>>>>>> e469953e
     IEnrollmentRepository mEnrollmentRepository;
     IFailedItemRepository mFailedItemRepository;
     EnrollmentSynchronizer mEnrollmentSynchronizer;
-<<<<<<< HEAD
     EventSynchronizer mEventSynchronizer;
     TrackedEntityInstanceSynchronizer mTrackedEntityInstanceSynchronizer;
-=======
->>>>>>> e469953e
 
 
     public SyncEnrollmentUseCase(IEnrollmentRepository enrollmentRepository, IEventRepository eventRepository,
@@ -31,11 +25,8 @@
         mEnrollmentRepository = enrollmentRepository;
         mFailedItemRepository = failedItemRepository;
         mEnrollmentSynchronizer = new EnrollmentSynchronizer(mEnrollmentRepository, eventRepository, mFailedItemRepository);
-<<<<<<< HEAD
         mEventSynchronizer = new EventSynchronizer(eventRepository, mFailedItemRepository);
         mTrackedEntityInstanceSynchronizer = new TrackedEntityInstanceSynchronizer(trackedEntityInstanceRepository, mEnrollmentRepository, eventRepository, mFailedItemRepository);
-=======
->>>>>>> e469953e
     }
 
     public void execute(Enrollment enrollment) {
