--- conflicted
+++ resolved
@@ -6,7 +6,6 @@
 import org.hisp.dhis.android.sdk.persistence.models.Event;
 import org.hisp.dhis.android.sdk.persistence.models.FailedItem;
 import org.hisp.dhis.android.sdk.persistence.models.ImportSummary;
-import org.hisp.dhis.android.sdk.synchronization.data.enrollment.EnrollmentRepository;
 import org.hisp.dhis.android.sdk.synchronization.domain.common.Synchronizer;
 import org.hisp.dhis.android.sdk.synchronization.domain.event.EventSynchronizer;
 import org.hisp.dhis.android.sdk.synchronization.domain.event.IEventRepository;
@@ -68,34 +67,11 @@
         boolean isSyncSuccess = true;
 
         try {
-            boolean isFirstTime = enrollment.getCreated()==null;
-
-            if(!isFirstTime){
-                syncEvents(enrollment.getLocalId());
-            }
-
             ImportSummary importSummary = mEnrollmentRepository.sync(enrollment);
 
             if (importSummary.isSuccessOrOK()) {
-<<<<<<< HEAD
-
-                if(isFirstTime) {
-                    syncEvents(enrollment.getLocalId());
-                }
-
-                enrollment.setFromServer(true);
-                mEnrollmentRepository.save(enrollment);
-                super.clearFailedItem(FailedItem.ENROLLMENT, enrollment.getLocalId());
-
-
-                if(isFirstTime && (enrollment.getStatus().equals(Enrollment.CANCELLED) || enrollment.getStatus().equals(
-                        Enrollment.COMPLETED))){
-                    sync(enrollment);
-                }
-=======
                 isSyncSuccess = true;
 
->>>>>>> 141e5c07
             } else if (importSummary.isError()) {
                 super.handleImportSummaryError(importSummary, FailedItem.ENROLLMENT, 200,
                         enrollment.getLocalId());
@@ -116,16 +92,6 @@
         super.clearFailedItem(FailedItem.ENROLLMENT, enrollment.getLocalId());
     }
 
-<<<<<<< HEAD
-    public void sync(List<Enrollment> enrollments) {
-        Collections.sort(enrollments, new Enrollment.EnrollmentComparator());
-
-        for (Enrollment enrollment : enrollments) {
-            sync(enrollment);
-        }
-    }
-=======
->>>>>>> 141e5c07
 
     private void syncEvents(long enrollmentId) {
         EventSynchronizer eventSynchronizer = new EventSynchronizer(mEventRepository,
