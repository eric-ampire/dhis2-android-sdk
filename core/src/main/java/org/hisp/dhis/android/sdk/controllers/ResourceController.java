/*
 *  Copyright (c) 2016, University of Oslo
 *  * All rights reserved.
 *  *
 *  * Redistribution and use in source and binary forms, with or without
 *  * modification, are permitted provided that the following conditions are met:
 *  * Redistributions of source code must retain the above copyright notice, this
 *  * list of conditions and the following disclaimer.
 *  *
 *  * Redistributions in binary form must reproduce the above copyright notice,
 *  * this list of conditions and the following disclaimer in the documentation
 *  * and/or other materials provided with the distribution.
 *  * Neither the name of the HISP project nor the names of its contributors may
 *  * be used to endorse or promote products derived from this software without
 *  * specific prior written permission.
 *  *
 *  * THIS SOFTWARE IS PROVIDED BY THE COPYRIGHT HOLDERS AND CONTRIBUTORS "AS IS" AND
 *  * ANY EXPRESS OR IMPLIED WARRANTIES, INCLUDING, BUT NOT LIMITED TO, THE IMPLIED
 *  * WARRANTIES OF MERCHANTABILITY AND FITNESS FOR A PARTICULAR PURPOSE ARE
 *  * DISCLAIMED. IN NO EVENT SHALL THE COPYRIGHT OWNER OR CONTRIBUTORS BE LIABLE FOR
 *  * ANY DIRECT, INDIRECT, INCIDENTAL, SPECIAL, EXEMPLARY, OR CONSEQUENTIAL DAMAGES
 *  * (INCLUDING, BUT NOT LIMITED TO, PROCUREMENT OF SUBSTITUTE GOODS OR SERVICES;
 *  * LOSS OF USE, DATA, OR PROFITS; OR BUSINESS INTERRUPTION) HOWEVER CAUSED AND ON
 *  * ANY THEORY OF LIABILITY, WHETHER IN CONTRACT, STRICT LIABILITY, OR TORT
 *  * (INCLUDING NEGLIGENCE OR OTHERWISE) ARISING IN ANY WAY OUT OF THE USE OF THIS
 *  * SOFTWARE, EVEN IF ADVISED OF THE POSSIBILITY OF SUCH DAMAGE.
 *
 */

package org.hisp.dhis.android.sdk.controllers;

import org.hisp.dhis.android.sdk.network.DhisApi;
import org.hisp.dhis.android.sdk.persistence.models.BaseIdentifiableObject;
import org.hisp.dhis.android.sdk.persistence.models.BaseValue;
<<<<<<< HEAD
import org.hisp.dhis.android.sdk.persistence.models.DataValue;
import org.hisp.dhis.android.sdk.persistence.models.Enrollment;
import org.hisp.dhis.android.sdk.persistence.models.Event;
import org.hisp.dhis.android.sdk.persistence.models.Relationship;
import org.hisp.dhis.android.sdk.persistence.models.TrackedEntityInstance;
=======
import org.hisp.dhis.android.sdk.persistence.models.Relationship;
import org.hisp.dhis.android.sdk.persistence.models.DataValue;
import org.hisp.dhis.android.sdk.persistence.models.Event;
>>>>>>> a55541b8
import org.hisp.dhis.android.sdk.persistence.models.meta.DbOperation;
import org.hisp.dhis.android.sdk.persistence.preferences.DateTimeManager;
import org.hisp.dhis.android.sdk.persistence.preferences.ResourceType;
import org.hisp.dhis.android.sdk.utils.DbUtils;
import org.joda.time.DateTime;

import java.util.HashMap;
import java.util.LinkedList;
import java.util.List;
import java.util.Map;
import java.util.Queue;

/**
 * @author Simen Skogly Russnes on 24.08.15.
 */
public abstract class ResourceController {

    public static <T extends BaseIdentifiableObject> void saveResourceDataFromServer(ResourceType resourceType, DhisApi dhisApi,
                                                                                     List<T> updatedItems,
                                                                                     List<T> persistedItems,
                                                                                     DateTime serverDateTime) {
        saveResourceDataFromServer(resourceType, null, dhisApi, updatedItems, persistedItems, serverDateTime, true);
    }

    public static <T extends BaseIdentifiableObject> void saveResourceDataFromServer(ResourceType resourceType, DhisApi dhisApi,
                                                                                     List<T> updatedItems,
                                                                                     List<T> persistedItems,
                                                                                     DateTime serverDateTime, boolean keepOldValues) {
        saveResourceDataFromServer(resourceType, null, dhisApi, updatedItems, persistedItems, serverDateTime, keepOldValues);
    }

    public static <T extends BaseIdentifiableObject> void saveResourceDataFromServer(ResourceType resourceType, String salt, DhisApi dhisApi,
                                                                                     List<T> updatedItems,
                                                                                     List<T> persistedItems,
                                                                                     DateTime serverDateTime) {
        saveResourceDataFromServer(resourceType, salt, dhisApi, updatedItems, persistedItems, serverDateTime, true);
    }

    public static <T extends BaseValue> void saveResourceDataFromServer(ResourceType resourceType, String salt,
                                                                        List<T> updatedItems,
                                                                        List<T> persistedItems,
                                                                        DateTime serverDateTime) {
        saveBaseValueDataFromServer(resourceType, salt, updatedItems, persistedItems, serverDateTime, true);
    }

    public static <T extends BaseValue> void saveBaseValueDataFromServer(ResourceType resourceType, String salt,
                                                                                     List<T> updatedItems,
                                                                                     List<T> persistedItems,
                                                                                     DateTime serverDateTime, boolean keepOldValues) {
        Queue<DbOperation> operations = new LinkedList<>();
        operations.addAll(DbUtils.createBaseValueOperations(persistedItems, updatedItems, keepOldValues));
        DbUtils.applyBatch(operations);
        DateTimeManager.getInstance()
                .setLastUpdated(resourceType, salt, serverDateTime);
    }

    public static <T extends BaseIdentifiableObject> void saveResourceDataFromServer(ResourceType resourceType, String salt, DhisApi dhisApi,
                                                                                     List<T> updatedItems,
                                                                                     List<T> persistedItems,
                                                                                     DateTime serverDateTime, boolean keepOldValues) {
        Queue<DbOperation> operations = new LinkedList<>();
        operations.addAll(DbUtils.createOperations(persistedItems, updatedItems, keepOldValues));
        DbUtils.applyBatch(operations);
        DateTimeManager.getInstance()
                .setLastUpdated(resourceType, salt, serverDateTime);
    }

    /**
     * determines if a meta data item should be loaded. Either because it hasnt been loaded before,
     * or because it needs to be updated based on time.
     * @return
     */
    public static boolean shouldLoad(DateTime serverTime, ResourceType resource, String salt ) {
        DateTime lastUpdated = DateTimeManager.getInstance()
                .getLastUpdated(resource, salt);
        DateTime serverDateTime = serverTime;
//        DateTime serverDateTime = dhisApi.getSystemInfo()
//                .getServerDate();
        if( lastUpdated == null ) {
            return true;
        } else if ( lastUpdated.isBefore( serverDateTime ) ) {
            return true;
        }
        return false;
    }

    /**
     * determines if a meta data item should be loaded. Either because it hasnt been loaded before,
     * or because it needs to be updated based on time.
     * @return
     */
    public static boolean shouldLoad( DateTime serverDateTime, ResourceType resource ) {
        return shouldLoad(serverDateTime, resource, null);
    }

    public static Map<String, String> getBasicQueryMap(DateTime lastUpdated) {
        final Map<String, String> map = new HashMap<>();
        map.put("fields", "[:all]");
        if (lastUpdated != null) {
            map.put("filter", "lastUpdated:gt:" + lastUpdated.toString());
        }
        return map;
    }

<<<<<<< HEAD
    public static void removetrackedEnrollments(List<Enrollment> list) {
        Queue<DbOperation> operations = new LinkedList<>();
        operations.addAll(DbUtils.removeResources(list));
        DbUtils.applyBatch(operations);
    }

    public static void removetrackedRelationships(List<Relationship> list) {
        Queue<DbOperation> operations = new LinkedList<>();
        for(Relationship relationship: list) {
            operations.add(DbOperation.delete(relationship));
        }
        DbUtils.applyBatch(operations);
    }

    public static void removetrackedEntities(List<TrackedEntityInstance> list) {
        Queue<DbOperation> operations = new LinkedList<>();
        operations.addAll(DbUtils.removeResources(list));
        for (TrackedEntityInstance trackedEntityInstance : list) {
            if (trackedEntityInstance.getRelationships() != null) {
                for (Relationship relationship : trackedEntityInstance.getRelationships()) {
                    operations.add(DbOperation.delete(relationship));
=======
    public static void removeResource(List<Event> list) {
        Queue<DbOperation> operations = new LinkedList<>();
        operations.addAll(DbUtils.removeResources(list));
        for (Event event : list) {
            if (event.getDataValues() != null) {
                for (DataValue dataValue : event.getDataValues()) {
                    operations.add(DbOperation.delete(dataValue));
>>>>>>> a55541b8
                }
            }
        }
        DbUtils.applyBatch(operations);
    }

<<<<<<< HEAD
    public static void removeEvents(List<Event> list) {
        Queue<DbOperation> operations = new LinkedList<>();
        operations.addAll(DbUtils.removeResources(list));
        for (Event event : list) {
            if (event.getDataValues() != null) {
                for (DataValue dataValue : event.getDataValues()) {
                    operations.add(DbOperation.delete(dataValue));
                }
            }
        }
        DbUtils.applyBatch(operations);
    }
=======
    public static void overwriteRelationsFromServer(List<Relationship> updatedItems,
            List<Relationship> persistedItems) {
        Queue<DbOperation> operations = new LinkedList<>();
        //remove old values
        for(Relationship relationship:persistedItems) {
            operations.add(DbOperation.delete(relationship));
        }
        //save new values
        for(Relationship relationship:updatedItems) {
            operations.add(DbOperation.save(relationship));
        }
        DbUtils.applyBatch(operations);
    }

>>>>>>> a55541b8
}<|MERGE_RESOLUTION|>--- conflicted
+++ resolved
@@ -32,17 +32,12 @@
 import org.hisp.dhis.android.sdk.network.DhisApi;
 import org.hisp.dhis.android.sdk.persistence.models.BaseIdentifiableObject;
 import org.hisp.dhis.android.sdk.persistence.models.BaseValue;
-<<<<<<< HEAD
+import org.hisp.dhis.android.sdk.persistence.models.Relationship;
 import org.hisp.dhis.android.sdk.persistence.models.DataValue;
 import org.hisp.dhis.android.sdk.persistence.models.Enrollment;
 import org.hisp.dhis.android.sdk.persistence.models.Event;
 import org.hisp.dhis.android.sdk.persistence.models.Relationship;
 import org.hisp.dhis.android.sdk.persistence.models.TrackedEntityInstance;
-=======
-import org.hisp.dhis.android.sdk.persistence.models.Relationship;
-import org.hisp.dhis.android.sdk.persistence.models.DataValue;
-import org.hisp.dhis.android.sdk.persistence.models.Event;
->>>>>>> a55541b8
 import org.hisp.dhis.android.sdk.persistence.models.meta.DbOperation;
 import org.hisp.dhis.android.sdk.persistence.preferences.DateTimeManager;
 import org.hisp.dhis.android.sdk.persistence.preferences.ResourceType;
@@ -147,7 +142,6 @@
         return map;
     }
 
-<<<<<<< HEAD
     public static void removetrackedEnrollments(List<Enrollment> list) {
         Queue<DbOperation> operations = new LinkedList<>();
         operations.addAll(DbUtils.removeResources(list));
@@ -169,22 +163,12 @@
             if (trackedEntityInstance.getRelationships() != null) {
                 for (Relationship relationship : trackedEntityInstance.getRelationships()) {
                     operations.add(DbOperation.delete(relationship));
-=======
-    public static void removeResource(List<Event> list) {
-        Queue<DbOperation> operations = new LinkedList<>();
-        operations.addAll(DbUtils.removeResources(list));
-        for (Event event : list) {
-            if (event.getDataValues() != null) {
-                for (DataValue dataValue : event.getDataValues()) {
-                    operations.add(DbOperation.delete(dataValue));
->>>>>>> a55541b8
                 }
             }
         }
         DbUtils.applyBatch(operations);
     }
 
-<<<<<<< HEAD
     public static void removeEvents(List<Event> list) {
         Queue<DbOperation> operations = new LinkedList<>();
         operations.addAll(DbUtils.removeResources(list));
@@ -197,7 +181,7 @@
         }
         DbUtils.applyBatch(operations);
     }
-=======
+
     public static void overwriteRelationsFromServer(List<Relationship> updatedItems,
             List<Relationship> persistedItems) {
         Queue<DbOperation> operations = new LinkedList<>();
@@ -212,5 +196,4 @@
         DbUtils.applyBatch(operations);
     }
 
->>>>>>> a55541b8
 }