--- conflicted
+++ resolved
@@ -57,11 +57,10 @@
             ProgramStageDataElementModel.Columns.SORT_ORDER + ", " +
             ProgramStageDataElementModel.Columns.ALLOW_FUTURE_DATE + ", " +
             ProgramStageDataElementModel.Columns.DATA_ELEMENT + ", " +
-            ProgramStageDataElementModel.Columns.PROGRAM_STAGE+ ", " +
+            ProgramStageDataElementModel.Columns.PROGRAM_STAGE + ", " +
             ProgramStageDataElementModel.Columns.PROGRAM_STAGE_SECTION + ") " +
             "VALUES (?, ?, ?, ?, ?, ?, ?, ?, ?, ?, ?, ?, ?, ?);";
 
-<<<<<<< HEAD
     private static final String UPDATE_WITH_SECTION_STATEMENT = "UPDATE " +
             ProgramStageDataElementModel.TABLE + " SET " +
             ProgramStageDataElementModel.Columns.UID + " =?, " +
@@ -107,19 +106,14 @@
     private final SQLiteStatement updateWithoutSectionStatement;
     private final SQLiteStatement deleteStatement;
 
-    public ProgramStageDataElementStoreImpl(SQLiteDatabase sqLiteDatabase) {
-        this.insertStatement = sqLiteDatabase.compileStatement(INSERT_STATEMENT);
-        this.updateWithSectionStatement = sqLiteDatabase.compileStatement(UPDATE_WITH_SECTION_STATEMENT);
-        this.updateWithoutSectionStatement = sqLiteDatabase.compileStatement(UPDATE_WITHOUT_SECTION_STATEMENT);
-        this.deleteStatement = sqLiteDatabase.compileStatement(DELETE_STATEMENT);
-=======
-    private final SQLiteStatement sqLiteStatement;
     private final DatabaseAdapter databaseAdapter;
 
     public ProgramStageDataElementStoreImpl(DatabaseAdapter databaseAdapter) {
         this.databaseAdapter = databaseAdapter;
-        this.sqLiteStatement = databaseAdapter.compileStatement(INSERT_STATEMENT);
->>>>>>> 9302be77
+        this.insertStatement = databaseAdapter.compileStatement(INSERT_STATEMENT);
+        this.updateWithSectionStatement = databaseAdapter.compileStatement(UPDATE_WITH_SECTION_STATEMENT);
+        this.updateWithoutSectionStatement = databaseAdapter.compileStatement(UPDATE_WITHOUT_SECTION_STATEMENT);
+        this.deleteStatement = databaseAdapter.compileStatement(DELETE_STATEMENT);
     }
 
     @Override
@@ -136,7 +130,7 @@
         // bind the optional argument program stage section
         sqLiteBind(insertStatement, 14, programStageSection);
 
-        Long insert = insertStatement.executeInsert();
+        Long insert = databaseAdapter.executeInsert(ProgramStageDataElementModel.TABLE, insertStatement);
         insertStatement.clearBindings();
 
         return insert;
@@ -163,7 +157,9 @@
         sqLiteBind(updateWithSectionStatement, 15, whereProgramStageDataElementUid);
 
         // execute and clear bindings
-        int update = updateWithSectionStatement.executeUpdateDelete();
+        int update =
+                databaseAdapter.executeUpdateDelete(ProgramStageDataElementModel.TABLE, updateWithSectionStatement);
+
         updateWithSectionStatement.clearBindings();
 
         return update;
@@ -185,7 +181,9 @@
         sqLiteBind(updateWithoutSectionStatement, 14, whereProgramStageDataElementUid);
 
         // execute and clear bindings
-        int update = updateWithoutSectionStatement.executeUpdateDelete();
+        int update =
+                databaseAdapter.executeUpdateDelete(ProgramStageDataElementModel.TABLE, updateWithoutSectionStatement);
+
         updateWithoutSectionStatement.clearBindings();
 
         return update;
@@ -197,7 +195,7 @@
         sqLiteBind(deleteStatement, 1, uid);
 
         // execute and clear bindings
-        int delete = deleteStatement.executeUpdateDelete();
+        int delete = databaseAdapter.executeUpdateDelete(ProgramStageDataElementModel.TABLE, deleteStatement);
         deleteStatement.clearBindings();
 
         return delete;
@@ -222,13 +220,7 @@
         sqLiteBind(sqLiteStatement, 10, sortOrder);
         sqLiteBind(sqLiteStatement, 11, allowFutureDate);
         sqLiteBind(sqLiteStatement, 12, dataElement);
-<<<<<<< HEAD
         sqLiteBind(sqLiteStatement, 13, programStageUid);
-=======
-        sqLiteBind(sqLiteStatement, 13, programStageSection);
-
-        return databaseAdapter.executeInsert(ProgramStageDataElementModel.TABLE, sqLiteStatement);
->>>>>>> 9302be77
     }
 
 }