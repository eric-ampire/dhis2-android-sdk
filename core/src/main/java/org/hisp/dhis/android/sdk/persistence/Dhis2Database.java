--- conflicted
+++ resolved
@@ -40,10 +40,6 @@
 
     public static final String NAME = "Dhis2";
 
-<<<<<<< HEAD
-    public static final int VERSION = 9;
-=======
-    public static final int VERSION = 10;
->>>>>>> 3de9fcca
+    public static final int VERSION = 11;
 
 }