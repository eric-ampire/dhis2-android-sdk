/*
 *  Copyright (c) 2015, University of Oslo
 *  * All rights reserved.
 *  *
 *  * Redistribution and use in source and binary forms, with or without
 *  * modification, are permitted provided that the following conditions are met:
 *  * Redistributions of source code must retain the above copyright notice, this
 *  * list of conditions and the following disclaimer.
 *  *
 *  * Redistributions in binary form must reproduce the above copyright notice,
 *  * this list of conditions and the following disclaimer in the documentation
 *  * and/or other materials provided with the distribution.
 *  * Neither the name of the HISP project nor the names of its contributors may
 *  * be used to endorse or promote products derived from this software without
 *  * specific prior written permission.
 *  *
 *  * THIS SOFTWARE IS PROVIDED BY THE COPYRIGHT HOLDERS AND CONTRIBUTORS "AS IS" AND
 *  * ANY EXPRESS OR IMPLIED WARRANTIES, INCLUDING, BUT NOT LIMITED TO, THE IMPLIED
 *  * WARRANTIES OF MERCHANTABILITY AND FITNESS FOR A PARTICULAR PURPOSE ARE
 *  * DISCLAIMED. IN NO EVENT SHALL THE COPYRIGHT OWNER OR CONTRIBUTORS BE LIABLE FOR
 *  * ANY DIRECT, INDIRECT, INCIDENTAL, SPECIAL, EXEMPLARY, OR CONSEQUENTIAL DAMAGES
 *  * (INCLUDING, BUT NOT LIMITED TO, PROCUREMENT OF SUBSTITUTE GOODS OR SERVICES;
 *  * LOSS OF USE, DATA, OR PROFITS; OR BUSINESS INTERRUPTION) HOWEVER CAUSED AND ON
 *  * ANY THEORY OF LIABILITY, WHETHER IN CONTRACT, STRICT LIABILITY, OR TORT
 *  * (INCLUDING NEGLIGENCE OR OTHERWISE) ARISING IN ANY WAY OUT OF THE USE OF THIS
 *  * SOFTWARE, EVEN IF ADVISED OF THE POSSIBILITY OF SUCH DAMAGE.
 *
 */

package org.hisp.dhis.android.sdk.core.persistence.models.flow;

import com.raizlabs.android.dbflow.annotation.Column;
import com.raizlabs.android.dbflow.annotation.ConflictAction;
import com.raizlabs.android.dbflow.annotation.ForeignKey;
import com.raizlabs.android.dbflow.annotation.ForeignKeyAction;
import com.raizlabs.android.dbflow.annotation.ForeignKeyReference;
import com.raizlabs.android.dbflow.annotation.PrimaryKey;
import com.raizlabs.android.dbflow.annotation.Table;
import com.raizlabs.android.dbflow.annotation.Unique;
import com.raizlabs.android.dbflow.annotation.UniqueGroup;
import com.raizlabs.android.dbflow.structure.BaseModel;

import org.hisp.dhis.android.sdk.core.persistence.models.common.meta.DbDhis;
import org.hisp.dhis.android.sdk.models.relationship.Relationship;

import java.util.ArrayList;
import java.util.List;

@Table(databaseName = DbDhis.NAME, uniqueColumnGroups = {
        @UniqueGroup(groupNumber = Relationship$Flow.UNIQUE_RELATIONSHIP_GROUP, uniqueConflict = ConflictAction.FAIL)
})
public final class Relationship$Flow extends BaseModel {

    static final int UNIQUE_RELATIONSHIP_GROUP = 93;
    static final String TRACKED_ENTITY_INSTANCEA_KEY = "teiA";
    static final String TRACKED_ENTITY_INSTANCEB_KEY = "teiB";

    @Column
    @PrimaryKey(autoincrement = true)
    long id;

    @Column
    @Unique(unique = true, uniqueGroups = {UNIQUE_RELATIONSHIP_GROUP})
    String relationship;

    @Column
    @Unique(unique = true, uniqueGroups = {UNIQUE_RELATIONSHIP_GROUP})
    @ForeignKey(
            references = {
                    @ForeignKeyReference(columnName = TRACKED_ENTITY_INSTANCEA_KEY, columnType = long.class, foreignColumnName = "id"),
            }, saveForeignKeyModel = false, onDelete = ForeignKeyAction.CASCADE
    )
    TrackedEntityInstance$Flow trackedEntityInstanceA;

    @Column
    @Unique(unique = true, uniqueGroups = {UNIQUE_RELATIONSHIP_GROUP})
    @ForeignKey(
            references = {
                    @ForeignKeyReference(columnName = TRACKED_ENTITY_INSTANCEB_KEY, columnType = long.class, foreignColumnName = "id"),
            }, saveForeignKeyModel = false, onDelete = ForeignKeyAction.CASCADE
    )
    TrackedEntityInstance$Flow trackedEntityInstanceB;

    @Column
    String displayName;

    public String getRelationship() {
        return relationship;
    }

    public void setRelationship(String relationship) {
        this.relationship = relationship;
    }

    public long getId() {
        return id;
    }

    public void setId(long id) {
        this.id = id;
    }

    public TrackedEntityInstance$Flow getTrackedEntityInstanceA() {
        return trackedEntityInstanceA;
    }

    public void setTrackedEntityInstanceA(TrackedEntityInstance$Flow trackedEntityInstanceA) {
        this.trackedEntityInstanceA = trackedEntityInstanceA;
    }

    public TrackedEntityInstance$Flow getTrackedEntityInstanceB() {
        return trackedEntityInstanceB;
    }

    public void setTrackedEntityInstanceB(TrackedEntityInstance$Flow trackedEntityInstanceB) {
        this.trackedEntityInstanceB = trackedEntityInstanceB;
    }

    public String getDisplayName() {
        return displayName;
    }

    public void setDisplayName(String displayName) {
        this.displayName = displayName;
    }

    public Relationship$Flow() {
        // empty constructor
    }

    public static Relationship toModel(Relationship$Flow relationshipFlow) {
        if (relationshipFlow == null) {
            return null;
        }

        Relationship relationship = new Relationship();
        relationship.setId(relationshipFlow.getId());
        relationship.setRelationship(relationshipFlow.getRelationship());
<<<<<<< HEAD
        relationship.setTrackedEntityInstanceA(TrackedEntityInstance$Flow.toModel(relationshipFlow.getTrackedEntityInstanceA()));
        relationship.setTrackedEntityInstanceB(TrackedEntityInstance$Flow.toModel(relationshipFlow.getTrackedEntityInstanceB()));
        relationship.setDisplayName(relationshipFlow.getDisplayName());
=======
        relationship.setTrackedEntityInstanceA(relationshipFlow.getTrackedEntityInstanceA());
        // relationship.setTrackedEntityInstanceAId(relationshipFlow.getTrackedEntityInstanceAId());
        relationship.setTrackedEntityInstanceB(relationshipFlow.getTrackedEntityInstanceB());
        // relationship.setTrackedEntityInstanceBId(relationshipFlow.getTrackedEntityInstanceBId());
        relationship.setDisplayName(relationshipFlow.getDisplayName());
        // relationship.setAction(relationshipFlow.getAction());
>>>>>>> 9478b65b
        return relationship;
    }

    public static Relationship$Flow fromModel(Relationship relationship) {
        if (relationship == null) {
            return null;
        }

        Relationship$Flow relationshipFlow = new Relationship$Flow();
        relationshipFlow.setId(relationship.getId());
        relationshipFlow.setRelationship(relationship.getRelationship());
<<<<<<< HEAD
        relationshipFlow.setTrackedEntityInstanceA(TrackedEntityInstance$Flow.fromModel(relationship.getTrackedEntityInstanceA()));
        relationshipFlow.setTrackedEntityInstanceB(TrackedEntityInstance$Flow.fromModel(relationship.getTrackedEntityInstanceB()));
        relationshipFlow.setDisplayName(relationship.getDisplayName());
=======
        // relationshipFlow.setTrackedEntityInstanceA(relationship.getTrackedEntityInstanceA());
        // relationshipFlow.setTrackedEntityInstanceAId(relationship.getTrackedEntityInstanceAId());
        // relationshipFlow.setTrackedEntityInstanceB(relationship.getTrackedEntityInstanceB());
        // relationshipFlow.setTrackedEntityInstanceBId(relationship.getTrackedEntityInstanceBId());
        relationshipFlow.setDisplayName(relationship.getDisplayName());
        // relationshipFlow.setAction(relationship.getAction());
>>>>>>> 9478b65b
        return relationshipFlow;
    }

    public static List<Relationship> toModels(List<Relationship$Flow> relationshipFlows) {
        List<Relationship> relationships = new ArrayList<>();

        if (relationshipFlows != null && !relationshipFlows.isEmpty()) {
            for (Relationship$Flow relationshipFlow : relationshipFlows) {
                relationships.add(toModel(relationshipFlow));
            }
        }

        return relationships;
    }

    public static List<Relationship$Flow> fromModels(List<Relationship> relationships) {
        List<Relationship$Flow> relationshipFlows = new ArrayList<>();

        if (relationships != null && !relationships.isEmpty()) {
            for (Relationship relationship: relationships) {
                relationshipFlows.add(fromModel(relationship));
            }
        }

        return relationshipFlows;
    }
}<|MERGE_RESOLUTION|>--- conflicted
+++ resolved
@@ -136,18 +136,12 @@
         Relationship relationship = new Relationship();
         relationship.setId(relationshipFlow.getId());
         relationship.setRelationship(relationshipFlow.getRelationship());
-<<<<<<< HEAD
         relationship.setTrackedEntityInstanceA(TrackedEntityInstance$Flow.toModel(relationshipFlow.getTrackedEntityInstanceA()));
         relationship.setTrackedEntityInstanceB(TrackedEntityInstance$Flow.toModel(relationshipFlow.getTrackedEntityInstanceB()));
         relationship.setDisplayName(relationshipFlow.getDisplayName());
-=======
-        relationship.setTrackedEntityInstanceA(relationshipFlow.getTrackedEntityInstanceA());
-        // relationship.setTrackedEntityInstanceAId(relationshipFlow.getTrackedEntityInstanceAId());
-        relationship.setTrackedEntityInstanceB(relationshipFlow.getTrackedEntityInstanceB());
-        // relationship.setTrackedEntityInstanceBId(relationshipFlow.getTrackedEntityInstanceBId());
+        relationship.setTrackedEntityInstanceA(TrackedEntityInstance$Flow.toModel(relationshipFlow.getTrackedEntityInstanceA()));
+        relationship.setTrackedEntityInstanceB(TrackedEntityInstance$Flow.toModel(relationshipFlow.getTrackedEntityInstanceB()));
         relationship.setDisplayName(relationshipFlow.getDisplayName());
-        // relationship.setAction(relationshipFlow.getAction());
->>>>>>> 9478b65b
         return relationship;
     }
 
@@ -159,18 +153,12 @@
         Relationship$Flow relationshipFlow = new Relationship$Flow();
         relationshipFlow.setId(relationship.getId());
         relationshipFlow.setRelationship(relationship.getRelationship());
-<<<<<<< HEAD
         relationshipFlow.setTrackedEntityInstanceA(TrackedEntityInstance$Flow.fromModel(relationship.getTrackedEntityInstanceA()));
         relationshipFlow.setTrackedEntityInstanceB(TrackedEntityInstance$Flow.fromModel(relationship.getTrackedEntityInstanceB()));
         relationshipFlow.setDisplayName(relationship.getDisplayName());
-=======
-        // relationshipFlow.setTrackedEntityInstanceA(relationship.getTrackedEntityInstanceA());
-        // relationshipFlow.setTrackedEntityInstanceAId(relationship.getTrackedEntityInstanceAId());
-        // relationshipFlow.setTrackedEntityInstanceB(relationship.getTrackedEntityInstanceB());
-        // relationshipFlow.setTrackedEntityInstanceBId(relationship.getTrackedEntityInstanceBId());
+        relationshipFlow.setTrackedEntityInstanceA(TrackedEntityInstance$Flow.fromModel(relationship.getTrackedEntityInstanceA()));
+        relationshipFlow.setTrackedEntityInstanceB(TrackedEntityInstance$Flow.fromModel(relationship.getTrackedEntityInstanceB()));
         relationshipFlow.setDisplayName(relationship.getDisplayName());
-        // relationshipFlow.setAction(relationship.getAction());
->>>>>>> 9478b65b
         return relationshipFlow;
     }
 
