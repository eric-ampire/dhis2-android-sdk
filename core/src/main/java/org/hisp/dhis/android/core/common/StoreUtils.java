--- conflicted
+++ resolved
@@ -58,10 +58,6 @@
         }
     }
 
-<<<<<<< HEAD
-=======
-
->>>>>>> 7de91def
     /**
      * Handle if Date argument is null and bind it using .bindNull() if so.
      * A helper function to abstract/clean up boilerplate if/else bloat..
@@ -77,8 +73,6 @@
             sqLiteStatement.bindString(index, BaseIdentifiableObject.DATE_FORMAT.format(arg));
         }
     }
-<<<<<<< HEAD
-=======
 
     /**
      * Handle if Enum argument is null and bind it using .bindNull() if so.
@@ -95,5 +89,4 @@
             sqLiteStatement.bindString(index, arg.toString());
         }
     }
->>>>>>> 7de91def
 }