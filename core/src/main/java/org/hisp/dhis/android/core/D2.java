--- conflicted
+++ resolved
@@ -38,7 +38,7 @@
 import org.hisp.dhis.android.core.calls.MetadataCall;
 import org.hisp.dhis.android.core.calls.SingleDataCall;
 import org.hisp.dhis.android.core.calls.TrackedEntityInstancePostCall;
-<<<<<<< HEAD
+import org.hisp.dhis.android.core.calls.TrackerDataCall;
 import org.hisp.dhis.android.core.category.Category;
 import org.hisp.dhis.android.core.category.CategoryCombo;
 import org.hisp.dhis.android.core.category.CategoryComboHandler;
@@ -63,9 +63,6 @@
 import org.hisp.dhis.android.core.category.CategoryStoreImpl;
 import org.hisp.dhis.android.core.category.Handler;
 import org.hisp.dhis.android.core.category.Store;
-=======
-import org.hisp.dhis.android.core.calls.TrackerDataCall;
->>>>>>> 5f60a78f
 import org.hisp.dhis.android.core.common.BaseIdentifiableObject;
 import org.hisp.dhis.android.core.common.DeletableStore;
 import org.hisp.dhis.android.core.configuration.ConfigurationModel;
@@ -177,18 +174,13 @@
     private final ProgramService programService;
     private final OrganisationUnitService organisationUnitService;
     private final TrackedEntityService trackedEntityService;
-    private final TrackedEntityInstanceService trackedEntityInstanceService;
     private final OptionSetService optionSetService;
-<<<<<<< HEAD
     private final CategoryService categoryService;
     private final CategoryComboService comboService;
 
     // Queries
     private final CategoryQuery categoryQuery = CategoryQuery.defaultQuery();
     private final CategoryComboQuery categoryComboQuery = CategoryComboQuery.defaultQuery();
-=======
-    private final EventService eventService;
->>>>>>> 5f60a78f
 
     // stores
     private final UserStore userStore;
@@ -219,9 +211,11 @@
     private final TrackedEntityStore trackedEntityStore;
 
     private final TrackedEntityInstanceStore trackedEntityInstanceStore;
+    private final TrackedEntityInstanceService trackedEntityInstanceService;
     private final EnrollmentStore enrollmentStore;
     private final EventStore eventStore;
 
+    private final EventService eventService;
     private final TrackedEntityDataValueStore trackedEntityDataValueStore;
     private final TrackedEntityAttributeValueStore trackedEntityAttributeValueStore;
 
@@ -453,13 +447,9 @@
                 optionSetStore, dataElementStore, programStageDataElementStore,
                 programStageSectionStore,
                 programStageStore, relationshipStore, trackedEntityStore,
-<<<<<<< HEAD
                 organisationUnitProgramLinkStore, categoryQuery,
                 categoryService, categoryHandler, categoryComboQuery, comboService,
                 categoryComboHandler);
-=======
-                organisationUnitProgramLinkStore);
->>>>>>> 5f60a78f
     }
 
     @NonNull
