--- conflicted
+++ resolved
@@ -39,25 +39,6 @@
 import org.hisp.dhis.android.core.calls.SingleDataCall;
 import org.hisp.dhis.android.core.calls.TrackedEntityInstancePostCall;
 import org.hisp.dhis.android.core.calls.TrackerDataCall;
-<<<<<<< HEAD
-import org.hisp.dhis.android.core.category.Category;
-import org.hisp.dhis.android.core.category.CategoryCombo;
-import org.hisp.dhis.android.core.category.CategoryComboHandler;
-import org.hisp.dhis.android.core.category.CategoryComboLinkModel;
-import org.hisp.dhis.android.core.category.CategoryComboLinkStoreImpl;
-import org.hisp.dhis.android.core.category.CategoryComboQuery;
-import org.hisp.dhis.android.core.category.CategoryComboService;
-import org.hisp.dhis.android.core.category.CategoryComboStoreImpl;
-import org.hisp.dhis.android.core.category.CategoryHandler;
-import org.hisp.dhis.android.core.category.CategoryOption;
-import org.hisp.dhis.android.core.category.CategoryOptionCombo;
-import org.hisp.dhis.android.core.category.CategoryOptionComboHandler;
-import org.hisp.dhis.android.core.category.CategoryOptionComboLinkCategoryModel;
-import org.hisp.dhis.android.core.category.CategoryOptionComboLinkCategoryStoreImpl;
-import org.hisp.dhis.android.core.category.CategoryOptionComboStoreImpl;
-import org.hisp.dhis.android.core.category.CategoryOptionHandler;
-import org.hisp.dhis.android.core.category.CategoryOptionLinkModel;
-=======
 import org.hisp.dhis.android.core.category.CategoryComboHandler;
 import org.hisp.dhis.android.core.category.CategoryComboLinkStore;
 import org.hisp.dhis.android.core.category.CategoryComboLinkStoreImpl;
@@ -73,19 +54,12 @@
 import org.hisp.dhis.android.core.category.CategoryOptionComboStoreImpl;
 import org.hisp.dhis.android.core.category.CategoryOptionHandler;
 import org.hisp.dhis.android.core.category.CategoryOptionLinkStore;
->>>>>>> fdbec6c2
 import org.hisp.dhis.android.core.category.CategoryOptionLinkStoreImpl;
 import org.hisp.dhis.android.core.category.CategoryOptionStoreImpl;
 import org.hisp.dhis.android.core.category.CategoryQuery;
 import org.hisp.dhis.android.core.category.CategoryService;
-<<<<<<< HEAD
-import org.hisp.dhis.android.core.category.CategoryStoreImpl;
-import org.hisp.dhis.android.core.category.Handler;
-import org.hisp.dhis.android.core.category.Store;
-=======
 import org.hisp.dhis.android.core.category.CategoryStore;
 import org.hisp.dhis.android.core.category.CategoryStoreImpl;
->>>>>>> fdbec6c2
 import org.hisp.dhis.android.core.common.BaseIdentifiableObject;
 import org.hisp.dhis.android.core.common.DeletableStore;
 import org.hisp.dhis.android.core.configuration.ConfigurationModel;
@@ -248,13 +222,8 @@
     private final EventHandler eventHandler;
     private final TrackedEntityInstanceHandler trackedEntityInstanceHandler;
     private final ResourceHandler resourceHandler;
-<<<<<<< HEAD
-    private final Handler<Category> categoryHandler;
-    private final Handler<CategoryCombo> categoryComboHandler;
-=======
     private final CategoryHandler categoryHandler;
     private final CategoryComboHandler categoryComboHandler;
->>>>>>> fdbec6c2
 
 
     @VisibleForTesting
@@ -273,10 +242,6 @@
         this.eventService = retrofit.create(EventService.class);
         this.categoryService = retrofit.create(CategoryService.class);
         this.comboService = retrofit.create(CategoryComboService.class);
-<<<<<<< HEAD
-
-=======
->>>>>>> fdbec6c2
 
         // stores
 
@@ -344,42 +309,15 @@
         this.organisationUnitProgramLinkStore =
                 new OrganisationUnitProgramLinkStoreImpl(databaseAdapter);
 
-<<<<<<< HEAD
-        Store<Category> categoryStore = new CategoryStoreImpl(databaseAdapter);
-        Store<CategoryOptionLinkModel> categoryOptionLinkStore = new CategoryOptionLinkStoreImpl(
-                databaseAdapter());
-
-        Store<CategoryOptionComboLinkCategoryModel> categoryComboOptionLinkCategoryStore
-=======
         CategoryStore categoryStore = new CategoryStoreImpl(databaseAdapter);
         CategoryOptionLinkStore categoryOptionLinkStore = new CategoryOptionLinkStoreImpl(
                 databaseAdapter());
 
         CategoryOptionComboLinkCategoryStore categoryComboOptionLinkCategoryStore
->>>>>>> fdbec6c2
                 = new CategoryOptionComboLinkCategoryStoreImpl(databaseAdapter);
 
         //handlers
         resourceHandler = new ResourceHandler(resourceStore);
-        Handler<CategoryOption> categoryOptionHandler = new CategoryOptionHandler(
-                new CategoryOptionStoreImpl(databaseAdapter));
-        categoryHandler = new CategoryHandler(categoryStore, categoryOptionHandler,
-                categoryOptionLinkStore);
-
-        Store<CategoryCombo> comboStore = new CategoryComboStoreImpl(databaseAdapter());
-
-        Store<CategoryComboLinkModel> categoryComboLinkStore = new CategoryComboLinkStoreImpl(
-                databaseAdapter());
-
-        Store<CategoryOptionCombo> optionComboStore = new CategoryOptionComboStoreImpl(
-                databaseAdapter());
-
-        Handler<CategoryOptionCombo> optionComboHandler = new CategoryOptionComboHandler(
-                optionComboStore);
-
-        categoryComboHandler = new CategoryComboHandler(comboStore,
-                categoryComboOptionLinkCategoryStore,
-                categoryComboLinkStore, optionComboHandler);
 
         TrackedEntityDataValueHandler trackedEntityDataValueHandler =
                 new TrackedEntityDataValueHandler(trackedEntityDataValueStore);
