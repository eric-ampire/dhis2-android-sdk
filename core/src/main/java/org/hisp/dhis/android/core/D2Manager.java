/*
 * Copyright (c) 2004-2019, University of Oslo
 * All rights reserved.
 *
 * Redistribution and use in source and binary forms, with or without
 * modification, are permitted provided that the following conditions are met:
 * Redistributions of source code must retain the above copyright notice, this
 * list of conditions and the following disclaimer.
 *
 * Redistributions in binary form must reproduce the above copyright notice,
 * this list of conditions and the following disclaimer in the documentation
 * and/or other materials provided with the distribution.
 * Neither the name of the HISP project nor the names of its contributors may
 * be used to endorse or promote products derived from this software without
 * specific prior written permission.
 *
 * THIS SOFTWARE IS PROVIDED BY THE COPYRIGHT HOLDERS AND CONTRIBUTORS "AS IS" AND
 * ANY EXPRESS OR IMPLIED WARRANTIES, INCLUDING, BUT NOT LIMITED TO, THE IMPLIED
 * WARRANTIES OF MERCHANTABILITY AND FITNESS FOR A PARTICULAR PURPOSE ARE
 * DISCLAIMED. IN NO EVENT SHALL THE COPYRIGHT OWNER OR CONTRIBUTORS BE LIABLE FOR
 * ANY DIRECT, INDIRECT, INCIDENTAL, SPECIAL, EXEMPLARY, OR CONSEQUENTIAL DAMAGES
 * (INCLUDING, BUT NOT LIMITED TO, PROCUREMENT OF SUBSTITUTE GOODS OR SERVICES;
 * LOSS OF USE, DATA, OR PROFITS; OR BUSINESS INTERRUPTION) HOWEVER CAUSED AND ON
 * ANY THEORY OF LIABILITY, WHETHER IN CONTRACT, STRICT LIABILITY, OR TORT
 * (INCLUDING NEGLIGENCE OR OTHERWISE) ARISING IN ANY WAY OUT OF THE USE OF THIS
 * SOFTWARE, EVEN IF ADVISED OF THE POSSIBILITY OF SUCH DAMAGE.
 */

package org.hisp.dhis.android.core;

import android.util.Log;

import androidx.annotation.VisibleForTesting;

import org.hisp.dhis.android.core.arch.api.ssl.internal.SSLContextInitializer;
import org.hisp.dhis.android.core.arch.db.access.DatabaseAdapter;
import org.hisp.dhis.android.core.arch.db.access.internal.DatabaseAdapterFactory;
<<<<<<< HEAD
import org.hisp.dhis.android.core.arch.storage.internal.AndroidSecureStore;
import org.hisp.dhis.android.core.arch.storage.internal.Credentials;
import org.hisp.dhis.android.core.arch.storage.internal.CredentialsSecureStoreImpl;
import org.hisp.dhis.android.core.arch.storage.internal.ObjectSecureStore;
import org.hisp.dhis.android.core.arch.storage.internal.SecureStore;
import org.hisp.dhis.android.core.configuration.internal.MultiUserDatabaseManager;
import org.hisp.dhis.android.core.maintenance.D2Error;
=======
import org.hisp.dhis.android.core.arch.storage.internal.AndroidInsecureStore;
import org.hisp.dhis.android.core.arch.storage.internal.AndroidSecureStore;
import org.hisp.dhis.android.core.arch.storage.internal.Credentials;
import org.hisp.dhis.android.core.arch.storage.internal.CredentialsSecureStoreImpl;
import org.hisp.dhis.android.core.arch.storage.internal.InsecureStore;
import org.hisp.dhis.android.core.arch.storage.internal.ObjectKeyValueStore;
import org.hisp.dhis.android.core.arch.storage.internal.SecureStore;
import org.hisp.dhis.android.core.configuration.internal.MultiUserDatabaseManagerForD2Manager;
>>>>>>> daef7591

import io.reactivex.Single;
import io.reactivex.annotations.NonNull;

/**
 * Helper class that offers static methods to setup and initialize the D2 instance. Also, it ensures that D2 is a
 * singleton across the application.
 */
public final class D2Manager {

    private static D2 d2;
    private static D2Configuration d2Configuration;
    private static DatabaseAdapter databaseAdapter;
    private static boolean isTestMode;
    private static SecureStore testingSecureStore;
<<<<<<< HEAD
=======
    private static InsecureStore testingInsecureStore;
>>>>>>> daef7591

    private D2Manager() {
    }

    /**
     * Returns the D2 instance, given that it has already been initialized using the
     * {@link D2Manager#instantiateD2(D2Configuration)} method.
     * @return the D2 instance
     * @throws IllegalStateException if the D2 object wasn't instantiated
     */
    public static D2 getD2() throws IllegalStateException {
        if (d2 == null) {
            throw new IllegalStateException("D2 is not instantiated yet");
        } else {
            return d2;
        }
    }

    /**
     * Returns if D2 has already been instantiated using the {@link D2Manager#instantiateD2(D2Configuration)} method.
     * @return if D2 has already been instantiated
     */
    public static boolean isD2Instantiated() {
        return d2 != null;
    }

    /**
     * Instantiates D2 with the provided configuration. If you are not using RxJava,
     * use {@link D2Manager#blockingInstantiateD2(D2Configuration)} instead.
     * @param d2Config the configuration
     * @return the D2 instance wrapped in a RxJava Single
     */
    public static Single<D2> instantiateD2(@NonNull D2Configuration d2Config) {
        return Single.fromCallable(() -> {
            long startTime = System.currentTimeMillis();
            SecureStore secureStore = testingSecureStore == null ? new AndroidSecureStore(d2Config.context())
                    : testingSecureStore;
            InsecureStore insecureStore = testingInsecureStore == null ? new AndroidInsecureStore(d2Config.context())
                    : testingInsecureStore;
            DatabaseAdapterFactory databaseAdapterFactory = DatabaseAdapterFactory.create(d2Config.context(),
                    secureStore);

            d2Configuration = D2ConfigurationValidator.validateAndSetDefaultValues(d2Config);
            databaseAdapter = databaseAdapterFactory.newParentDatabaseAdapter();

            if (isTestMode) {
                NotClosedObjectsDetector.enableNotClosedObjectsDetection();
            } else {
                /* SSLContextInitializer, necessary to ensure everything works in Android 4.4 crashes
                 when running the StrictMode above. That's why it's in the else clause */
                SSLContextInitializer.initializeSSLContext(d2Configuration.context());
            }

<<<<<<< HEAD
            SecureStore secureStore = testingSecureStore == null ? new AndroidSecureStore(d2Config.context())
                    : testingSecureStore;
            ObjectSecureStore<Credentials> credentialsSecureStore = new CredentialsSecureStoreImpl(secureStore);
            MultiUserDatabaseManager.create(databaseAdapter, d2Config.context(), secureStore)
=======
            ObjectKeyValueStore<Credentials> credentialsSecureStore = new CredentialsSecureStoreImpl(secureStore);
            MultiUserDatabaseManagerForD2Manager.create(databaseAdapter, d2Config.context(), secureStore, insecureStore,
                    databaseAdapterFactory)
>>>>>>> daef7591
                    .loadIfLogged(credentialsSecureStore.get());

            d2 = new D2(
                    RetrofitFactory.retrofit(
                            OkHttpClientFactory.okHttpClient(d2Configuration, credentialsSecureStore)),
                    databaseAdapter,
                    d2Configuration.context(),
                    secureStore,
<<<<<<< HEAD
=======
                    insecureStore,
>>>>>>> daef7591
                    credentialsSecureStore
            );

            long setUpTime = System.currentTimeMillis() - startTime;
            Log.i(D2Manager.class.getName(), "D2 instantiation took " + setUpTime + "ms");

            return d2;
        });
    }

    /**
     * Instantiates D2 with the provided configuration. This is a blocking method. If you are using RxJava,
     * use {@link D2Manager#instantiateD2(D2Configuration)} instead.
     * @param d2Config the configuration
     * @return the D2 instance
     */
    public static D2 blockingInstantiateD2(@NonNull D2Configuration d2Config) {
        return instantiateD2(d2Config).blockingGet();
    }

<<<<<<< HEAD
    private static void setUp(@Nullable D2Configuration d2Config) throws D2Error {
        long startTime = System.currentTimeMillis();
        d2Configuration = D2ConfigurationValidator.validateAndSetDefaultValues(d2Config);
        databaseAdapter = DatabaseAdapterFactory.newParentDatabaseAdapter();

        long setUpTime = System.currentTimeMillis() - startTime;
        Log.i(D2Manager.class.getName(), "Set up took " + setUpTime + "ms");
    }

    @VisibleForTesting
    static void setTestMode(boolean testMode) {
        isTestMode = testMode;
    }

    @VisibleForTesting
    static void setTestingSecureStore(SecureStore secureStore) {
        testingSecureStore = secureStore;
=======
    @VisibleForTesting
    static void setTestMode(boolean testMode) {
        isTestMode = testMode;
    }

    @VisibleForTesting
    static void setTestingSecureStore(SecureStore secureStore) {
        testingSecureStore = secureStore;
    }

    @VisibleForTesting
    static void setTestingInsecureStore(InsecureStore insecureStore) {
        testingInsecureStore = insecureStore;
>>>>>>> daef7591
    }

    @VisibleForTesting
    static void clear() {
        d2Configuration = null;
        d2 = null;
        databaseAdapter =  null;
        testingSecureStore = null;
<<<<<<< HEAD
=======
        testingInsecureStore = null;
>>>>>>> daef7591
    }
}<|MERGE_RESOLUTION|>--- conflicted
+++ resolved
@@ -35,15 +35,6 @@
 import org.hisp.dhis.android.core.arch.api.ssl.internal.SSLContextInitializer;
 import org.hisp.dhis.android.core.arch.db.access.DatabaseAdapter;
 import org.hisp.dhis.android.core.arch.db.access.internal.DatabaseAdapterFactory;
-<<<<<<< HEAD
-import org.hisp.dhis.android.core.arch.storage.internal.AndroidSecureStore;
-import org.hisp.dhis.android.core.arch.storage.internal.Credentials;
-import org.hisp.dhis.android.core.arch.storage.internal.CredentialsSecureStoreImpl;
-import org.hisp.dhis.android.core.arch.storage.internal.ObjectSecureStore;
-import org.hisp.dhis.android.core.arch.storage.internal.SecureStore;
-import org.hisp.dhis.android.core.configuration.internal.MultiUserDatabaseManager;
-import org.hisp.dhis.android.core.maintenance.D2Error;
-=======
 import org.hisp.dhis.android.core.arch.storage.internal.AndroidInsecureStore;
 import org.hisp.dhis.android.core.arch.storage.internal.AndroidSecureStore;
 import org.hisp.dhis.android.core.arch.storage.internal.Credentials;
@@ -52,7 +43,6 @@
 import org.hisp.dhis.android.core.arch.storage.internal.ObjectKeyValueStore;
 import org.hisp.dhis.android.core.arch.storage.internal.SecureStore;
 import org.hisp.dhis.android.core.configuration.internal.MultiUserDatabaseManagerForD2Manager;
->>>>>>> daef7591
 
 import io.reactivex.Single;
 import io.reactivex.annotations.NonNull;
@@ -68,10 +58,7 @@
     private static DatabaseAdapter databaseAdapter;
     private static boolean isTestMode;
     private static SecureStore testingSecureStore;
-<<<<<<< HEAD
-=======
     private static InsecureStore testingInsecureStore;
->>>>>>> daef7591
 
     private D2Manager() {
     }
@@ -125,16 +112,9 @@
                 SSLContextInitializer.initializeSSLContext(d2Configuration.context());
             }
 
-<<<<<<< HEAD
-            SecureStore secureStore = testingSecureStore == null ? new AndroidSecureStore(d2Config.context())
-                    : testingSecureStore;
-            ObjectSecureStore<Credentials> credentialsSecureStore = new CredentialsSecureStoreImpl(secureStore);
-            MultiUserDatabaseManager.create(databaseAdapter, d2Config.context(), secureStore)
-=======
             ObjectKeyValueStore<Credentials> credentialsSecureStore = new CredentialsSecureStoreImpl(secureStore);
             MultiUserDatabaseManagerForD2Manager.create(databaseAdapter, d2Config.context(), secureStore, insecureStore,
                     databaseAdapterFactory)
->>>>>>> daef7591
                     .loadIfLogged(credentialsSecureStore.get());
 
             d2 = new D2(
@@ -143,10 +123,7 @@
                     databaseAdapter,
                     d2Configuration.context(),
                     secureStore,
-<<<<<<< HEAD
-=======
                     insecureStore,
->>>>>>> daef7591
                     credentialsSecureStore
             );
 
@@ -167,25 +144,6 @@
         return instantiateD2(d2Config).blockingGet();
     }
 
-<<<<<<< HEAD
-    private static void setUp(@Nullable D2Configuration d2Config) throws D2Error {
-        long startTime = System.currentTimeMillis();
-        d2Configuration = D2ConfigurationValidator.validateAndSetDefaultValues(d2Config);
-        databaseAdapter = DatabaseAdapterFactory.newParentDatabaseAdapter();
-
-        long setUpTime = System.currentTimeMillis() - startTime;
-        Log.i(D2Manager.class.getName(), "Set up took " + setUpTime + "ms");
-    }
-
-    @VisibleForTesting
-    static void setTestMode(boolean testMode) {
-        isTestMode = testMode;
-    }
-
-    @VisibleForTesting
-    static void setTestingSecureStore(SecureStore secureStore) {
-        testingSecureStore = secureStore;
-=======
     @VisibleForTesting
     static void setTestMode(boolean testMode) {
         isTestMode = testMode;
@@ -199,7 +157,6 @@
     @VisibleForTesting
     static void setTestingInsecureStore(InsecureStore insecureStore) {
         testingInsecureStore = insecureStore;
->>>>>>> daef7591
     }
 
     @VisibleForTesting
@@ -208,9 +165,6 @@
         d2 = null;
         databaseAdapter =  null;
         testingSecureStore = null;
-<<<<<<< HEAD
-=======
         testingInsecureStore = null;
->>>>>>> daef7591
     }
 }