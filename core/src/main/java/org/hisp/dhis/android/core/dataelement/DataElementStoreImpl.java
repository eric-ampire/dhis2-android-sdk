/*
 * Copyright (c) 2017, University of Oslo
 *
 * All rights reserved.
 * Redistribution and use in source and binary forms, with or without
 * modification, are permitted provided that the following conditions are met:
 * Redistributions of source code must retain the above copyright notice, this
 * list of conditions and the following disclaimer.
 *
 * Redistributions in binary form must reproduce the above copyright notice,
 * this list of conditions and the following disclaimer in the documentation
 * and/or other materials provided with the distribution.
 * Neither the name of the HISP project nor the names of its contributors may
 * be used to endorse or promote products derived from this software without
 * specific prior written permission.
 *
 * THIS SOFTWARE IS PROVIDED BY THE COPYRIGHT HOLDERS AND CONTRIBUTORS "AS IS" AND
 * ANY EXPRESS OR IMPLIED WARRANTIES, INCLUDING, BUT NOT LIMITED TO, THE IMPLIED
 * WARRANTIES OF MERCHANTABILITY AND FITNESS FOR A PARTICULAR PURPOSE ARE
 * DISCLAIMED. IN NO EVENT SHALL THE COPYRIGHT OWNER OR CONTRIBUTORS BE LIABLE FOR
 * ANY DIRECT, INDIRECT, INCIDENTAL, SPECIAL, EXEMPLARY, OR CONSEQUENTIAL DAMAGES
 * (INCLUDING, BUT NOT LIMITED TO, PROCUREMENT OF SUBSTITUTE GOODS OR SERVICES;
 * LOSS OF USE, DATA, OR PROFITS; OR BUSINESS INTERRUPTION) HOWEVER CAUSED AND ON
 * ANY THEORY OF LIABILITY, WHETHER IN CONTRACT, STRICT LIABILITY, OR TORT
 * (INCLUDING NEGLIGENCE OR OTHERWISE) ARISING IN ANY WAY OUT OF THE USE OF THIS
 * SOFTWARE, EVEN IF ADVISED OF THE POSSIBILITY OF SUCH DAMAGE.
 */

package org.hisp.dhis.android.core.dataelement;

import android.database.sqlite.SQLiteStatement;
import android.support.annotation.NonNull;
import android.support.annotation.Nullable;

import org.hisp.dhis.android.core.common.ValueType;
import org.hisp.dhis.android.core.data.database.DatabaseAdapter;

import java.util.Date;

import static org.hisp.dhis.android.core.utils.StoreUtils.sqLiteBind;

@SuppressWarnings({
        "PMD.AvoidDuplicateLiterals"
})
public class DataElementStoreImpl implements DataElementStore {
    private static final String INSERT_STATEMENT = "INSERT INTO " + DataElementModel.TABLE + " (" +
            DataElementModel.Columns.UID + ", " +
            DataElementModel.Columns.CODE + ", " +
            DataElementModel.Columns.NAME + ", " +
            DataElementModel.Columns.DISPLAY_NAME + ", " +
            DataElementModel.Columns.CREATED + ", " +
            DataElementModel.Columns.LAST_UPDATED + ", " +
            DataElementModel.Columns.SHORT_NAME + ", " +
            DataElementModel.Columns.DISPLAY_SHORT_NAME + ", " +
            DataElementModel.Columns.DESCRIPTION + ", " +
            DataElementModel.Columns.DISPLAY_DESCRIPTION + ", " +
            DataElementModel.Columns.VALUE_TYPE + ", " +
            DataElementModel.Columns.ZERO_IS_SIGNIFICANT + ", " +
            DataElementModel.Columns.AGGREGATION_TYPE + ", " +
            DataElementModel.Columns.FORM_NAME + ", " +
            DataElementModel.Columns.NUMBER_TYPE + ", " +
            DataElementModel.Columns.DOMAIN_TYPE + ", " +
            DataElementModel.Columns.DIMENSION + ", " +
            DataElementModel.Columns.DISPLAY_FORM_NAME + ", " +
            DataElementModel.Columns.OPTION_SET + ") " +
            "VALUES (?, ?, ?, ?, ?, ?, ?, ?, ?, ?, ?, ?, ?, ?, ?, ?, ?, ?, ?);";

<<<<<<< HEAD
    private static final String UPDATE_STATEMENT = "UPDATE " + DataElementModel.TABLE + " SET " +
            DataElementModel.Columns.UID + " =?, " +
            DataElementModel.Columns.CODE + " =?, " +
            DataElementModel.Columns.NAME + " =?, " +
            DataElementModel.Columns.DISPLAY_NAME + " =?, " +
            DataElementModel.Columns.CREATED + " =?, " +
            DataElementModel.Columns.LAST_UPDATED + " =?, " +
            DataElementModel.Columns.SHORT_NAME + " =?, " +
            DataElementModel.Columns.DISPLAY_SHORT_NAME + " =?, " +
            DataElementModel.Columns.DESCRIPTION + " =?, " +
            DataElementModel.Columns.DISPLAY_DESCRIPTION + " =?, " +
            DataElementModel.Columns.VALUE_TYPE + " =?, " +
            DataElementModel.Columns.ZERO_IS_SIGNIFICANT + " =?, " +
            DataElementModel.Columns.AGGREGATION_TYPE + " =?, " +
            DataElementModel.Columns.FORM_NAME + " =?, " +
            DataElementModel.Columns.NUMBER_TYPE + " =?, " +
            DataElementModel.Columns.DOMAIN_TYPE + " =?, " +
            DataElementModel.Columns.DIMENSION + " =?, " +
            DataElementModel.Columns.DISPLAY_FORM_NAME + " =?, " +
            DataElementModel.Columns.OPTION_SET + " =? " +
            " WHERE " + DataElementModel.Columns.UID + " =?;";

    private static final String DELETE_STATEMENT = "DELETE FROM " + DataElementModel.TABLE +
            " WHERE " + DataElementModel.Columns.UID + " =?;";

    private final SQLiteStatement insertStatement;
    private final SQLiteStatement updateStatement;
    private final SQLiteStatement deleteStatement;

    public DataElementStoreImpl(SQLiteDatabase sqLiteDatabase) {
        this.insertStatement = sqLiteDatabase.compileStatement(INSERT_STATEMENT);
        this.updateStatement = sqLiteDatabase.compileStatement(UPDATE_STATEMENT);
        this.deleteStatement = sqLiteDatabase.compileStatement(DELETE_STATEMENT);
=======
    private final SQLiteStatement sqLiteStatement;
    private final DatabaseAdapter databaseAdapter;

    public DataElementStoreImpl(DatabaseAdapter databaseAdapter) {
        this.databaseAdapter = databaseAdapter;
        this.sqLiteStatement = databaseAdapter.compileStatement(INSERT_STATEMENT);
>>>>>>> 9302be77
    }

    @Override
    public long insert(@NonNull String uid, @Nullable String code, @NonNull String name,
                       @NonNull String displayName, @NonNull Date created,
                       @NonNull Date lastUpdated, @Nullable String shortName,
                       @Nullable String displayShortName, @Nullable String description,
                       @Nullable String displayDescription, @NonNull ValueType valueType,
                       @Nullable Boolean zeroIsSignificant, @Nullable String aggregationOperator,
                       @Nullable String formName, @Nullable String numberType,
                       @Nullable String domainType, @Nullable String dimension,
                       @Nullable String displayFormName, @Nullable String optionSet) {
<<<<<<< HEAD

        bindArguments(insertStatement, uid, code, name, displayName, created, lastUpdated, shortName, displayShortName,
                description, displayDescription, valueType, zeroIsSignificant, aggregationOperator, formName,
                numberType, domainType, dimension, displayFormName, optionSet);

        // execute and clear bindings
        Long insert = insertStatement.executeInsert();
        insertStatement.clearBindings();

        return insert;
    }

    @Override
    public int delete(String uid) {
        // bind the where argument
        sqLiteBind(deleteStatement, 1, uid);

        // execute and clear bindings
        int delete = deleteStatement.executeUpdateDelete();
        deleteStatement.clearBindings();

        return delete;
    }

    @Override
    public int update(@NonNull String uid, @Nullable String code, @NonNull String name, @NonNull String displayName,
                      @NonNull Date created, @NonNull Date lastUpdated, @Nullable String shortName,
                      @Nullable String displayShortName, @Nullable String description,
                      @Nullable String displayDescription, @NonNull ValueType valueType,
                      @Nullable Boolean zeroIsSignificant, @Nullable String aggregationOperator,
                      @Nullable String formName, @Nullable String numberType, @Nullable String domainType,
                      @Nullable String dimension, @Nullable String displayFormName, @Nullable String optionSet,
                      @NonNull String whereDataElementUid) {
        bindArguments(updateStatement, uid, code, name, displayName, created, lastUpdated, shortName,
                displayShortName, description, displayDescription, valueType, zeroIsSignificant, aggregationOperator,
                formName, numberType, domainType, dimension, displayFormName, optionSet);

        // bind the where argument
        sqLiteBind(updateStatement, 20, whereDataElementUid);

        // execute and clear bindings
        int update = updateStatement.executeUpdateDelete();
        updateStatement.clearBindings();
=======
        sqLiteStatement.clearBindings();
>>>>>>> 9302be77

        return update;
    }

    private void bindArguments(@NonNull SQLiteStatement sqLiteStatement, @NonNull String uid, @Nullable String code,
                               @NonNull String name, @NonNull String displayName, @NonNull Date created,
                               @NonNull Date lastUpdated, @Nullable String shortName,
                               @Nullable String displayShortName, @Nullable String description,
                               @Nullable String displayDescription, @NonNull ValueType valueType,
                               @Nullable Boolean zeroIsSignificant, @Nullable String aggregationOperator,
                               @Nullable String formName, @Nullable String numberType,
                               @Nullable String domainType, @Nullable String dimension,
                               @Nullable String displayFormName, @Nullable String optionSet) {
        sqLiteBind(sqLiteStatement, 1, uid);
        sqLiteBind(sqLiteStatement, 2, code);
        sqLiteBind(sqLiteStatement, 3, name);
        sqLiteBind(sqLiteStatement, 4, displayName);
        sqLiteBind(sqLiteStatement, 5, created);
        sqLiteBind(sqLiteStatement, 6, lastUpdated);
        sqLiteBind(sqLiteStatement, 7, shortName);
        sqLiteBind(sqLiteStatement, 8, displayShortName);
        sqLiteBind(sqLiteStatement, 9, description);
        sqLiteBind(sqLiteStatement, 10, displayDescription);
        sqLiteBind(sqLiteStatement, 11, valueType.name());
        sqLiteBind(sqLiteStatement, 12, zeroIsSignificant);
        sqLiteBind(sqLiteStatement, 13, aggregationOperator);
        sqLiteBind(sqLiteStatement, 14, formName);
        sqLiteBind(sqLiteStatement, 15, numberType);
        sqLiteBind(sqLiteStatement, 16, domainType);
        sqLiteBind(sqLiteStatement, 17, dimension);
        sqLiteBind(sqLiteStatement, 18, displayFormName);
        sqLiteBind(sqLiteStatement, 19, optionSet);
<<<<<<< HEAD
=======

        return databaseAdapter.executeInsert(DataElementModel.TABLE, sqLiteStatement);
>>>>>>> 9302be77
    }

}<|MERGE_RESOLUTION|>--- conflicted
+++ resolved
@@ -65,7 +65,6 @@
             DataElementModel.Columns.OPTION_SET + ") " +
             "VALUES (?, ?, ?, ?, ?, ?, ?, ?, ?, ?, ?, ?, ?, ?, ?, ?, ?, ?, ?);";
 
-<<<<<<< HEAD
     private static final String UPDATE_STATEMENT = "UPDATE " + DataElementModel.TABLE + " SET " +
             DataElementModel.Columns.UID + " =?, " +
             DataElementModel.Columns.CODE + " =?, " +
@@ -95,18 +94,13 @@
     private final SQLiteStatement updateStatement;
     private final SQLiteStatement deleteStatement;
 
-    public DataElementStoreImpl(SQLiteDatabase sqLiteDatabase) {
-        this.insertStatement = sqLiteDatabase.compileStatement(INSERT_STATEMENT);
-        this.updateStatement = sqLiteDatabase.compileStatement(UPDATE_STATEMENT);
-        this.deleteStatement = sqLiteDatabase.compileStatement(DELETE_STATEMENT);
-=======
-    private final SQLiteStatement sqLiteStatement;
     private final DatabaseAdapter databaseAdapter;
 
     public DataElementStoreImpl(DatabaseAdapter databaseAdapter) {
         this.databaseAdapter = databaseAdapter;
-        this.sqLiteStatement = databaseAdapter.compileStatement(INSERT_STATEMENT);
->>>>>>> 9302be77
+        this.insertStatement = databaseAdapter.compileStatement(INSERT_STATEMENT);
+        this.updateStatement = databaseAdapter.compileStatement(UPDATE_STATEMENT);
+        this.deleteStatement = databaseAdapter.compileStatement(DELETE_STATEMENT);
     }
 
     @Override
@@ -119,14 +113,13 @@
                        @Nullable String formName, @Nullable String numberType,
                        @Nullable String domainType, @Nullable String dimension,
                        @Nullable String displayFormName, @Nullable String optionSet) {
-<<<<<<< HEAD
 
         bindArguments(insertStatement, uid, code, name, displayName, created, lastUpdated, shortName, displayShortName,
                 description, displayDescription, valueType, zeroIsSignificant, aggregationOperator, formName,
                 numberType, domainType, dimension, displayFormName, optionSet);
 
         // execute and clear bindings
-        Long insert = insertStatement.executeInsert();
+        Long insert = databaseAdapter.executeInsert(DataElementModel.TABLE, insertStatement);
         insertStatement.clearBindings();
 
         return insert;
@@ -138,7 +131,7 @@
         sqLiteBind(deleteStatement, 1, uid);
 
         // execute and clear bindings
-        int delete = deleteStatement.executeUpdateDelete();
+        int delete = databaseAdapter.executeUpdateDelete(DataElementModel.TABLE, deleteStatement);
         deleteStatement.clearBindings();
 
         return delete;
@@ -161,11 +154,8 @@
         sqLiteBind(updateStatement, 20, whereDataElementUid);
 
         // execute and clear bindings
-        int update = updateStatement.executeUpdateDelete();
+        int update = databaseAdapter.executeUpdateDelete(DataElementModel.TABLE, updateStatement);
         updateStatement.clearBindings();
-=======
-        sqLiteStatement.clearBindings();
->>>>>>> 9302be77
 
         return update;
     }
@@ -198,11 +188,7 @@
         sqLiteBind(sqLiteStatement, 17, dimension);
         sqLiteBind(sqLiteStatement, 18, displayFormName);
         sqLiteBind(sqLiteStatement, 19, optionSet);
-<<<<<<< HEAD
-=======
 
-        return databaseAdapter.executeInsert(DataElementModel.TABLE, sqLiteStatement);
->>>>>>> 9302be77
     }
 
 }