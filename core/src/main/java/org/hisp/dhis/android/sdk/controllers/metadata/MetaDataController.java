--- conflicted
+++ resolved
@@ -614,14 +614,9 @@
      */
     public static void loadMetaData(Context context, DhisApi dhisApi, SyncStrategy syncStrategy) throws APIException {
         Log.d(CLASS_TAG, "loadMetaData");
-<<<<<<< HEAD
         UiUtils.postProgressMessage(context.getString(R.string.loading_metadata),
                 LoadingMessageEvent.EventType.METADATA);
-        updateMetaDataItems(context, dhisApi, forceSync);
-=======
-        UiUtils.postProgressMessage(context.getString(R.string.loading_metadata));
         updateMetaDataItems(context, dhisApi, syncStrategy);
->>>>>>> ea2b07b4
     }
 
     private static void updateTrackedDataItems(Context context, DhisApi dhisApi, DateTime serverDateTime) {
