/*
 * Copyright (c) 2017, University of Oslo
 *
 * All rights reserved.
 * Redistribution and use in source and binary forms, with or without
 * modification, are permitted provided that the following conditions are met:
 * Redistributions of source code must retain the above copyright notice, this
 * list of conditions and the following disclaimer.
 *
 * Redistributions in binary form must reproduce the above copyright notice,
 * this list of conditions and the following disclaimer in the documentation
 * and/or other materials provided with the distribution.
 * Neither the name of the HISP project nor the names of its contributors may
 * be used to endorse or promote products derived from this software without
 * specific prior written permission.
 *
 * THIS SOFTWARE IS PROVIDED BY THE COPYRIGHT HOLDERS AND CONTRIBUTORS "AS IS" AND
 * ANY EXPRESS OR IMPLIED WARRANTIES, INCLUDING, BUT NOT LIMITED TO, THE IMPLIED
 * WARRANTIES OF MERCHANTABILITY AND FITNESS FOR A PARTICULAR PURPOSE ARE
 * DISCLAIMED. IN NO EVENT SHALL THE COPYRIGHT OWNER OR CONTRIBUTORS BE LIABLE FOR
 * ANY DIRECT, INDIRECT, INCIDENTAL, SPECIAL, EXEMPLARY, OR CONSEQUENTIAL DAMAGES
 * (INCLUDING, BUT NOT LIMITED TO, PROCUREMENT OF SUBSTITUTE GOODS OR SERVICES;
 * LOSS OF USE, DATA, OR PROFITS; OR BUSINESS INTERRUPTION) HOWEVER CAUSED AND ON
 * ANY THEORY OF LIABILITY, WHETHER IN CONTRACT, STRICT LIABILITY, OR TORT
 * (INCLUDING NEGLIGENCE OR OTHERWISE) ARISING IN ANY WAY OUT OF THE USE OF THIS
 * SOFTWARE, EVEN IF ADVISED OF THE POSSIBILITY OF SUCH DAMAGE.
 */

package org.hisp.dhis.android.core.program;

import android.database.sqlite.SQLiteStatement;
import android.support.annotation.NonNull;
import android.support.annotation.Nullable;

import org.hisp.dhis.android.core.common.FormType;
import org.hisp.dhis.android.core.data.database.DatabaseAdapter;

import java.util.Date;

import static org.hisp.dhis.android.core.utils.StoreUtils.sqLiteBind;

@SuppressWarnings({
        "PMD.AvoidDuplicateLiterals"
})
public class ProgramStageStoreImpl implements ProgramStageStore {
    private static final String INSERT_STATEMENT = "INSERT INTO " + ProgramStageModel.TABLE + " (" +
            ProgramStageModel.Columns.UID + ", " +
            ProgramStageModel.Columns.CODE + ", " +
            ProgramStageModel.Columns.NAME + ", " +
            ProgramStageModel.Columns.DISPLAY_NAME + ", " +
            ProgramStageModel.Columns.CREATED + ", " +
            ProgramStageModel.Columns.LAST_UPDATED + ", " +
            ProgramStageModel.Columns.EXECUTION_DATE_LABEL + ", " +
            ProgramStageModel.Columns.ALLOW_GENERATE_NEXT_VISIT + ", " +
            ProgramStageModel.Columns.VALID_COMPLETE_ONLY + ", " +
            ProgramStageModel.Columns.REPORT_DATE_TO_USE + ", " +
            ProgramStageModel.Columns.OPEN_AFTER_ENROLLMENT + ", " +
            ProgramStageModel.Columns.REPEATABLE + ", " +
            ProgramStageModel.Columns.CAPTURE_COORDINATES + ", " +
            ProgramStageModel.Columns.FORM_TYPE + ", " +
            ProgramStageModel.Columns.DISPLAY_GENERATE_EVENT_BOX + ", " +
            ProgramStageModel.Columns.GENERATED_BY_ENROLMENT_DATE + ", " +
            ProgramStageModel.Columns.AUTO_GENERATE_EVENT + ", " +
            ProgramStageModel.Columns.SORT_ORDER + ", " +
            ProgramStageModel.Columns.HIDE_DUE_DATE + ", " +
            ProgramStageModel.Columns.BLOCK_ENTRY_FORM + ", " +
            ProgramStageModel.Columns.MIN_DAYS_FROM_START + ", " +
            ProgramStageModel.Columns.STANDARD_INTERVAL + ", " +
            ProgramStageModel.Columns.PROGRAM + ") " +
            "VALUES (?, ?, ?, ?, ?, ?, ?, ?, ?, ?, ?, ?, ?, ?, ?, ?, ?, ?, ?, ?, ?, ?, ?);";

<<<<<<< HEAD
    private static final String UPDATE_STATEMENT = "UPDATE " + ProgramStageModel.TABLE + " SET " +
            ProgramStageModel.Columns.UID + " =?, " +
            ProgramStageModel.Columns.CODE + " =?, " +
            ProgramStageModel.Columns.NAME + " =?, " +
            ProgramStageModel.Columns.DISPLAY_NAME + " =?, " +
            ProgramStageModel.Columns.CREATED + " =?, " +
            ProgramStageModel.Columns.LAST_UPDATED + " =?, " +
            ProgramStageModel.Columns.EXECUTION_DATE_LABEL + " =?, " +
            ProgramStageModel.Columns.ALLOW_GENERATE_NEXT_VISIT + " =?, " +
            ProgramStageModel.Columns.VALID_COMPLETE_ONLY + " =?, " +
            ProgramStageModel.Columns.REPORT_DATE_TO_USE + " =?, " +
            ProgramStageModel.Columns.OPEN_AFTER_ENROLLMENT + " =?, " +
            ProgramStageModel.Columns.REPEATABLE + " =?, " +
            ProgramStageModel.Columns.CAPTURE_COORDINATES + " =?, " +
            ProgramStageModel.Columns.FORM_TYPE + " =?, " +
            ProgramStageModel.Columns.DISPLAY_GENERATE_EVENT_BOX + " =?, " +
            ProgramStageModel.Columns.GENERATED_BY_ENROLMENT_DATE + " =?, " +
            ProgramStageModel.Columns.AUTO_GENERATE_EVENT + " =?, " +
            ProgramStageModel.Columns.SORT_ORDER + " =?, " +
            ProgramStageModel.Columns.HIDE_DUE_DATE + " =?, " +
            ProgramStageModel.Columns.BLOCK_ENTRY_FORM + " =?, " +
            ProgramStageModel.Columns.MIN_DAYS_FROM_START + " =?, " +
            ProgramStageModel.Columns.STANDARD_INTERVAL + " =?, " +
            ProgramStageModel.Columns.PROGRAM + " =? " +
            " WHERE " +
            ProgramStageModel.Columns.UID + " =?;";
    private static final String DELETE_STATEMENT = "DELETE FROM " + ProgramStageModel.TABLE + " WHERE " +
            ProgramStageModel.Columns.UID + " =?;";

    private final SQLiteStatement insertStatement;
    private final SQLiteStatement updateStatement;
    private final SQLiteStatement deleteStatement;

    public ProgramStageStoreImpl(SQLiteDatabase sqLiteDatabase) {
        this.insertStatement = sqLiteDatabase.compileStatement(INSERT_STATEMENT);
        this.updateStatement = sqLiteDatabase.compileStatement(UPDATE_STATEMENT);
        this.deleteStatement = sqLiteDatabase.compileStatement(DELETE_STATEMENT);
=======
    private final SQLiteStatement sqLiteStatement;
    private final DatabaseAdapter databaseAdapter;

    public ProgramStageStoreImpl(DatabaseAdapter databaseAdapter) {
        this.databaseAdapter = databaseAdapter;
        this.sqLiteStatement = databaseAdapter.compileStatement(INSERT_STATEMENT);
>>>>>>> 9302be77
    }

    @Override
    public long insert(@NonNull String uid,
                       @Nullable String code,
                       @NonNull String name,
                       @NonNull String displayName,
                       @NonNull Date created,
                       @NonNull Date lastUpdated,
                       @Nullable String executionDateLabel,
                       @NonNull Boolean allowGenerateNextVisit,
                       @NonNull Boolean validCompleteOnly,
                       @Nullable String reportDateToUse,
                       @NonNull Boolean openAfterEnrollment,
                       @NonNull Boolean repeatable,
                       @NonNull Boolean captureCoordinates,
                       @NonNull FormType formType,
                       @NonNull Boolean displayGenerateEventBox,
                       @NonNull Boolean generatedByEnrollmentDate,
                       @NonNull Boolean autoGenerateEvent,
                       @NonNull Integer sortOrder,
                       @NonNull Boolean hideDueDate,
                       @NonNull Boolean blockEntryForm,
                       @NonNull Integer minDaysFromStart,
                       @NonNull Integer standardInterval,
                       @NonNull String program) {
<<<<<<< HEAD
        bindArguments(insertStatement, uid, code, name, displayName, created, lastUpdated, executionDateLabel,
                allowGenerateNextVisit, validCompleteOnly, reportDateToUse, openAfterEnrollment, repeatable,
                captureCoordinates, formType, displayGenerateEventBox, generatedByEnrollmentDate, autoGenerateEvent,
                sortOrder, hideDueDate, blockEntryForm, minDaysFromStart, standardInterval, program);

        Long insert = insertStatement.executeInsert();

        insertStatement.clearBindings();
        return insert;
    }

    @Override
    public int update(@NonNull String uid, @Nullable String code, @NonNull String name, @NonNull String displayName,
                      @NonNull Date created, @NonNull Date lastUpdated, @Nullable String executionDateLabel,
                      @NonNull Boolean allowGenerateNextVisit, @NonNull Boolean validCompleteOnly,
                      @Nullable String reportDateToUse, @NonNull Boolean openAfterEnrollment,
                      @NonNull Boolean repeatable, @NonNull Boolean captureCoordinates,
                      @NonNull FormType formType, @NonNull Boolean displayGenerateEventBox,
                      @NonNull Boolean generatedByEnrollmentDate, @NonNull Boolean autoGenerateEvent,
                      @NonNull Integer sortOrder, @NonNull Boolean hideDueDate, @NonNull Boolean blockEntryForm,
                      @NonNull Integer minDaysFromStart, @NonNull Integer standardInterval,
                      @NonNull String program, @NonNull String whereProgramStageUid) {
        bindArguments(updateStatement, uid, code, name, displayName, created, lastUpdated, executionDateLabel,
                allowGenerateNextVisit, validCompleteOnly, reportDateToUse, openAfterEnrollment, repeatable,
                captureCoordinates, formType, displayGenerateEventBox, generatedByEnrollmentDate,
                autoGenerateEvent, sortOrder, hideDueDate, blockEntryForm,
                minDaysFromStart, standardInterval, program);

        // bind the where argument
        sqLiteBind(updateStatement, 24, whereProgramStageUid);

        // execute and clear bindings
        int update = updateStatement.executeUpdateDelete();
        updateStatement.clearBindings();

        return update;
    }

    @Override
    public int delete(@NonNull String uid) {
        // bind the where argument
        sqLiteBind(deleteStatement, 1, uid);
=======
        sqLiteStatement.clearBindings();
>>>>>>> 9302be77

        // execute and clear bindings
        int delete = deleteStatement.executeUpdateDelete();
        deleteStatement.clearBindings();

        return delete;
    }

    private void bindArguments(@NonNull SQLiteStatement sqLiteStatement, @NonNull String uid, @Nullable String code,
                               @NonNull String name, @NonNull String displayName,
                               @NonNull Date created, @NonNull Date lastUpdated, @Nullable String executionDateLabel,
                               @NonNull Boolean allowGenerateNextVisit, @NonNull Boolean validCompleteOnly,
                               @Nullable String reportDateToUse, @NonNull Boolean openAfterEnrollment,
                               @NonNull Boolean repeatable, @NonNull Boolean captureCoordinates,
                               @NonNull FormType formType, @NonNull Boolean displayGenerateEventBox,
                               @NonNull Boolean generatedByEnrollmentDate, @NonNull Boolean autoGenerateEvent,
                               @NonNull Integer sortOrder, @NonNull Boolean hideDueDate,
                               @NonNull Boolean blockEntryForm, @NonNull Integer minDaysFromStart,
                               @NonNull Integer standardInterval, @NonNull String program) {
        sqLiteBind(sqLiteStatement, 1, uid);
        sqLiteBind(sqLiteStatement, 2, code);
        sqLiteBind(sqLiteStatement, 3, name);
        sqLiteBind(sqLiteStatement, 4, displayName);
        sqLiteBind(sqLiteStatement, 5, created);
        sqLiteBind(sqLiteStatement, 6, lastUpdated);
        sqLiteBind(sqLiteStatement, 7, executionDateLabel);
        sqLiteBind(sqLiteStatement, 8, allowGenerateNextVisit);
        sqLiteBind(sqLiteStatement, 9, validCompleteOnly);
        sqLiteBind(sqLiteStatement, 10, reportDateToUse);
        sqLiteBind(sqLiteStatement, 11, openAfterEnrollment);
        sqLiteBind(sqLiteStatement, 12, repeatable);
        sqLiteBind(sqLiteStatement, 13, captureCoordinates);
        sqLiteBind(sqLiteStatement, 14, formType.name());
        sqLiteBind(sqLiteStatement, 15, displayGenerateEventBox);
        sqLiteBind(sqLiteStatement, 16, generatedByEnrollmentDate);
        sqLiteBind(sqLiteStatement, 17, autoGenerateEvent);
        sqLiteBind(sqLiteStatement, 18, sortOrder);
        sqLiteBind(sqLiteStatement, 19, hideDueDate);
        sqLiteBind(sqLiteStatement, 20, blockEntryForm);
        sqLiteBind(sqLiteStatement, 21, minDaysFromStart);
        sqLiteBind(sqLiteStatement, 22, standardInterval);
        sqLiteBind(sqLiteStatement, 23, program);

<<<<<<< HEAD
=======
        return databaseAdapter.executeInsert(ProgramStageModel.TABLE, sqLiteStatement);
    }

    @Override
    public void close() {
        sqLiteStatement.close();
>>>>>>> 9302be77
    }
}<|MERGE_RESOLUTION|>--- conflicted
+++ resolved
@@ -69,7 +69,6 @@
             ProgramStageModel.Columns.PROGRAM + ") " +
             "VALUES (?, ?, ?, ?, ?, ?, ?, ?, ?, ?, ?, ?, ?, ?, ?, ?, ?, ?, ?, ?, ?, ?, ?);";
 
-<<<<<<< HEAD
     private static final String UPDATE_STATEMENT = "UPDATE " + ProgramStageModel.TABLE + " SET " +
             ProgramStageModel.Columns.UID + " =?, " +
             ProgramStageModel.Columns.CODE + " =?, " +
@@ -103,18 +102,13 @@
     private final SQLiteStatement updateStatement;
     private final SQLiteStatement deleteStatement;
 
-    public ProgramStageStoreImpl(SQLiteDatabase sqLiteDatabase) {
-        this.insertStatement = sqLiteDatabase.compileStatement(INSERT_STATEMENT);
-        this.updateStatement = sqLiteDatabase.compileStatement(UPDATE_STATEMENT);
-        this.deleteStatement = sqLiteDatabase.compileStatement(DELETE_STATEMENT);
-=======
-    private final SQLiteStatement sqLiteStatement;
     private final DatabaseAdapter databaseAdapter;
 
     public ProgramStageStoreImpl(DatabaseAdapter databaseAdapter) {
         this.databaseAdapter = databaseAdapter;
-        this.sqLiteStatement = databaseAdapter.compileStatement(INSERT_STATEMENT);
->>>>>>> 9302be77
+        this.insertStatement = databaseAdapter.compileStatement(INSERT_STATEMENT);
+        this.updateStatement = databaseAdapter.compileStatement(UPDATE_STATEMENT);
+        this.deleteStatement = databaseAdapter.compileStatement(DELETE_STATEMENT);
     }
 
     @Override
@@ -141,13 +135,12 @@
                        @NonNull Integer minDaysFromStart,
                        @NonNull Integer standardInterval,
                        @NonNull String program) {
-<<<<<<< HEAD
         bindArguments(insertStatement, uid, code, name, displayName, created, lastUpdated, executionDateLabel,
                 allowGenerateNextVisit, validCompleteOnly, reportDateToUse, openAfterEnrollment, repeatable,
                 captureCoordinates, formType, displayGenerateEventBox, generatedByEnrollmentDate, autoGenerateEvent,
                 sortOrder, hideDueDate, blockEntryForm, minDaysFromStart, standardInterval, program);
 
-        Long insert = insertStatement.executeInsert();
+        Long insert = databaseAdapter.executeInsert(ProgramStageModel.TABLE, insertStatement);
 
         insertStatement.clearBindings();
         return insert;
@@ -174,7 +167,7 @@
         sqLiteBind(updateStatement, 24, whereProgramStageUid);
 
         // execute and clear bindings
-        int update = updateStatement.executeUpdateDelete();
+        int update = databaseAdapter.executeUpdateDelete(ProgramStageModel.TABLE, updateStatement);
         updateStatement.clearBindings();
 
         return update;
@@ -184,12 +177,9 @@
     public int delete(@NonNull String uid) {
         // bind the where argument
         sqLiteBind(deleteStatement, 1, uid);
-=======
-        sqLiteStatement.clearBindings();
->>>>>>> 9302be77
 
         // execute and clear bindings
-        int delete = deleteStatement.executeUpdateDelete();
+        int delete = databaseAdapter.executeUpdateDelete(ProgramStageModel.TABLE, deleteStatement);
         deleteStatement.clearBindings();
 
         return delete;
@@ -229,15 +219,6 @@
         sqLiteBind(sqLiteStatement, 21, minDaysFromStart);
         sqLiteBind(sqLiteStatement, 22, standardInterval);
         sqLiteBind(sqLiteStatement, 23, program);
-
-<<<<<<< HEAD
-=======
-        return databaseAdapter.executeInsert(ProgramStageModel.TABLE, sqLiteStatement);
-    }
-
-    @Override
-    public void close() {
-        sqLiteStatement.close();
->>>>>>> 9302be77
-    }
+    }
+
 }