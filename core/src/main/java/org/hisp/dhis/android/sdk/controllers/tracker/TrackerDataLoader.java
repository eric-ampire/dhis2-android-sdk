/*
 *  Copyright (c) 2016, University of Oslo
 *  * All rights reserved.
 *  *
 *  * Redistribution and use in source and binary forms, with or without
 *  * modification, are permitted provided that the following conditions are met:
 *  * Redistributions of source code must retain the above copyright notice, this
 *  * list of conditions and the following disclaimer.
 *  *
 *  * Redistributions in binary form must reproduce the above copyright notice,
 *  * this list of conditions and the following disclaimer in the documentation
 *  * and/or other materials provided with the distribution.
 *  * Neither the name of the HISP project nor the names of its contributors may
 *  * be used to endorse or promote products derived from this software without
 *  * specific prior written permission.
 *  *
 *  * THIS SOFTWARE IS PROVIDED BY THE COPYRIGHT HOLDERS AND CONTRIBUTORS "AS IS" AND
 *  * ANY EXPRESS OR IMPLIED WARRANTIES, INCLUDING, BUT NOT LIMITED TO, THE IMPLIED
 *  * WARRANTIES OF MERCHANTABILITY AND FITNESS FOR A PARTICULAR PURPOSE ARE
 *  * DISCLAIMED. IN NO EVENT SHALL THE COPYRIGHT OWNER OR CONTRIBUTORS BE LIABLE FOR
 *  * ANY DIRECT, INDIRECT, INCIDENTAL, SPECIAL, EXEMPLARY, OR CONSEQUENTIAL DAMAGES
 *  * (INCLUDING, BUT NOT LIMITED TO, PROCUREMENT OF SUBSTITUTE GOODS OR SERVICES;
 *  * LOSS OF USE, DATA, OR PROFITS; OR BUSINESS INTERRUPTION) HOWEVER CAUSED AND ON
 *  * ANY THEORY OF LIABILITY, WHETHER IN CONTRACT, STRICT LIABILITY, OR TORT
 *  * (INCLUDING NEGLIGENCE OR OTHERWISE) ARISING IN ANY WAY OUT OF THE USE OF THIS
 *  * SOFTWARE, EVEN IF ADVISED OF THE POSSIBILITY OF SUCH DAMAGE.
 *
 */

package org.hisp.dhis.android.sdk.controllers.tracker;

import static org.hisp.dhis.android.sdk.utils.NetworkUtils.unwrapResponse;
import static org.hisp.dhis.client.sdk.utils.StringUtils.isEmpty;

import android.content.Context;
import android.support.annotation.NonNull;
import android.util.Log;

import com.fasterxml.jackson.databind.JsonNode;

import org.hisp.dhis.android.sdk.R;
import org.hisp.dhis.android.sdk.controllers.ApiEndpointContainer;
import org.hisp.dhis.android.sdk.controllers.LoadingController;
import org.hisp.dhis.android.sdk.controllers.ResourceController;
import org.hisp.dhis.android.sdk.controllers.SyncStrategy;
import org.hisp.dhis.android.sdk.controllers.metadata.MetaDataController;
import org.hisp.dhis.android.sdk.controllers.wrappers.EventsWrapper;
import org.hisp.dhis.android.sdk.events.LoadingMessageEvent;
import org.hisp.dhis.android.sdk.events.OnTeiDownloadedEvent;
import org.hisp.dhis.android.sdk.events.UiEvent;
import org.hisp.dhis.android.sdk.network.APIException;
import org.hisp.dhis.android.sdk.network.DhisApi;
import org.hisp.dhis.android.sdk.persistence.Dhis2Application;
import org.hisp.dhis.android.sdk.persistence.models.Enrollment;
import org.hisp.dhis.android.sdk.persistence.models.Event;
import org.hisp.dhis.android.sdk.persistence.models.OrganisationUnit;
import org.hisp.dhis.android.sdk.persistence.models.Program;
import org.hisp.dhis.android.sdk.persistence.models.Relationship;
import org.hisp.dhis.android.sdk.persistence.models.SystemInfo;
import org.hisp.dhis.android.sdk.persistence.models.TrackedEntityAttribute;
import org.hisp.dhis.android.sdk.persistence.models.TrackedEntityAttributeValue;
import org.hisp.dhis.android.sdk.persistence.models.TrackedEntityInstance;
import org.hisp.dhis.android.sdk.persistence.models.meta.DbOperation;
import org.hisp.dhis.android.sdk.persistence.preferences.DateTimeManager;
import org.hisp.dhis.android.sdk.persistence.preferences.ResourceType;
import org.hisp.dhis.android.sdk.utils.DbUtils;
import org.hisp.dhis.android.sdk.utils.UiUtils;
import org.hisp.dhis.android.sdk.utils.Utils;
import org.hisp.dhis.android.sdk.utils.api.ProgramType;
import org.hisp.dhis.android.sdk.utils.support.DateUtils;
import org.joda.time.DateTime;

import java.util.ArrayList;
import java.util.Date;
import java.util.HashMap;
import java.util.Hashtable;
import java.util.LinkedList;
import java.util.List;
import java.util.Map;
import java.util.Set;

/**
 * @author Simen Skogly Russnes on 24.08.15.
 */
final class TrackerDataLoader extends ResourceController {

    public static final String CLASS_TAG = TrackerDataLoader.class.getSimpleName();

    private TrackerDataLoader() {
    }

    /**
     * Loads datavalue items that is scheduled to be loaded but has not yet been.
     */
    static void updateDataValueDataItems(Context context, DhisApi dhisApi, SyncStrategy syncStrategy) throws APIException {
        if (dhisApi == null) {
            return;
        }
        SystemInfo serverSystemInfo = dhisApi.getSystemInfo();
        DateTime serverDateTime = serverSystemInfo.getServerDate();
        List<OrganisationUnit> assignedOrganisationUnits = MetaDataController.getAssignedOrganisationUnits();
        Hashtable<String, List<Program>> programsForOrganisationUnits = new Hashtable<>();


        //check if events is updated on server
        List<Enrollment> activeEnrollments = TrackerController.getActiveEnrollments();
//        updateEventsForEnrollments(context, dhisApi, activeEnrollments, serverDateTime);

        if (LoadingController.isLoadFlagEnabled(context, ResourceType.EVENTS)) {
            for (OrganisationUnit organisationUnit : assignedOrganisationUnits) {
                if (organisationUnit.getId() == null || organisationUnit.getId().length() == Utils.randomUUID.length()) {
                    continue;
                }

                List<Program> programsForOrgUnit = new ArrayList<>();
                List<Program> programsForOrgUnitSEWoR = MetaDataController.getProgramsForOrganisationUnit
                        (organisationUnit.getId(),
                                ProgramType.WITHOUT_REGISTRATION);
                if (programsForOrgUnitSEWoR != null) {
                    programsForOrgUnit.addAll(programsForOrgUnitSEWoR);
                }

                programsForOrganisationUnits.put(organisationUnit.getId(), programsForOrgUnit);
            }

            for (final OrganisationUnit organisationUnit : assignedOrganisationUnits) {
                if (organisationUnit.getId() == null || organisationUnit.getId().length() == Utils.randomUUID.length())
                    continue;

                for (final Program program : programsForOrganisationUnits.get(organisationUnit.getId())) {
                    if (program.getUid() == null || program.getUid().length() == Utils.randomUUID.length())
                        continue;

                    if (shouldLoad(serverDateTime, ResourceType.EVENTS, organisationUnit.getId() + program.getUid())) {
                        UiUtils.postProgressMessage(context.getString(R.string.loading_events) + ": "
                                + organisationUnit.getLabel() + ": " + program.getName(), LoadingMessageEvent.EventType.DATA);
                        try {
                            getEventsDataFromServer(dhisApi, syncStrategy, organisationUnit.getId(), program.getUid(), serverDateTime);
                        } catch (APIException e) {
                            e.printStackTrace();
                            //todo: could probably do something prettier here. This catch is done to prevent
                            // stopping loading of the following program/orgUnit as throwing and exception would exit the loop..
                        }
                    }
                }
            }
        }
        UiUtils.postProgressMessage("", LoadingMessageEvent.EventType.FINISH);
    }

    static void updateEventsForEnrollments(Context context, DhisApi dhisApi, List<Enrollment> enrollments, DateTime serverDateTime) {
        DateTime lastUpdated = DateTimeManager.getInstance().getLastUpdated(ResourceType.EVENTS);
        String delimiter = ";";
        boolean failed = false;
        String trackedEntityInstanceQueryParams = "trackedEntityInstance";
        Map<String, String> QUERY_MAP_FULL = new HashMap<>();
        Map<String, List<Enrollment>> programToEnrollmentMap = mapActiveEnrollmentsByProgram(enrollments);
        List<Event> eventsFromServer = new ArrayList<>();
        if (lastUpdated != null) {
            QUERY_MAP_FULL.put("lastUpdated", lastUpdated.toString());
        }

        if (programToEnrollmentMap.keySet().size() > 0) {
            StringBuilder sb = new StringBuilder();
            Set<String> programUids = programToEnrollmentMap.keySet();

            for (String programUid : programUids) {
                List<Enrollment> enrollmentsForProgram = programToEnrollmentMap.get(programUid);
                for (Enrollment enrollment : enrollmentsForProgram) {
                    sb.append(enrollment.getTrackedEntityInstance() + delimiter);
                }
                QUERY_MAP_FULL.put(trackedEntityInstanceQueryParams, sb.toString());
                try {
                    List<Event> eventsForTrackedEntityInstance = dhisApi.getEventsForTrackedEntityInstance(programUid, QUERY_MAP_FULL);
                    if (eventsForTrackedEntityInstance != null) {
                        eventsFromServer.addAll(dhisApi.getEventsForTrackedEntityInstance(programUid, QUERY_MAP_FULL));
                    }

                } catch (APIException apiException) {
                    apiException.printStackTrace();
                    failed = true;
                }

            }


        }


        if (!failed) {
            saveResourceDataFromServer(ResourceType.EVENTS, dhisApi, eventsFromServer, null, serverDateTime);
            DateTimeManager.getInstance().setLastUpdated(ResourceType.EVENTS, serverDateTime);
        }

    }

<<<<<<< HEAD
    /**
     * Loads datavalue items that is scheduled to be loaded but has not yet been.
     */
    static void deleteRemotelyDeletedTrackedEntityInstances(Context context, DhisApi dhisApi,
            Hashtable<String, List<Program>> myProgramsByOrganisationUnit) {
            for (String organisationUnitUid : myProgramsByOrganisationUnit.keySet()) {

                    UiUtils.postProgressMessage(
                            context.getString(R.string.sync_deleted_tracked_entities) + ": "
                                    + organisationUnitUid,
                            LoadingMessageEvent.EventType.REMOVE_DATA);

                List<TrackedEntityInstance> localTrackedEntityInstances =
                        TrackerController.getTrackedEntityInstances(organisationUnitUid);

                HashMap<String, List<TrackedEntityInstance>> mapTrackedEntityInstances =
                        groupTrackedEntityInstancesByTrackedEntity(localTrackedEntityInstances);

                for (String trackedEntity : mapTrackedEntityInstances.keySet()) {
                    List<TrackedEntityInstance> trackedEntityInstanceList =
                            mapTrackedEntityInstances.get(trackedEntity);

                    try {
                        deleteRemotelyDeletedTrackedEntityInstances(dhisApi, organisationUnitUid,
                                trackedEntity, trackedEntityInstanceList);
=======

    /**
     * Loads datavalue items that is scheduled to be loaded but has not yet been.
     */
    static void deleteRemotelyDeletedEvents(Context context, DhisApi dhisApi) throws APIException {
        Hashtable<String, List<Program>> myProgramsByOrganisationUnit =
                    MetaDataController.getAssignedProgramsByOrganisationUnit();

            for (String organisationUnitUid : myProgramsByOrganisationUnit.keySet()) {
                for (Program program : myProgramsByOrganisationUnit.get(organisationUnitUid)) {
                    if (program.getUid() == null
                            || program.getUid().length() == Utils.randomUUID.length()) {
                        continue;
                    }

                    UiUtils.postProgressMessage(
                            context.getString(R.string.sync_deleted_events) + ": "
                                    + organisationUnitUid + ": " + program.getName(), LoadingMessageEvent.EventType.REMOVE_EVENTS);

                    try {
                        deleteRemotelyDeletedEvents(dhisApi, organisationUnitUid, program.getUid());
>>>>>>> a55541b8
                    } catch (APIException e) {
                        e.printStackTrace();
                        //todo: could probably do something prettier here. This catch is done to
                        // prevent
                        // stopping loading of the following program/orgUnit as throwing and
                        // exception would exit the loop..
                    }
                }
            }
<<<<<<< HEAD

        deleteRemotelyDeletedEnrollments(context, dhisApi, myProgramsByOrganisationUnit);
    }

    private static void deleteRemotelyDeletedEnrollments(Context context, DhisApi dhisApi,
            Hashtable<String, List<Program>> myProgramsByOrganisationUnit) {
        for (String organisationUnitUid : myProgramsByOrganisationUnit.keySet()) {

            UiUtils.postProgressMessage(
                    context.getString(R.string.sync_deleted_enrollments) + ": "
                            + organisationUnitUid, LoadingMessageEvent.EventType.REMOVE_DATA);

            List<TrackedEntityInstance> localTrackedEntityInstances =
                    TrackerController.getTrackedEntityInstances(organisationUnitUid);

            HashMap<String, List<TrackedEntityInstance>> mapTrackedEntityInstances =
                    groupTrackedEntityInstancesByTrackedEntity(localTrackedEntityInstances);

            for (String trackedEntity : mapTrackedEntityInstances.keySet()) {
                List<TrackedEntityInstance> trackedEntityInstanceList =
                        mapTrackedEntityInstances.get(trackedEntity);

                ArrayList<Enrollment> enrollments = new ArrayList<>();
                for (TrackedEntityInstance trackedEntityInstance : trackedEntityInstanceList) {
                    enrollments.addAll(TrackerController.getEnrollments(trackedEntityInstance));
                }

                try {
                    deleteRemotelyDeletedEnrollments(dhisApi, organisationUnitUid,
                            trackedEntity, enrollments);
                } catch (APIException e) {
                    e.printStackTrace();
                    //todo: could probably do something prettier here. This catch is done to
                    // prevent
                    // stopping loading of the following program/orgUnit as throwing and
                    // exception would exit the loop..
                }
            }
        }

        deleteRemotelyDeletedRelationships(context, dhisApi, myProgramsByOrganisationUnit);
    }

    private static void deleteRemotelyDeletedRelationships(Context context, DhisApi dhisApi,
            Hashtable<String, List<Program>> myProgramsByOrganisationUnit) {

        for (String organisationUnitUid : myProgramsByOrganisationUnit.keySet()) {
            for (Program program : myProgramsByOrganisationUnit.get(organisationUnitUid)) {
                if (program.getUid() == null
                        || program.getUid().length() == Utils.randomUUID.length()) {
                    continue;
                }

                UiUtils.postProgressMessage(
                        context.getString(R.string.sync_deleted_relations) + ": "
                                + organisationUnitUid + ": " + program.getName(),
                        LoadingMessageEvent.EventType.REMOVE_DATA);

                List<TrackedEntityInstance> localTrackedEntityInstances =
                        TrackerController.getTrackedEntityInstances();
                try {
                    for (TrackedEntityInstance trackedEntityInstance :
                            localTrackedEntityInstances) {
                        if (trackedEntityInstance.getRelationships() != null
                                && trackedEntityInstance.getRelationships().size() > 0) {
                            deleteRemotelyDeletedRelationships(dhisApi,
                                    trackedEntityInstance);
                        }
                    }
                } catch (APIException e) {
                    e.printStackTrace();
                    //todo: could probably do something prettier here. This catch is done to
                    // prevent
                    // stopping loading of the following program/orgUnit as throwing and
                    // exception would exit the loop..
                }
            }
        }
    }

    private static void deleteRemotelyDeletedRelationships(DhisApi dhisApi,
            TrackedEntityInstance trackedEntityInstanceParent) {
        Log.d(CLASS_TAG, "deleteRemotelyDeletedRelationships");
        final Map<String, String> map = new HashMap<>();
        map.put("fields", "relationships[relationship]");

        List<Relationship> localRelationships = trackedEntityInstanceParent.getRelationships();
        if (localRelationships.size() == 0) {
            return;
        }

        TrackedEntityInstance trackedEntityInstance =
                dhisApi.getTrackedEntityInstance(trackedEntityInstanceParent.getUid(),
                        map);

        List<Relationship> remoteRelationships = trackedEntityInstance.getRelationships();

        List<Relationship> localRelationshipsToBeRemoved = new ArrayList<>();

        for (Relationship relationship : localRelationships) {
            boolean isRemoved = true;
            for (Relationship remoteRelationship : remoteRelationships) {
                if (remoteRelationship.getRelationship().equals(relationship.getRelationship())) {
                    isRemoved = false;
                    break;
                }
            }
            if (isRemoved) {
                localRelationshipsToBeRemoved.add(relationship);
            }
        }

        ResourceController.removetrackedRelationships(localRelationshipsToBeRemoved);
    }

    @NonNull
    private static HashMap<String, List<TrackedEntityInstance>>
    groupTrackedEntityInstancesByTrackedEntity(
            List<TrackedEntityInstance> localTrackedEntityInstances) {
        HashMap<String, List<TrackedEntityInstance>> mapTrackedEntityInstances =
                new HashMap<>();
        for (TrackedEntityInstance localTrackedEntityInstance :
                localTrackedEntityInstances) {
            String trackedEntityUid = localTrackedEntityInstance.getTrackedEntity();
            if (mapTrackedEntityInstances.containsKey(trackedEntityUid)) {
                mapTrackedEntityInstances.get(trackedEntityUid).add(localTrackedEntityInstance);
            } else {
                List<TrackedEntityInstance> trackedEntityInstancesList = new ArrayList<>();
                trackedEntityInstancesList.add(localTrackedEntityInstance);
                mapTrackedEntityInstances.put(trackedEntityUid,
                        trackedEntityInstancesList);
            }
        }
        return mapTrackedEntityInstances;
    }

    static void deleteRemotelyDeletedData(Context context, DhisApi dhisApi) throws APIException {
        Hashtable<String, List<Program>> myProgramsByOrganisationUnit = new Hashtable<>();

        myProgramsByOrganisationUnit =
                MetaDataController.getAssignedProgramsByOrganisationUnit();
        for (String organisationUnitUid : myProgramsByOrganisationUnit.keySet()) {
            for (Program program : myProgramsByOrganisationUnit.get(organisationUnitUid)) {
                if (program.getUid() == null
                        || program.getUid().length() == Utils.randomUUID.length()) {
                    continue;
                }

                UiUtils.postProgressMessage(
                        context.getString(R.string.sync_deleted_events) + ": "
                                + organisationUnitUid + ": " + program.getName(),
                        LoadingMessageEvent.EventType.REMOVE_DATA);

                try {
                    deleteRemotelyDeletedEvents(dhisApi, organisationUnitUid, program.getUid());
                } catch (APIException e) {
                    e.printStackTrace();
                    //todo: could probably do something prettier here. This catch is done to
                    // prevent
                    // stopping loading of the following program/orgUnit as throwing and
                    // exception would exit the loop..
                }
            }
        }

        deleteRemotelyDeletedTrackedEntityInstances(context, dhisApi, myProgramsByOrganisationUnit);
    }

    private static void deleteRemotelyDeletedEnrollments(DhisApi dhisApi,
            String organisationUnitUid, String trackedEntityUid,
            ArrayList<Enrollment> enrollments) {
        Log.d(CLASS_TAG, "getTrackedEntityInstances");
        final Map<String, String> map = new HashMap<>();
        map.put("fields", "trackedEntityInstance[!attributes]");
        map.put("trackedEntity", trackedEntityUid);

        List<Enrollment> localEnrollmentToBeRemoved = new ArrayList<>();
        if (enrollments.size() == 0) {
            return;
        }

        List<Enrollment> remoteEnrollments = new ArrayList<>();
        Map<String, List<Enrollment>> enrollmentList = dhisApi.getEnrollments(organisationUnitUid,
                map);
        for (String enrollmentKey : enrollmentList.keySet()) {
            remoteEnrollments.addAll(
                    enrollmentList.get(enrollmentKey));
        }
        for (Enrollment enrollment : enrollments) {
            boolean isRemoved = true;
            for (Enrollment remoteEnrollment : remoteEnrollments) {
                if (remoteEnrollment.getUid().equals(enrollment.getUid())) {
                    isRemoved = false;
                    break;
                }
            }
            if (isRemoved) {
                localEnrollmentToBeRemoved.add(enrollment);
            }
        }

        ResourceController.removetrackedEnrollments(localEnrollmentToBeRemoved);
    }

    private static void deleteRemotelyDeletedTrackedEntityInstances(DhisApi dhisApi,
            String organisationUnitUid, String trackedEntityUid,
            List<TrackedEntityInstance> localTrackedEntityInstances) {
        Log.d(CLASS_TAG, "getTrackedEntityInstances");
        final Map<String, String> map = new HashMap<>();
        map.put("fields", "trackedEntityInstance[!attributes]");
        map.put("trackedEntity", trackedEntityUid);

        List<TrackedEntityInstance> localTrackedEntityInstancesToBeRemoved =
                new ArrayList<>();
        if (localTrackedEntityInstances.size() == 0) {
            return;
        }

        List<TrackedEntityInstance> remoteTrackedEntityInstances = new ArrayList<>();
        Map<String, List<TrackedEntityInstance>> trackedEntityInstancesList =
                dhisApi.getTrackedEntityInstances(organisationUnitUid,
                        map);
        for (String trackedEntityInstanceKey : trackedEntityInstancesList.keySet()) {
            remoteTrackedEntityInstances.addAll(
                    trackedEntityInstancesList.get(trackedEntityInstanceKey));
        }
        for (TrackedEntityInstance trackedEntityInstance : localTrackedEntityInstances) {
            boolean isRemoved = true;
            for (TrackedEntityInstance remoteTrackedEntityInstance : remoteTrackedEntityInstances) {
                if (remoteTrackedEntityInstance.getUid().equals(trackedEntityInstance.getUid())) {
                    isRemoved = false;
                    break;
                }
            }
            if (isRemoved) {
                localTrackedEntityInstancesToBeRemoved.add(trackedEntityInstance);
            }
        }

        ResourceController.removetrackedEntities(localTrackedEntityInstancesToBeRemoved);
=======
        UiUtils.postProgressMessage("",LoadingMessageEvent.EventType.FINISH);
>>>>>>> a55541b8
    }

    static void deleteRemotelyDeletedEvents(DhisApi dhisApi, String organisationUnitUid,
            String programUid) throws APIException {
        Log.d(CLASS_TAG, "getEventsDataFromServer");
        final Map<String, String> map = new HashMap<>();
        map.put("fields", "[event]");
        map.put("skipPaging", "true");

        List<Event> localEvents = TrackerController.getEvents(organisationUnitUid, programUid,
                true);
        List<Event> eventsToBeRemoved = new ArrayList<>();
        if (localEvents.size() == 0) {
            return;
        }

        JsonNode response = dhisApi.getEventUids(programUid, organisationUnitUid,
                map);

        List<Event> remoteEvents = EventsWrapper.getEvents(response);
        for (Event localEvent : localEvents) {
            boolean isRemoved = true;
            for (Event remoteEvent : remoteEvents) {
                if (remoteEvent.getEvent().equals(localEvent.getEvent())) {
                    isRemoved = false;
                    break;
                }
            }
            if (isRemoved) {
                eventsToBeRemoved.add(localEvent);
            }
        }

<<<<<<< HEAD
        ResourceController.removeEvents(eventsToBeRemoved);
=======
        removeResource(eventsToBeRemoved);
    }

    public static void removeResource(List<Event> list) {
        ResourceController.removeResource(list);
>>>>>>> a55541b8
    }

    static Map<String, List<Enrollment>> mapActiveEnrollmentsByProgram(List<Enrollment>
            enrollments) {
        Map<String, List<Enrollment>> programToEnrollmentMap = new HashMap<>();

        for (Enrollment enrollment : enrollments) {
            if (enrollment != null && enrollment.getProgram() != null // if enrollment exists, is active and have a trackedEntityInstance
                    && Enrollment.ACTIVE.equals(enrollment.getStatus())
                    && !isEmpty(enrollment.getTrackedEntityInstance())) {

                if (!programToEnrollmentMap.containsKey(enrollment.getProgram().getUid())) {
                    List<Enrollment> enrollmentForProgram = new ArrayList<>();
                    enrollmentForProgram.add(enrollment);
                    programToEnrollmentMap.put(enrollment.getProgram().getUid(), enrollmentForProgram);
                } else {
                    programToEnrollmentMap.get(enrollment.getProgram().getUid()).add(enrollment); // adding enrollment to list
                }
            }
        }
        return programToEnrollmentMap;
    }

    static void updateEnrollments(Context context, DhisApi dhisApi, List<Enrollment> enrollments) {
        DateTime lastUpdated = DateTimeManager.getInstance().getLastUpdated(ResourceType.ENROLLMENTS);
    }

    static void updateEvents(Context context, DhisApi dhisApi, List<Event> events) {
        DateTime lastUpdated = DateTimeManager.getInstance().getLastUpdated(ResourceType.EVENTS);

        final Map<String, String> QUERY_MAP_FULL = new HashMap<>();
        if (events != null && events.size() > 0) {
            QUERY_MAP_FULL.put("program", "");
        }
    }

    static void getEventsDataFromServer(DhisApi dhisApi, SyncStrategy syncStrategy, String organisationUnitUid, String programUid, DateTime serverDateTime) throws APIException {
        if (dhisApi == null) {
            return;
        }
        Log.d(CLASS_TAG, "getEventsDataFromServer");

        DateTime lastUpdated = null;

        if(syncStrategy == SyncStrategy.DOWNLOAD_ONLY_NEW) {
            DateTimeManager.getInstance()
                    .getLastUpdated(ResourceType.EVENTS, organisationUnitUid + programUid);
        }

        final Map<String, String> map = new HashMap<>();
        map.put("fields", "[:all]");
        if (lastUpdated != null) {
            map.put("lastUpdated", lastUpdated.toString());
        }
        JsonNode response = dhisApi.getEvents(programUid, organisationUnitUid, 50,
                map);
        List<Event> events = EventsWrapper.getEvents(response);
        saveResourceDataFromServer(ResourceType.EVENTS, organisationUnitUid + programUid, dhisApi, events, null, serverDateTime);
    }

    static TrackedEntityInstance queryTrackedEntityInstanceDataFromServer(DhisApi dhisApi,
            String trackedEntityInstanceUid) throws APIException {
        final Map<String, String> map = new HashMap<>();
        if (dhisApi == null) {
            return null;
        }
        TrackedEntityInstance trackedEntityInstance = dhisApi
                .getTrackedEntityInstance(trackedEntityInstanceUid, map);
        return trackedEntityInstance;
    }

    static List<TrackedEntityInstance> queryTrackedEntityInstanceDataFromServer(DhisApi dhisApi,
                                                                                 String organisationUnitUid,
                                                                                 String programUid,
                                                                                 String queryString,
                                                                                 TrackedEntityAttributeValue... params) throws APIException {
        if (dhisApi == null) {
            return null;
        }
        final Map<String, String> QUERY_MAP_FULL = new HashMap<>();
        if (programUid != null) {
            QUERY_MAP_FULL.put("program", programUid);
        }
        List<TrackedEntityAttributeValue> valueParams = new LinkedList<>();
        if (params != null) {
            for (TrackedEntityAttributeValue teav : params) {
                if (teav != null && teav.getValue() != null) {
                    if (!teav.getValue().isEmpty()) {
                        valueParams.add(teav);
//                        QUERY_MAP_FULL.put("filter",teav.getTrackedEntityAttributeId()+":LIKE:"+teav.getValue());
                    }
                }
            }
        }
        for (TrackedEntityAttributeValue val : valueParams) {
            if (!QUERY_MAP_FULL.containsKey("filter")) {
                QUERY_MAP_FULL.put("filter", val.getTrackedEntityAttributeId() + ":LIKE:" + val.getValue());
            } else {
                String currentFilter = QUERY_MAP_FULL.get("filter");
                QUERY_MAP_FULL.put("filter", currentFilter + "&filter=" + val.getTrackedEntityAttributeId() + ":LIKE:" + val.getValue());
            }
        }


        //doesnt work with both attribute filter and query
        if (queryString != null && !queryString.isEmpty() && valueParams.isEmpty()) {
            QUERY_MAP_FULL.put("query", "LIKE:" + queryString);//todo: make a map where we can use more than one of each key
        }
        List<TrackedEntityInstance> trackedEntityInstances = unwrapResponse(dhisApi
                .getTrackedEntityInstances(organisationUnitUid,
                        QUERY_MAP_FULL), ApiEndpointContainer.TRACKED_ENTITY_INSTANCES);
        return trackedEntityInstances;
    }

    static List<TrackedEntityInstance> queryTrackedEntityInstancesDataFromAllAccessibleOrgunits(DhisApi dhisApi,
                                                                                                String organisationUnitUid,
                                                                                                String programUid,
                                                                                                String queryString,
                                                                                                boolean detailedSearch,
                                                                                                TrackedEntityAttributeValue... params) throws APIException {
        if (dhisApi == null) {
            return null;
        }
        final Map<String, String> QUERY_MAP_FULL = new HashMap<>();
        if (programUid != null) {
            QUERY_MAP_FULL.put("program", programUid);
        }
        List<TrackedEntityAttributeValue> valueParams = new LinkedList<>();
        if (params != null) {
            for (TrackedEntityAttributeValue teav : params) {
                if (teav != null && teav.getValue() != null) {
                    if (!teav.getValue().isEmpty()) {
                        valueParams.add(teav);
//                        QUERY_MAP_FULL.put("filter",teav.getTrackedEntityAttributeId()+":LIKE:"+teav.getValue());
                    }
                }
            }
        }
        for (TrackedEntityAttributeValue val : valueParams) {
            TrackedEntityAttribute trackedEntityAttribute = MetaDataController.getTrackedEntityAttribute(val.getTrackedEntityAttributeId());
            if(trackedEntityAttribute.getOptionSet() != null) {
                // has option sets. Want to search on exact matching
                if (!QUERY_MAP_FULL.containsKey("filter")) {
                    QUERY_MAP_FULL.put("filter", val.getTrackedEntityAttributeId() + ":EQ:" + val.getValue());
                } else {
                    String currentFilter = QUERY_MAP_FULL.get("filter");
                    QUERY_MAP_FULL.put("filter", currentFilter + "&filter=" + val.getTrackedEntityAttributeId() + ":EQ:" + val.getValue());
                }
                continue;
            }

            if (!QUERY_MAP_FULL.containsKey("filter")) {
                QUERY_MAP_FULL.put("filter", val.getTrackedEntityAttributeId() + ":LIKE:" + val.getValue());
            } else {
                String currentFilter = QUERY_MAP_FULL.get("filter");
                QUERY_MAP_FULL.put("filter", currentFilter + "&filter=" + val.getTrackedEntityAttributeId() + ":LIKE:" + val.getValue());
            }
        }


        //doesnt work with both attribute filter and query
        if (queryString != null && !queryString.isEmpty() && valueParams.isEmpty()) {
            QUERY_MAP_FULL.put("query", "LIKE:" + queryString);//todo: make a map where we can use more than one of each key
        }
        List<TrackedEntityInstance> trackedEntityInstances = unwrapResponse(dhisApi
                        .getTrackedEntityInstancesFromAllAccessibleOrgUnits(organisationUnitUid, QUERY_MAP_FULL),
                ApiEndpointContainer.TRACKED_ENTITY_INSTANCES);
        return trackedEntityInstances;
    }

    static List<TrackedEntityInstance> getTrackedEntityInstancesDataFromServer(DhisApi dhisApi,
            List<TrackedEntityInstance> trackedEntityInstances, boolean getEnrollments,
            boolean getRecursiveRelations) {
        if (trackedEntityInstances == null) {
            return null;
        }
        if (dhisApi == null) {
            return null;
        }

        DateTime serverDateTime = dhisApi.getSystemInfo()
                .getServerDate();

        List<TrackedEntityInstance> trackedEntityInstancesToReturn = new ArrayList<>();
        for (int teiIndex = 0; teiIndex < trackedEntityInstances.size(); teiIndex++) {

            int userFriendlyIndex = (int) (Math.ceil((teiIndex + 1) / 2.0));

            try {
                trackedEntityInstancesToReturn.add(getTrackedEntityInstanceDataFromServer(dhisApi,
                        trackedEntityInstances.get(teiIndex).getTrackedEntityInstance(),
                        getEnrollments, getRecursiveRelations, serverDateTime));
            } catch (APIException e) { //can't throw this further up because we want to continue loading all the TEIs..
                e.printStackTrace();
                Dhis2Application.getEventBus().post(
                        new OnTeiDownloadedEvent(OnTeiDownloadedEvent.EventType.ERROR,
                                trackedEntityInstances.size(), userFriendlyIndex));
                return new ArrayList<>();
            }

            Dhis2Application.getEventBus().post(
                    new OnTeiDownloadedEvent(OnTeiDownloadedEvent.EventType.UPDATE,
                            trackedEntityInstances.size(), userFriendlyIndex));
        }
        return trackedEntityInstancesToReturn;
    }

    static TrackedEntityInstance getTrackedEntityInstanceDataFromServer(DhisApi dhisApi, String uid,
            boolean getEnrollments, boolean getRecursiveRelations, DateTime serverDateTime)
            throws APIException {
        if (dhisApi == null) {
            return null;
        }
        DateTime lastUpdated = DateTimeManager.getInstance()
                .getLastUpdated(ResourceType.TRACKEDENTITYINSTANCE, uid);


        Log.d(CLASS_TAG, "get tei " + uid);
        TrackedEntityInstance trackedEntityInstance = updateTrackedEntityInstance(dhisApi, uid, lastUpdated);
        Log.d(CLASS_TAG, "get tei1 " + uid);

        //need to save the TEI first to get a auto-increment id
        DbOperation.save(trackedEntityInstance).getModel().save();

        List<DbOperation> operations = new ArrayList<>();
        if (trackedEntityInstance.getAttributes() != null) {
            for (TrackedEntityAttributeValue value : trackedEntityInstance.getAttributes()) {
                if (value != null) {
                    value.setTrackedEntityInstanceId(
                            trackedEntityInstance.getTrackedEntityInstance());
                    value.setLocalTrackedEntityInstanceId(
                            trackedEntityInstance.getLocalId());
                    operations.add(DbOperation.save(value));
                }
            }
        }
        if (trackedEntityInstance.getRelationships() != null) {
            for (Relationship relationship : trackedEntityInstance.getRelationships()) {
                if (relationship != null) {
                    relationship.async().save();
                    operations.add(DbOperation.save(relationship));
                }
            }
        }
        DbUtils.applyBatch(operations);

        if (getRecursiveRelations) {
            if (trackedEntityInstance.getRelationships() != null) {
                for (Relationship relationship : trackedEntityInstance.getRelationships()) {
                    if (relationship != null) {
                        String targetTrackedEntity = relationship.getTrackedEntityInstanceB();
                        if (trackedEntityInstance.getTrackedEntityInstance().equals(
                                targetTrackedEntity)) {
                            targetTrackedEntity = relationship.getTrackedEntityInstanceA();
                        }
                        if (TrackerController.getTrackedEntityInstanceByUid(targetTrackedEntity)
                                == null) {
                            getTrackedEntityInstanceDataFromServer(dhisApi, targetTrackedEntity,
                                    getEnrollments,
                                    false, serverDateTime);
                        }
                    }
                }
            }
        }
        DateTimeManager.getInstance()
                .setLastUpdated(ResourceType.TRACKEDENTITYINSTANCE, uid, serverDateTime);
        if (getEnrollments) {
            getEnrollmentsDataFromServer(dhisApi, trackedEntityInstance, serverDateTime);
        }

        return trackedEntityInstance;
    }

    private static TrackedEntityInstance updateTrackedEntityInstance(DhisApi dhisApi, String uid, DateTime lastUpdated) throws APIException {
        final Map<String, String> QUERY_MAP_FULL = new HashMap<>();
        TrackedEntityInstance updatedTrackedEntityInstance = dhisApi.getTrackedEntityInstance(uid, QUERY_MAP_FULL);
        return updatedTrackedEntityInstance;
    }

    static List<Enrollment> getEnrollmentsDataFromServer(DhisApi dhisApi, TrackedEntityInstance trackedEntityInstance, DateTime serverDateTime) throws APIException {
        if (trackedEntityInstance == null) {
            return null;
        }
        if (dhisApi == null) {
            return null;
        }
        DateTime lastUpdated = DateTimeManager.getInstance()
                .getLastUpdated(ResourceType.ENROLLMENTS, trackedEntityInstance.getTrackedEntityInstance());
        if(serverDateTime == null) {
            serverDateTime = dhisApi.getSystemInfo().getServerDate();
        }

        List<Enrollment> enrollments = unwrapResponse(dhisApi
                .getEnrollments(trackedEntityInstance.getTrackedEntityInstance(),
                        getBasicQueryMap(lastUpdated)), ApiEndpointContainer.ENROLLMENTS);
        for (Enrollment enrollment : enrollments) {
            enrollment.setLocalTrackedEntityInstanceId(trackedEntityInstance.getLocalId());
        }

        saveResourceDataFromServer(ResourceType.ENROLLMENTS,
                trackedEntityInstance.getTrackedEntityInstance(), dhisApi,
                enrollments, TrackerController.getEnrollments(trackedEntityInstance), serverDateTime);
        enrollments = TrackerController.getEnrollments(trackedEntityInstance);
        if (enrollments != null) {
            for (Enrollment enrollment : enrollments) {
                try {
                    getEventsDataFromServer(dhisApi, SyncStrategy.DOWNLOAD_ONLY_NEW, enrollment, serverDateTime);
                } catch (APIException e) {//can't throw this exception up because we want to continue loading enrollments.. todo: let the user know?
                    e.printStackTrace();
                }
            }
        }
        return enrollments;
    }

    static void getEnrollmentDataFromServer(DhisApi dhisApi, String uid, boolean getEvents, DateTime serverDateTime) throws APIException {
        if (dhisApi == null) {
            return;
        }
        DateTime lastUpdated = DateTimeManager.getInstance()
                .getLastUpdated(ResourceType.ENROLLMENT, uid);
//        DateTime serverDateTime = dhisApi.getSystemInfo()
//                .getServerDate();

        if(serverDateTime == null) {
            serverDateTime = dhisApi.getSystemInfo().getServerDate();
        }

        Enrollment enrollment = updateEnrollment(dhisApi, uid, lastUpdated);

        DbOperation.save(enrollment).getModel().save();
        DateTimeManager.getInstance()
                .setLastUpdated(ResourceType.ENROLLMENT, uid, serverDateTime);
        if (getEvents) {
            getEventsDataFromServer(dhisApi, SyncStrategy.DOWNLOAD_ONLY_NEW, enrollment, serverDateTime);
        }
    }

    private static Enrollment updateEnrollment(DhisApi dhisApi, String uid, DateTime lastUpdated) throws APIException {
        if (dhisApi == null) {
            return null;
        }
        final Map<String, String> QUERY_MAP_FULL = new HashMap<>();
        Enrollment updatedEnrollment = dhisApi.getEnrollment(uid, QUERY_MAP_FULL);
        return updatedEnrollment;
    }

    static void getEventsDataFromServer(DhisApi dhisApi, SyncStrategy syncStrategy, Enrollment enrollment, DateTime serverDateTime) {
        if (enrollment == null) {
            return;
        } else if (dhisApi == null) {
            return;
        }

        if (enrollment.getProgram() == null) {
            Log.d(CLASS_TAG, "Enrollment:" + enrollment.getUid());
            return;
        }

        DateTime lastUpdated = null;

        if(syncStrategy == SyncStrategy.DOWNLOAD_ONLY_NEW) {
            lastUpdated = DateTimeManager.getInstance()
                    .getLastUpdated(ResourceType.EVENTS, enrollment.getEnrollment());
        }

        JsonNode response = dhisApi
                .getEventsForEnrollment(enrollment.getProgram().getUid(), enrollment.getStatus(),
                        enrollment.getTrackedEntityInstance(),
                        getBasicQueryMap(lastUpdated));
        List<Event> events = EventsWrapper.getEvents(response);
        for (Event event : events) {
            event.setLocalEnrollmentId(enrollment.getLocalId());
        }

        saveResourceDataFromServer(ResourceType.EVENTS, enrollment.getUid(), dhisApi, events, TrackerController.getEventsByEnrollment(enrollment.getLocalId()), serverDateTime);
    }

    static void getEventDataFromServer(DhisApi dhisApi, String uid) throws APIException {
        DateTime lastUpdated = DateTimeManager.getInstance()
                .getLastUpdated(ResourceType.EVENTS, uid);
        DateTime serverDateTime = dhisApi.getSystemInfo()
                .getServerDate();

        Event event = updateEvent(dhisApi, uid, lastUpdated);

        DbOperation.save(event).getModel().save();
        DateTimeManager.getInstance()
                .setLastUpdated(ResourceType.EVENT, uid, serverDateTime);
    }

    private static Event updateEvent(DhisApi dhisApi, String uid, DateTime lastUpdated) throws APIException {
        if (dhisApi == null) {
            return null;
        }
        final Map<String, String> QUERY_MAP_FULL = new HashMap<>();

        Event updatedEvent = dhisApi.getEvent(uid, QUERY_MAP_FULL);
        return updatedEvent;
    }

    protected static void refreshRelationshipsByTrackedEntityInstance(DhisApi dhisApi,
            String trackedEntityInstanceUid) {
        Log.d(CLASS_TAG, "refreshRelationshipsByTrackedEntityInstance");
        final Map<String, String> map = new HashMap<>();
        map.put("fields",
                "relationships[relationship,displayName,trackedEntityInstanceA,"
                        + "trackedEntityInstanceB]");
        List<Relationship> localRelationships = TrackerController.getRelationships(
                trackedEntityInstanceUid);

        TrackedEntityInstance remoteTrackedEntityInstance =
                dhisApi.getTrackedEntityInstance(trackedEntityInstanceUid,
                        map);

        List<Relationship> remoteRelationships = remoteTrackedEntityInstance.getRelationships();

        ResourceController.overwriteRelationsFromServer(remoteRelationships, localRelationships);

        if (remoteRelationships.size() == 0) {
            Dhis2Application.getEventBus().post(new UiEvent(UiEvent.UiEventType.SYNCING_END));
            return;
        }

        List<String> notSavedTrackedEntityInstanceUIds = getNotSavedTrackedEntityInstancesUIds(
                trackedEntityInstanceUid, remoteRelationships);

        if (notSavedTrackedEntityInstanceUIds.size() > 0) {
            for (String notSavedTrackedEntityInstanceUid : notSavedTrackedEntityInstanceUIds) {
                remoteTrackedEntityInstance = queryTrackedEntityInstanceDataFromServer(dhisApi,
                        notSavedTrackedEntityInstanceUid);
                if (remoteTrackedEntityInstance != null) {
                    DateTime serverDateTime = dhisApi.getSystemInfo()
                            .getServerDate();
                    TrackerDataLoader.getTrackedEntityInstanceDataFromServer(
                            dhisApi, remoteTrackedEntityInstance.getUid(), true, false,
                            serverDateTime);
                }
            }
        }

        Dhis2Application.getEventBus().post(new UiEvent(UiEvent.UiEventType.SYNCING_END));
    }

    private static List<String> getNotSavedTrackedEntityInstancesUIds(
            String trackedEntityInstanceUid,
            List<Relationship> remoteRelationships) {
        List<String> notSavedTrackedEntityInstances = new ArrayList<>();
        for (Relationship remoteRelationship : remoteRelationships) {
            String remoteTrackedEntityInstanceA = remoteRelationship.getTrackedEntityInstanceA();
            String remoteTrackedEntityInstanceB = remoteRelationship.getTrackedEntityInstanceB();
            if (!remoteTrackedEntityInstanceA.equals(trackedEntityInstanceUid)) {
                addNotSavedUids(notSavedTrackedEntityInstances, remoteTrackedEntityInstanceA);
            } else {
                addNotSavedUids(notSavedTrackedEntityInstances, remoteTrackedEntityInstanceB);
            }
        }
        return notSavedTrackedEntityInstances;
    }

    private static void addNotSavedUids(List<String> notSavedTrackedEntityInstances,
            String trackedEntityInstance) {
        if (TrackerController.getTrackedEntityInstanceByUid(trackedEntityInstance)
                == null) {
            notSavedTrackedEntityInstances.add(trackedEntityInstance);
        }
    }
}<|MERGE_RESOLUTION|>--- conflicted
+++ resolved
@@ -194,7 +194,6 @@
 
     }
 
-<<<<<<< HEAD
     /**
      * Loads datavalue items that is scheduled to be loaded but has not yet been.
      */
@@ -220,29 +219,6 @@
                     try {
                         deleteRemotelyDeletedTrackedEntityInstances(dhisApi, organisationUnitUid,
                                 trackedEntity, trackedEntityInstanceList);
-=======
-
-    /**
-     * Loads datavalue items that is scheduled to be loaded but has not yet been.
-     */
-    static void deleteRemotelyDeletedEvents(Context context, DhisApi dhisApi) throws APIException {
-        Hashtable<String, List<Program>> myProgramsByOrganisationUnit =
-                    MetaDataController.getAssignedProgramsByOrganisationUnit();
-
-            for (String organisationUnitUid : myProgramsByOrganisationUnit.keySet()) {
-                for (Program program : myProgramsByOrganisationUnit.get(organisationUnitUid)) {
-                    if (program.getUid() == null
-                            || program.getUid().length() == Utils.randomUUID.length()) {
-                        continue;
-                    }
-
-                    UiUtils.postProgressMessage(
-                            context.getString(R.string.sync_deleted_events) + ": "
-                                    + organisationUnitUid + ": " + program.getName(), LoadingMessageEvent.EventType.REMOVE_EVENTS);
-
-                    try {
-                        deleteRemotelyDeletedEvents(dhisApi, organisationUnitUid, program.getUid());
->>>>>>> a55541b8
                     } catch (APIException e) {
                         e.printStackTrace();
                         //todo: could probably do something prettier here. This catch is done to
@@ -252,7 +228,6 @@
                     }
                 }
             }
-<<<<<<< HEAD
 
         deleteRemotelyDeletedEnrollments(context, dhisApi, myProgramsByOrganisationUnit);
     }
@@ -493,9 +468,6 @@
         }
 
         ResourceController.removetrackedEntities(localTrackedEntityInstancesToBeRemoved);
-=======
-        UiUtils.postProgressMessage("",LoadingMessageEvent.EventType.FINISH);
->>>>>>> a55541b8
     }
 
     static void deleteRemotelyDeletedEvents(DhisApi dhisApi, String organisationUnitUid,
@@ -529,15 +501,7 @@
             }
         }
 
-<<<<<<< HEAD
         ResourceController.removeEvents(eventsToBeRemoved);
-=======
-        removeResource(eventsToBeRemoved);
-    }
-
-    public static void removeResource(List<Event> list) {
-        ResourceController.removeResource(list);
->>>>>>> a55541b8
     }
 
     static Map<String, List<Enrollment>> mapActiveEnrollmentsByProgram(List<Enrollment>
