--- conflicted
+++ resolved
@@ -5,10 +5,6 @@
 import android.support.annotation.NonNull;
 import android.support.annotation.Nullable;
 
-<<<<<<< HEAD
-import org.hisp.dhis.android.core.constant.ConstantContract.Columns;
-=======
->>>>>>> 39284e97
 import org.hisp.dhis.android.core.data.database.DbOpenHelper.Tables;
 
 import java.util.Date;
@@ -16,7 +12,6 @@
 import static org.hisp.dhis.android.core.common.StoreUtils.sqLiteBind;
 
 public class ConstantStoreImpl implements ConstantStore {
-
     public static final String INSERT_STATEMENT = "INSERT INTO " + Tables.CONSTANT + " (" +
             ConstantModel.Columns.UID + "," +
             ConstantModel.Columns.CODE + "," +
