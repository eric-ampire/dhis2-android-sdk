--- conflicted
+++ resolved
@@ -48,11 +48,8 @@
 
     private final static String STYLE = "style";
     private final static String ACCESS = "access";
-<<<<<<< HEAD
+    public static final String LEGEND_SETS = "legendSets";
     private static final String ATTRIBUTE_VALUES = "attributeValues";
-=======
-    public static final String LEGEND_SETS = "legendSets";
->>>>>>> 05775f10
 
     private static final FieldsHelper<DataElement> fh = new FieldsHelper<>();
 
@@ -78,11 +75,8 @@
                             .with(ObjectStyleFields.allFields),
                     fh.<Access>nestedField(ACCESS)
                             .with(AccessFields.read),
-<<<<<<< HEAD
+                    fh.<LegendSet>nestedField(LEGEND_SETS).with(LegendSetFields.allFields),
                     fh.<AttributeValue>nestedField(ATTRIBUTE_VALUES).with(AttributeValuesFields.allFields)
-=======
-                    fh.<LegendSet>nestedField(LEGEND_SETS).with(LegendSetFields.allFields)
->>>>>>> 05775f10
             ).build();
 
     private DataElementFields() {
