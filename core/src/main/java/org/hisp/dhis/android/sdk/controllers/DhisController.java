--- conflicted
+++ resolved
@@ -63,10 +63,6 @@
     private final static String SERVER = "server";
     private final static String CREDENTIALS = "credentials";
     public static final Float START_LATEST_API_VERSION =2.29f;
-<<<<<<< HEAD
-=======
-    public static Float serverVersion;
->>>>>>> d1b71da0
 
     /**
      * Variable hasUnSynchronizedDatavalues
@@ -129,7 +125,6 @@
                 .createService(serverUrl, credentials);
         SystemInfo systemInfo = dhisApi.getSystemInfo();
         systemInfo.save();
-        serverVersion = systemInfo.getVersionNumber();
         UserAccount user = (new UserController(dhisApi)
                 .logInUser(serverUrl, credentials));
 
@@ -198,15 +193,8 @@
     }
 
     public boolean isLoggedInServerWithLatestApiVersion() {
-<<<<<<< HEAD
         SystemInfo systemInfo = MetaDataController.getSystemInfo();
-        Float serverVersion = systemInfo.getVersionAsFloat();
+        Float serverVersion = systemInfo.getVersionNumber();
         return serverVersion >= START_LATEST_API_VERSION;
-=======
-        if(serverVersion==null){
-            serverVersion = getDhisApi().getSystemInfo().getVersionNumber();
-        }
-        return serverVersion>=START_LATEST_API_VERSION;
->>>>>>> d1b71da0
     }
 }