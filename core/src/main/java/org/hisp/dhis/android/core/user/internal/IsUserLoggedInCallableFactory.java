/*
 * Copyright (c) 2004-2019, University of Oslo
 * All rights reserved.
 *
 * Redistribution and use in source and binary forms, with or without
 * modification, are permitted provided that the following conditions are met:
 * Redistributions of source code must retain the above copyright notice, this
 * list of conditions and the following disclaimer.
 *
 * Redistributions in binary form must reproduce the above copyright notice,
 * this list of conditions and the following disclaimer in the documentation
 * and/or other materials provided with the distribution.
 * Neither the name of the HISP project nor the names of its contributors may
 * be used to endorse or promote products derived from this software without
 * specific prior written permission.
 *
 * THIS SOFTWARE IS PROVIDED BY THE COPYRIGHT HOLDERS AND CONTRIBUTORS "AS IS" AND
 * ANY EXPRESS OR IMPLIED WARRANTIES, INCLUDING, BUT NOT LIMITED TO, THE IMPLIED
 * WARRANTIES OF MERCHANTABILITY AND FITNESS FOR A PARTICULAR PURPOSE ARE
 * DISCLAIMED. IN NO EVENT SHALL THE COPYRIGHT OWNER OR CONTRIBUTORS BE LIABLE FOR
 * ANY DIRECT, INDIRECT, INCIDENTAL, SPECIAL, EXEMPLARY, OR CONSEQUENTIAL DAMAGES
 * (INCLUDING, BUT NOT LIMITED TO, PROCUREMENT OF SUBSTITUTE GOODS OR SERVICES;
 * LOSS OF USE, DATA, OR PROFITS; OR BUSINESS INTERRUPTION) HOWEVER CAUSED AND ON
 * ANY THEORY OF LIABILITY, WHETHER IN CONTRACT, STRICT LIABILITY, OR TORT
 * (INCLUDING NEGLIGENCE OR OTHERWISE) ARISING IN ANY WAY OUT OF THE USE OF THIS
 * SOFTWARE, EVEN IF ADVISED OF THE POSSIBILITY OF SUCH DAMAGE.
 */

package org.hisp.dhis.android.core.user.internal;

import androidx.annotation.NonNull;

import org.hisp.dhis.android.core.arch.storage.internal.Credentials;
<<<<<<< HEAD
import org.hisp.dhis.android.core.arch.storage.internal.ObjectSecureStore;
=======
import org.hisp.dhis.android.core.arch.storage.internal.ObjectKeyValueStore;
>>>>>>> daef7591

import javax.inject.Inject;

import io.reactivex.Single;

final class IsUserLoggedInCallableFactory {

    @NonNull
<<<<<<< HEAD
    private final ObjectSecureStore<Credentials> credentialsSecureStore;

    @Inject
    IsUserLoggedInCallableFactory(@NonNull ObjectSecureStore<Credentials> credentialsSecureStore) {
=======
    private final ObjectKeyValueStore<Credentials> credentialsSecureStore;

    @Inject
    IsUserLoggedInCallableFactory(@NonNull ObjectKeyValueStore<Credentials> credentialsSecureStore) {
>>>>>>> daef7591
        this.credentialsSecureStore = credentialsSecureStore;
    }

    Single<Boolean> isLogged() {
        return Single.fromCallable(() -> credentialsSecureStore.get() != null);
    }
}<|MERGE_RESOLUTION|>--- conflicted
+++ resolved
@@ -31,11 +31,7 @@
 import androidx.annotation.NonNull;
 
 import org.hisp.dhis.android.core.arch.storage.internal.Credentials;
-<<<<<<< HEAD
-import org.hisp.dhis.android.core.arch.storage.internal.ObjectSecureStore;
-=======
 import org.hisp.dhis.android.core.arch.storage.internal.ObjectKeyValueStore;
->>>>>>> daef7591
 
 import javax.inject.Inject;
 
@@ -44,17 +40,10 @@
 final class IsUserLoggedInCallableFactory {
 
     @NonNull
-<<<<<<< HEAD
-    private final ObjectSecureStore<Credentials> credentialsSecureStore;
-
-    @Inject
-    IsUserLoggedInCallableFactory(@NonNull ObjectSecureStore<Credentials> credentialsSecureStore) {
-=======
     private final ObjectKeyValueStore<Credentials> credentialsSecureStore;
 
     @Inject
     IsUserLoggedInCallableFactory(@NonNull ObjectKeyValueStore<Credentials> credentialsSecureStore) {
->>>>>>> daef7591
         this.credentialsSecureStore = credentialsSecureStore;
     }
 
