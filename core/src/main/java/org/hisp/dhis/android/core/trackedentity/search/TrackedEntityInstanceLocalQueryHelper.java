/*
 * Copyright (c) 2004-2019, University of Oslo
 * All rights reserved.
 *
 * Redistribution and use in source and binary forms, with or without
 * modification, are permitted provided that the following conditions are met:
 * Redistributions of source code must retain the above copyright notice, this
 * list of conditions and the following disclaimer.
 *
 * Redistributions in binary form must reproduce the above copyright notice,
 * this list of conditions and the following disclaimer in the documentation
 * and/or other materials provided with the distribution.
 * Neither the name of the HISP project nor the names of its contributors may
 * be used to endorse or promote products derived from this software without
 * specific prior written permission.
 *
 * THIS SOFTWARE IS PROVIDED BY THE COPYRIGHT HOLDERS AND CONTRIBUTORS "AS IS" AND
 * ANY EXPRESS OR IMPLIED WARRANTIES, INCLUDING, BUT NOT LIMITED TO, THE IMPLIED
 * WARRANTIES OF MERCHANTABILITY AND FITNESS FOR A PARTICULAR PURPOSE ARE
 * DISCLAIMED. IN NO EVENT SHALL THE COPYRIGHT OWNER OR CONTRIBUTORS BE LIABLE FOR
 * ANY DIRECT, INDIRECT, INCIDENTAL, SPECIAL, EXEMPLARY, OR CONSEQUENTIAL DAMAGES
 * (INCLUDING, BUT NOT LIMITED TO, PROCUREMENT OF SUBSTITUTE GOODS OR SERVICES;
 * LOSS OF USE, DATA, OR PROFITS; OR BUSINESS INTERRUPTION) HOWEVER CAUSED AND ON
 * ANY THEORY OF LIABILITY, WHETHER IN CONTRACT, STRICT LIABILITY, OR TORT
 * (INCLUDING NEGLIGENCE OR OTHERWISE) ARISING IN ANY WAY OUT OF THE USE OF THIS
 * SOFTWARE, EVEN IF ADVISED OF THE POSSIBILITY OF SUCH DAMAGE.
 */

package org.hisp.dhis.android.core.trackedentity.search;

import org.hisp.dhis.android.core.arch.db.querybuilders.internal.WhereClauseBuilder;
import org.hisp.dhis.android.core.arch.repositories.scope.internal.FilterItemOperator;
import org.hisp.dhis.android.core.arch.repositories.scope.internal.RepositoryScopeFilterItem;
import org.hisp.dhis.android.core.common.BaseDataModel;
import org.hisp.dhis.android.core.common.State;
import org.hisp.dhis.android.core.enrollment.EnrollmentTableInfo;
import org.hisp.dhis.android.core.organisationunit.OrganisationUnitMode;
import org.hisp.dhis.android.core.organisationunit.OrganisationUnitTableInfo;
import org.hisp.dhis.android.core.organisationunit.OrganisationUnitTableInfo.Columns;
import org.hisp.dhis.android.core.trackedentity.TrackedEntityAttributeValueTableInfo;
import org.hisp.dhis.android.core.trackedentity.TrackedEntityInstanceTableInfo;

import java.util.List;

import static org.hisp.dhis.android.core.common.BaseIdentifiableObjectModel.Columns.UID;

final class TrackedEntityInstanceLocalQueryHelper {

    private static String TEI_ALIAS = "tei";
    private static String ENROLLMENT_ALIAS = "en";
    private static String ORGUNIT_ALIAS = "ou";
    private static String TEAV_ALIAS = "teav";

    private static String TEI_UID = dot(TEI_ALIAS, "uid");
    private static String TEI_ALL = dot(TEI_ALIAS, "*");
    private static String TEI_STATE = dot(TEI_ALIAS, BaseDataModel.Columns.STATE);
    private static String TEI_LAST_UPDATED = dot(TEI_ALIAS, "lastUpdated");

    private static String ENROLLMENT_DATE = EnrollmentTableInfo.Columns.ENROLLMENT_DATE;
    private static String PROGRAM = EnrollmentTableInfo.Columns.PROGRAM;

    private static String TRACKED_ENTITY_ATTRIBUTE =
            TrackedEntityAttributeValueTableInfo.Columns.TRACKED_ENTITY_ATTRIBUTE;
    private static String TRACKED_ENTITY_INSTANCE =
            TrackedEntityAttributeValueTableInfo.Columns.TRACKED_ENTITY_INSTANCE;

    private TrackedEntityInstanceLocalQueryHelper() { }

    @SuppressWarnings({"PMD.UseStringBufferForStringAppends"})
    static String getSqlQuery(TrackedEntityInstanceQueryRepositoryScope scope, List<String> excludeList, int limit) {

        String queryStr = "SELECT DISTINCT " + TEI_ALL + " FROM " +
                TrackedEntityInstanceTableInfo.TABLE_INFO.name() + " " + TEI_ALIAS;

        WhereClauseBuilder where = new WhereClauseBuilder();

        if (hasProgram(scope)) {
            queryStr += String.format(" JOIN %s %s ON %s = %s",
                    EnrollmentTableInfo.TABLE_INFO.name(), ENROLLMENT_ALIAS,
                    dot(TEI_ALIAS, UID),
                    dot(ENROLLMENT_ALIAS, "trackedentityinstance"));

            appendProgramWhere(where, scope);
        }

        if (hasOrgunits(scope)) {
            queryStr += String.format(" JOIN %s %s ON %s = %s",
                    OrganisationUnitTableInfo.TABLE_INFO.name(), ORGUNIT_ALIAS,
                    dot(TEI_ALIAS, "organisationUnit"),
                    dot(ORGUNIT_ALIAS, UID));

            appendOrgunitWhere(where, scope);
        }

<<<<<<< HEAD
        if (scope.trackedEntityType() != null) {
            where.appendKeyStringValue(dot(TEI_ALIAS, TrackedEntityInstanceFields.TRACKED_ENTITY_TYPE),
                    scope.trackedEntityType());
=======
        if (query.trackedEntityType() != null) {
            where.appendKeyStringValue(dot(TEI_ALIAS, TrackedEntityInstanceTableInfo.Columns.TRACKED_ENTITY_TYPE),
                    query.trackedEntityType());
>>>>>>> 49193ac4
        }

        if (scope.states() != null) {
            where.appendInKeyEnumValues(dot(TEI_ALIAS, BaseDataModel.Columns.STATE), scope.states());
        }

        if (scope.includeDeleted() == null || !scope.includeDeleted()) {
            where.appendKeyOperatorValue(dot(TEI_ALIAS, TrackedEntityInstanceTableInfo.Columns.DELETED), "!=", "1");
        }

        appendQueryWhere(where, scope);
        appendFiltersWhere(where, scope);
        appendExcludeList(where, excludeList);

        if (!where.isEmpty()) {
            queryStr += " WHERE " + where.build();
        }

        // TODO In case a program uid is provided, the server orders by enrollmentStatus.

        queryStr += " ORDER BY CASE " +
                "WHEN " + TEI_STATE + " IN ('" + State.TO_POST + "','" + State.TO_UPDATE + "') THEN 1 " +
                "WHEN " + TEI_STATE + " = '" + State.SYNCED + "' THEN 2 ELSE 3 END ASC, " +
                TEI_LAST_UPDATED + " DESC ";

        if (limit > 0) {
            queryStr += " LIMIT " + limit;
        }

        return queryStr;
    }

    private static boolean hasProgram(TrackedEntityInstanceQueryRepositoryScope scope) {
        return scope.program() != null;
    }

    private static void appendProgramWhere(WhereClauseBuilder where, TrackedEntityInstanceQueryRepositoryScope scope) {
        if (scope.program() != null) {
            where.appendKeyStringValue(dot(ENROLLMENT_ALIAS, PROGRAM), scope.program());
        }
        if (scope.programStartDate() != null) {
            where.appendKeyGreaterOrEqStringValue(dot(ENROLLMENT_ALIAS, ENROLLMENT_DATE),
                    scope.formattedProgramStartDate());
        }
        if (scope.programEndDate() != null) {
            where.appendKeyLessThanOrEqStringValue(dot(ENROLLMENT_ALIAS, ENROLLMENT_DATE),
                    scope.formattedProgramEndDate());
        }
        if (scope.includeDeleted() == null || !scope.includeDeleted()) {
            where.appendKeyOperatorValue(dot(ENROLLMENT_ALIAS, EnrollmentTableInfo.Columns.DELETED), "!=", "1");
        }
    }

    private static boolean hasOrgunits(TrackedEntityInstanceQueryRepositoryScope scope) {
        return !scope.orgUnits().isEmpty() &&
                !OrganisationUnitMode.ALL.equals(scope.orgUnitMode()) &&
                !OrganisationUnitMode.ACCESSIBLE.equals(scope.orgUnitMode());
    }

    private static void appendOrgunitWhere(WhereClauseBuilder where, TrackedEntityInstanceQueryRepositoryScope scope) {
        OrganisationUnitMode ouMode = scope.orgUnitMode() == null ? OrganisationUnitMode.SELECTED : scope.orgUnitMode();

        WhereClauseBuilder inner = new WhereClauseBuilder();
        switch (ouMode) {
            case DESCENDANTS:
                for (String orgunit : scope.orgUnits()) {
                    inner.appendOrKeyLikeStringValue(dot(ORGUNIT_ALIAS, Columns.PATH), "%" + orgunit + "%");
                }
                break;
            case CHILDREN:
                for (String orgunit : scope.orgUnits()) {
                    inner.appendOrKeyStringValue(dot(ORGUNIT_ALIAS, Columns.PARENT), orgunit);
                    // TODO Include orgunit?
                    inner.appendOrKeyStringValue(dot(ORGUNIT_ALIAS, UID), orgunit);
                }
                break;
            // SELECTED mode
            default:
                for (String orgunit : scope.orgUnits()) {
                    inner.appendOrKeyStringValue(dot(ORGUNIT_ALIAS, UID), orgunit);
                }
                break;
        }

        if (!inner.isEmpty()) {
            where.appendComplexQuery(inner.build());
        }
    }

    private static void appendQueryWhere(WhereClauseBuilder where, TrackedEntityInstanceQueryRepositoryScope scope) {
        if (scope.query() != null) {
            String[] tokens = scope.query().value().split(" ");
            for (String token : tokens) {
                String valueStr = scope.query().operator().equals(FilterItemOperator.LIKE) ? "%" + token + "%" : token;
                String sub = String.format("SELECT 1 FROM %s %s WHERE %s = %s AND %s %s '%s'",
                        TrackedEntityAttributeValueTableInfo.TABLE_INFO.name(), TEAV_ALIAS,
                        dot(TEAV_ALIAS, TRACKED_ENTITY_INSTANCE), dot(TEI_ALIAS, UID),
<<<<<<< HEAD
                        dot(TEAV_ALIAS, VALUE), scope.query().operator().getSqlOperator(), valueStr);
=======
                        dot(TEAV_ALIAS, TrackedEntityAttributeValueTableInfo.Columns.VALUE),
                        query.query().operator().getSqlOperator(), filterStr);
>>>>>>> 49193ac4
                where.appendExistsSubQuery(sub);
            }
        }
    }

    private static void appendFiltersWhere(WhereClauseBuilder where, TrackedEntityInstanceQueryRepositoryScope scope) {
        // TODO Filter by program attributes in case program is provided

        appendFilterWhere(where, scope.filter());
        appendFilterWhere(where, scope.attribute());
    }

    private static void appendFilterWhere(WhereClauseBuilder where, List<RepositoryScopeFilterItem> items) {
        for (RepositoryScopeFilterItem item : items) {
            String valueStr = item.operator().equals(FilterItemOperator.LIKE) ? "%" + item.value() + "%" : item.value();
            String sub = String.format("SELECT 1 FROM %s %s WHERE %s = %s AND %s = '%s' AND %s %s '%s'",
                    TrackedEntityAttributeValueTableInfo.TABLE_INFO.name(), TEAV_ALIAS,
                    dot(TEAV_ALIAS, TRACKED_ENTITY_INSTANCE), dot(TEI_ALIAS, UID),
<<<<<<< HEAD
                    dot(TEAV_ALIAS, TRACKED_ENTITY_ATTRIBUTE), item.key(),
                    dot(TEAV_ALIAS, VALUE), item.operator().getSqlOperator(), valueStr);
=======
                    dot(TEAV_ALIAS, TRACKED_ENTITY_ATTRIBUTE), item.item(),
                    dot(TEAV_ALIAS, TrackedEntityAttributeValueTableInfo.Columns.VALUE),
                    filter.operator().getSqlOperator(), filter.getSqlFilter());
>>>>>>> 49193ac4
            where.appendExistsSubQuery(sub);
        }
    }

    private static void appendExcludeList(WhereClauseBuilder where, List<String> excludeList) {
        if (excludeList != null && !excludeList.isEmpty()) {
            where.appendNotInKeyStringValues(TEI_UID, excludeList);
        }
    }

    private static String dot(String item1, String item2) {
        return item1 + "." + item2;
    }
}<|MERGE_RESOLUTION|>--- conflicted
+++ resolved
@@ -92,15 +92,9 @@
             appendOrgunitWhere(where, scope);
         }
 
-<<<<<<< HEAD
         if (scope.trackedEntityType() != null) {
-            where.appendKeyStringValue(dot(TEI_ALIAS, TrackedEntityInstanceFields.TRACKED_ENTITY_TYPE),
+            where.appendKeyStringValue(dot(TEI_ALIAS, TrackedEntityInstanceTableInfo.Columns.TRACKED_ENTITY_TYPE),
                     scope.trackedEntityType());
-=======
-        if (query.trackedEntityType() != null) {
-            where.appendKeyStringValue(dot(TEI_ALIAS, TrackedEntityInstanceTableInfo.Columns.TRACKED_ENTITY_TYPE),
-                    query.trackedEntityType());
->>>>>>> 49193ac4
         }
 
         if (scope.states() != null) {
@@ -198,12 +192,8 @@
                 String sub = String.format("SELECT 1 FROM %s %s WHERE %s = %s AND %s %s '%s'",
                         TrackedEntityAttributeValueTableInfo.TABLE_INFO.name(), TEAV_ALIAS,
                         dot(TEAV_ALIAS, TRACKED_ENTITY_INSTANCE), dot(TEI_ALIAS, UID),
-<<<<<<< HEAD
-                        dot(TEAV_ALIAS, VALUE), scope.query().operator().getSqlOperator(), valueStr);
-=======
                         dot(TEAV_ALIAS, TrackedEntityAttributeValueTableInfo.Columns.VALUE),
-                        query.query().operator().getSqlOperator(), filterStr);
->>>>>>> 49193ac4
+                        scope.query().operator().getSqlOperator(), valueStr);
                 where.appendExistsSubQuery(sub);
             }
         }
@@ -222,14 +212,9 @@
             String sub = String.format("SELECT 1 FROM %s %s WHERE %s = %s AND %s = '%s' AND %s %s '%s'",
                     TrackedEntityAttributeValueTableInfo.TABLE_INFO.name(), TEAV_ALIAS,
                     dot(TEAV_ALIAS, TRACKED_ENTITY_INSTANCE), dot(TEI_ALIAS, UID),
-<<<<<<< HEAD
                     dot(TEAV_ALIAS, TRACKED_ENTITY_ATTRIBUTE), item.key(),
-                    dot(TEAV_ALIAS, VALUE), item.operator().getSqlOperator(), valueStr);
-=======
-                    dot(TEAV_ALIAS, TRACKED_ENTITY_ATTRIBUTE), item.item(),
                     dot(TEAV_ALIAS, TrackedEntityAttributeValueTableInfo.Columns.VALUE),
-                    filter.operator().getSqlOperator(), filter.getSqlFilter());
->>>>>>> 49193ac4
+                    item.operator().getSqlOperator(), valueStr);
             where.appendExistsSubQuery(sub);
         }
     }
