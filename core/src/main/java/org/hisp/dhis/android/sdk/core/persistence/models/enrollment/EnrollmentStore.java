/*
 *  Copyright (c) 2015, University of Oslo
 *  * All rights reserved.
 *  *
 *  * Redistribution and use in source and binary forms, with or without
 *  * modification, are permitted provided that the following conditions are met:
 *  * Redistributions of source code must retain the above copyright notice, this
 *  * list of conditions and the following disclaimer.
 *  *
 *  * Redistributions in binary form must reproduce the above copyright notice,
 *  * this list of conditions and the following disclaimer in the documentation
 *  * and/or other materials provided with the distribution.
 *  * Neither the name of the HISP project nor the names of its contributors may
 *  * be used to endorse or promote products derived from this software without
 *  * specific prior written permission.
 *  *
 *  * THIS SOFTWARE IS PROVIDED BY THE COPYRIGHT HOLDERS AND CONTRIBUTORS "AS IS" AND
 *  * ANY EXPRESS OR IMPLIED WARRANTIES, INCLUDING, BUT NOT LIMITED TO, THE IMPLIED
 *  * WARRANTIES OF MERCHANTABILITY AND FITNESS FOR A PARTICULAR PURPOSE ARE
 *  * DISCLAIMED. IN NO EVENT SHALL THE COPYRIGHT OWNER OR CONTRIBUTORS BE LIABLE FOR
 *  * ANY DIRECT, INDIRECT, INCIDENTAL, SPECIAL, EXEMPLARY, OR CONSEQUENTIAL DAMAGES
 *  * (INCLUDING, BUT NOT LIMITED TO, PROCUREMENT OF SUBSTITUTE GOODS OR SERVICES;
 *  * LOSS OF USE, DATA, OR PROFITS; OR BUSINESS INTERRUPTION) HOWEVER CAUSED AND ON
 *  * ANY THEORY OF LIABILITY, WHETHER IN CONTRACT, STRICT LIABILITY, OR TORT
 *  * (INCLUDING NEGLIGENCE OR OTHERWISE) ARISING IN ANY WAY OUT OF THE USE OF THIS
 *  * SOFTWARE, EVEN IF ADVISED OF THE POSSIBILITY OF SUCH DAMAGE.
 *
 */

package org.hisp.dhis.android.sdk.core.persistence.models.enrollment;

import com.raizlabs.android.dbflow.sql.builder.Condition;
import com.raizlabs.android.dbflow.sql.language.Select;

import org.hisp.dhis.android.sdk.core.persistence.models.flow.Enrollment$Flow;
import org.hisp.dhis.android.sdk.core.persistence.models.flow.Enrollment$Flow$Table;
import org.hisp.dhis.android.sdk.core.persistence.models.flow.Event$Flow;
import org.hisp.dhis.android.sdk.core.persistence.models.flow.TrackedEntityAttributeValue$Flow;
import org.hisp.dhis.android.sdk.models.enrollment.Enrollment;
import org.hisp.dhis.android.sdk.models.enrollment.IEnrollmentStore;
import org.hisp.dhis.android.sdk.models.event.IEventStore;
import org.hisp.dhis.android.sdk.models.program.Program;
import org.hisp.dhis.android.sdk.models.trackedentityattributevalue.ITrackedEntityAttributeValueStore;
import org.hisp.dhis.android.sdk.models.trackedentityinstance.TrackedEntityInstance;

import java.util.List;

public final class EnrollmentStore implements IEnrollmentStore {

    private final IEventStore eventStore;
    private final ITrackedEntityAttributeValueStore trackedEntityAttributeValueStore;

    public EnrollmentStore(IEventStore eventStore,
                           ITrackedEntityAttributeValueStore trackedEntityAttributeValueStore) {
        this.eventStore = eventStore;
        this.trackedEntityAttributeValueStore = trackedEntityAttributeValueStore;
    }

    @Override
    public void insert(Enrollment object) {
        Enrollment$Flow enrollmentFlow =
                Enrollment$Flow.fromModel(object);
        enrollmentFlow.insert();
    }

    @Override
    public void update(Enrollment object) {
<<<<<<< HEAD
        //making sure uid is not overwritten with blank value in case uid was updated from server while object was loaded in memory
        if(object.getEnrollmentUid() == null || object.getEnrollmentUid().isEmpty()) {
            Enrollment$Flow persisted = new Select().from(Enrollment$Flow.class).where(Condition.column(Enrollment$Flow$Table.ID).is(object.getId())).querySingle();
            if(persisted != null) {
                object.setEnrollmentUid(persisted.getEnrollmentUid());
            }
        }
=======
        // make sure uid is not overwritten!!
>>>>>>> 9478b65b
        Enrollment$Flow.fromModel(object).update();
    }

    @Override
    public void save(Enrollment object) {
<<<<<<< HEAD
        //making sure uid is not overwritten with blank value in case uid was updated from server while object was loaded in memory
        if(object.getEnrollmentUid() == null || object.getEnrollmentUid().isEmpty()) {
            Enrollment$Flow persisted = new Select().from(Enrollment$Flow.class).where(Condition.column(Enrollment$Flow$Table.ID).is(object.getId())).querySingle();
            if(persisted != null) {
                object.setEnrollmentUid(persisted.getEnrollmentUid());
            }
        }
        Enrollment$Flow.fromModel(object).update();
=======
        // make sure uid is not overwritten!!
        Enrollment$Flow enrollmentFlow =
                Enrollment$Flow.fromModel(object);
        enrollmentFlow.save();
>>>>>>> 9478b65b
    }

    @Override
    public void delete(Enrollment object) {
        Enrollment$Flow.fromModel(object).delete();
    }

    @Override
    public List<Enrollment> query() {
        List<Enrollment$Flow> enrollmentFlows = new Select()
                .from(Enrollment$Flow.class)
                .queryList();
        for(Enrollment$Flow enrollmentFlow : enrollmentFlows) {
            setEvents(enrollmentFlow);
            setTrackedEntityAttributeValues(enrollmentFlow);
        }
        return Enrollment$Flow.toModels(enrollmentFlows);
    }

    @Override
    public Enrollment query(long id) {
        Enrollment$Flow enrollmentFlow = new Select().from(Enrollment$Flow.class)
                .where(Condition.column(Enrollment$Flow$Table.ID).is(id)).querySingle();
        setEvents(enrollmentFlow);
        setTrackedEntityAttributeValues(enrollmentFlow);
        return Enrollment$Flow.toModel(enrollmentFlow);
    }

    @Override
    public Enrollment query(String uid) {
        Enrollment$Flow enrollmentFlow = new Select().from(Enrollment$Flow.class)
                .where(Condition.column(Enrollment$Flow$Table.ENROLLMENTUID).is(uid)).querySingle();
        setEvents(enrollmentFlow);
        setTrackedEntityAttributeValues(enrollmentFlow);
        return Enrollment$Flow.toModel(enrollmentFlow);
    }

    @Override
    public List<Enrollment> query(Program program, TrackedEntityInstance trackedEntityInstance) {
        List<Enrollment$Flow> enrollmentFlows = new Select()
                .from(Enrollment$Flow.class).where(Condition.column(Enrollment$Flow$Table.
                        PROGRAM).is(program.getUId())).and(Condition.column(Enrollment$Flow$Table.
                        TRACKEDENTITYINSTANCE_TEI).is(trackedEntityInstance)).queryList();
        for(Enrollment$Flow enrollmentFlow : enrollmentFlows) {
            setEvents(enrollmentFlow);
            setTrackedEntityAttributeValues(enrollmentFlow);
        }
        return Enrollment$Flow.toModels(enrollmentFlows);
    }

    @Override
    public Enrollment queryActiveEnrollment(Program program, TrackedEntityInstance trackedEntityInstance) {
        Enrollment$Flow enrollmentFlow = new Select().from(Enrollment$Flow.class)
                .where(Condition.column(Enrollment$Flow$Table.
                        PROGRAM).is(program.getUId())).and(Condition.column(Enrollment$Flow$Table.
                        TRACKEDENTITYINSTANCE_TEI).is(trackedEntityInstance)).
                        and(Condition.column(Enrollment$Flow$Table.STATUS).is(Enrollment.ACTIVE)).
                        querySingle();
        setEvents(enrollmentFlow);
        setTrackedEntityAttributeValues(enrollmentFlow);
        return Enrollment$Flow.toModel(enrollmentFlow);
    }

    @Override
    public List<Enrollment> query(TrackedEntityInstance trackedEntityInstance) {
        List<Enrollment$Flow> enrollmentFlows = new Select()
                .from(Enrollment$Flow.class).where(Condition.column(Enrollment$Flow$Table.
                        TRACKEDENTITYINSTANCE_TEI).is(trackedEntityInstance)).queryList();
        for(Enrollment$Flow enrollmentFlow : enrollmentFlows) {
            setEvents(enrollmentFlow);
            setTrackedEntityAttributeValues(enrollmentFlow);
        }
        return Enrollment$Flow.toModels(enrollmentFlows);
    }

    private void setEvents(Enrollment$Flow enrollmentFlow) {
        if(enrollmentFlow == null) {
            return;
        }
        enrollmentFlow.setEvents(Event$Flow.fromModels(eventStore
                .query(Enrollment$Flow.toModel(enrollmentFlow))));
    }

    private void setTrackedEntityAttributeValues(Enrollment$Flow enrollmentFlow) {
        if(enrollmentFlow == null) {
            return;
        }
        enrollmentFlow.setTrackedEntityAttributeValues(TrackedEntityAttributeValue$Flow
                .fromModels(trackedEntityAttributeValueStore
                        .query(Enrollment$Flow.toModel(enrollmentFlow))));
    }
}<|MERGE_RESOLUTION|>--- conflicted
+++ resolved
@@ -65,23 +65,6 @@
 
     @Override
     public void update(Enrollment object) {
-<<<<<<< HEAD
-        //making sure uid is not overwritten with blank value in case uid was updated from server while object was loaded in memory
-        if(object.getEnrollmentUid() == null || object.getEnrollmentUid().isEmpty()) {
-            Enrollment$Flow persisted = new Select().from(Enrollment$Flow.class).where(Condition.column(Enrollment$Flow$Table.ID).is(object.getId())).querySingle();
-            if(persisted != null) {
-                object.setEnrollmentUid(persisted.getEnrollmentUid());
-            }
-        }
-=======
-        // make sure uid is not overwritten!!
->>>>>>> 9478b65b
-        Enrollment$Flow.fromModel(object).update();
-    }
-
-    @Override
-    public void save(Enrollment object) {
-<<<<<<< HEAD
         //making sure uid is not overwritten with blank value in case uid was updated from server while object was loaded in memory
         if(object.getEnrollmentUid() == null || object.getEnrollmentUid().isEmpty()) {
             Enrollment$Flow persisted = new Select().from(Enrollment$Flow.class).where(Condition.column(Enrollment$Flow$Table.ID).is(object.getId())).querySingle();
@@ -90,12 +73,21 @@
             }
         }
         Enrollment$Flow.fromModel(object).update();
-=======
-        // make sure uid is not overwritten!!
+    }
+
+    @Override
+    public void save(Enrollment object) {
+        //making sure uid is not overwritten with blank value in case uid was updated from server while object was loaded in memory
+        if(object.getEnrollmentUid() == null || object.getEnrollmentUid().isEmpty()) {
+            Enrollment$Flow persisted = new Select().from(Enrollment$Flow.class).where(Condition.column(Enrollment$Flow$Table.ID).is(object.getId())).querySingle();
+            if(persisted != null) {
+                object.setEnrollmentUid(persisted.getEnrollmentUid());
+            }
+        }
+        Enrollment$Flow.fromModel(object).update();
         Enrollment$Flow enrollmentFlow =
                 Enrollment$Flow.fromModel(object);
         enrollmentFlow.save();
->>>>>>> 9478b65b
     }
 
     @Override
