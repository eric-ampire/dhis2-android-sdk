/*
 *  Copyright (c) 2016, University of Oslo
 *  * All rights reserved.
 *  *
 *  * Redistribution and use in source and binary forms, with or without
 *  * modification, are permitted provided that the following conditions are met:
 *  * Redistributions of source code must retain the above copyright notice, this
 *  * list of conditions and the following disclaimer.
 *  *
 *  * Redistributions in binary form must reproduce the above copyright notice,
 *  * this list of conditions and the following disclaimer in the documentation
 *  * and/or other materials provided with the distribution.
 *  * Neither the name of the HISP project nor the names of its contributors may
 *  * be used to endorse or promote products derived from this software without
 *  * specific prior written permission.
 *  *
 *  * THIS SOFTWARE IS PROVIDED BY THE COPYRIGHT HOLDERS AND CONTRIBUTORS "AS IS" AND
 *  * ANY EXPRESS OR IMPLIED WARRANTIES, INCLUDING, BUT NOT LIMITED TO, THE IMPLIED
 *  * WARRANTIES OF MERCHANTABILITY AND FITNESS FOR A PARTICULAR PURPOSE ARE
 *  * DISCLAIMED. IN NO EVENT SHALL THE COPYRIGHT OWNER OR CONTRIBUTORS BE LIABLE FOR
 *  * ANY DIRECT, INDIRECT, INCIDENTAL, SPECIAL, EXEMPLARY, OR CONSEQUENTIAL DAMAGES
 *  * (INCLUDING, BUT NOT LIMITED TO, PROCUREMENT OF SUBSTITUTE GOODS OR SERVICES;
 *  * LOSS OF USE, DATA, OR PROFITS; OR BUSINESS INTERRUPTION) HOWEVER CAUSED AND ON
 *  * ANY THEORY OF LIABILITY, WHETHER IN CONTRACT, STRICT LIABILITY, OR TORT
 *  * (INCLUDING NEGLIGENCE OR OTHERWISE) ARISING IN ANY WAY OUT OF THE USE OF THIS
 *  * SOFTWARE, EVEN IF ADVISED OF THE POSSIBILITY OF SUCH DAMAGE.
 *
 */

package org.hisp.dhis.android.sdk.ui.fragments.eventdataentry;

import android.app.DatePickerDialog;
import android.content.Context;
import android.content.DialogInterface;
import android.os.Bundle;
import android.support.v4.content.Loader;
import android.support.v7.app.ActionBar;
import android.support.v7.widget.Toolbar;
import android.view.LayoutInflater;
import android.view.Menu;
import android.view.MenuItem;
import android.view.View;
import android.view.ViewGroup;
import android.widget.AdapterView;
import android.widget.DatePicker;
import android.widget.ImageView;
import android.widget.Spinner;
import android.widget.Toast;

import com.raizlabs.android.dbflow.structure.Model;
import com.squareup.otto.Subscribe;

import org.hisp.dhis.android.sdk.R;
import org.hisp.dhis.android.sdk.controllers.GpsController;
import org.hisp.dhis.android.sdk.controllers.metadata.MetaDataController;
import org.hisp.dhis.android.sdk.persistence.Dhis2Application;
import org.hisp.dhis.android.sdk.persistence.loaders.DbLoader;
import org.hisp.dhis.android.sdk.persistence.models.DataValue;
import org.hisp.dhis.android.sdk.persistence.models.Enrollment;
import org.hisp.dhis.android.sdk.persistence.models.Event;
import org.hisp.dhis.android.sdk.persistence.models.OrganisationUnit;
import org.hisp.dhis.android.sdk.persistence.models.Program;
import org.hisp.dhis.android.sdk.persistence.models.ProgramIndicator;
import org.hisp.dhis.android.sdk.persistence.models.ProgramRule;
import org.hisp.dhis.android.sdk.persistence.models.ProgramStage;
import org.hisp.dhis.android.sdk.persistence.models.ProgramStageDataElement;
import org.hisp.dhis.android.sdk.ui.adapters.SectionAdapter;
import org.hisp.dhis.android.sdk.ui.adapters.rows.dataentry.DataEntryRowTypes;
import org.hisp.dhis.android.sdk.ui.adapters.rows.dataentry.EditTextRow;
import org.hisp.dhis.android.sdk.ui.adapters.rows.dataentry.IndicatorRow;
import org.hisp.dhis.android.sdk.ui.adapters.rows.dataentry.Row;
import org.hisp.dhis.android.sdk.ui.adapters.rows.dataentry.RunProgramRulesEvent;
import org.hisp.dhis.android.sdk.ui.adapters.rows.events.OnCompleteEventClick;
import org.hisp.dhis.android.sdk.ui.adapters.rows.events.OnDetailedInfoButtonClick;
import org.hisp.dhis.android.sdk.ui.fragments.dataentry.DataEntryFragment;
import org.hisp.dhis.android.sdk.ui.fragments.dataentry.DataEntryFragmentSection;
import org.hisp.dhis.android.sdk.ui.fragments.dataentry.HideLoadingDialogEvent;
import org.hisp.dhis.android.sdk.ui.fragments.dataentry.RefreshListViewEvent;
import org.hisp.dhis.android.sdk.ui.fragments.dataentry.RowValueChangedEvent;
import org.hisp.dhis.android.sdk.utils.UiUtils;
import org.hisp.dhis.android.sdk.utils.comparators.EventDateComparator;
import org.hisp.dhis.android.sdk.utils.services.ProgramIndicatorService;
import org.hisp.dhis.android.sdk.utils.services.VariableService;
import org.joda.time.DateTime;

import java.util.ArrayList;
import java.util.Collections;
import java.util.HashMap;
import java.util.List;
import java.util.Map;

import static org.apache.commons.lang3.StringUtils.isEmpty;

public class EventDataEntryFragment extends DataEntryFragment<EventDataEntryFragmentForm> {

    public static final String TAG = EventDataEntryFragment.class.getSimpleName();
    private Map<String, List<ProgramRule>> programRulesForDataElements;
    private Map<String, List<ProgramIndicator>> programIndicatorsForDataElements;

    private IndicatorEvaluatorThread indicatorEvaluatorThread;
    private EventSaveThread saveThread;

    public static final String ORG_UNIT_ID = "extra:orgUnitId";
    public static final String PROGRAM_ID = "extra:ProgramId";
    public static final String PROGRAM_STAGE_ID = "extra:ProgramStageId";
    public static final String EVENT_ID = "extra:EventId";
    public static final String ENROLLMENT_ID = "extra:EnrollmentId";
    private ImageView previousSectionButton;
    private ImageView nextSectionButton;
    private View spinnerContainer;
    private Spinner spinner;
    private SectionAdapter spinnerAdapter;
    private EventDataEntryFragmentForm form;
    private DateTime scheduledDueDate;

    public EventDataEntryFragment() {
        setProgramRuleFragmentHelper(new EventDataEntryRuleHelper(this));
    }

    public static EventDataEntryFragment newInstance(String unitId, String programId, String programStageId) {
        EventDataEntryFragment fragment = new EventDataEntryFragment();
        Bundle args = new Bundle();
        args.putString(ORG_UNIT_ID, unitId);
        args.putString(PROGRAM_ID, programId);
        args.putString(PROGRAM_STAGE_ID, programStageId);
        fragment.setArguments(args);
        return fragment;
    }

    public static EventDataEntryFragment newInstance(String unitId, String programId, String programStageId,
                                                     long eventId) {
        EventDataEntryFragment fragment = new EventDataEntryFragment();
        Bundle args = new Bundle();
        args.putString(ORG_UNIT_ID, unitId);
        args.putString(PROGRAM_ID, programId);
        args.putString(PROGRAM_STAGE_ID, programStageId);
        args.putLong(EVENT_ID, eventId);
        fragment.setArguments(args);
        return fragment;
    }

    public static EventDataEntryFragment newInstanceWithEnrollment(String unitId, String programId, String programStageId,
                                                                   long enrollmentId) {
        EventDataEntryFragment fragment = new EventDataEntryFragment();
        Bundle args = new Bundle();
        args.putString(ORG_UNIT_ID, unitId);
        args.putString(PROGRAM_ID, programId);
        args.putString(PROGRAM_STAGE_ID, programStageId);
        args.putLong(ENROLLMENT_ID, enrollmentId);
        fragment.setArguments(args);
        return fragment;
    }

    public static EventDataEntryFragment newInstanceWithEnrollment(String unitId, String programId, String programStageId,
                                                                   long enrollmentId, long eventId) {
        EventDataEntryFragment fragment = new EventDataEntryFragment();
        Bundle args = new Bundle();
        args.putString(ORG_UNIT_ID, unitId);
        args.putString(PROGRAM_ID, programId);
        args.putString(PROGRAM_STAGE_ID, programStageId);
        args.putLong(ENROLLMENT_ID, enrollmentId);
        args.putLong(EVENT_ID, eventId);
        fragment.setArguments(args);
        return fragment;
    }

    @Override
    public void onDestroyView() {
        detachSpinner();
        super.onDestroyView();
    }

    @Override
    public void onDetach() {
        GpsController.disableGps();
        super.onDetach();
    }

    private void detachSpinner() {
        if (isSpinnerAttached()) {
            if (spinnerContainer != null) {
                ((ViewGroup) spinnerContainer.getParent()).removeView(spinnerContainer);
                spinnerContainer = null;
                spinner = null;
                if (spinnerAdapter != null) {
                    spinnerAdapter.swapData(null);
                    spinnerAdapter = null;
                }
            }
        }
    }

    private boolean isSpinnerAttached() {
        return spinnerContainer != null;
    }

    @Override
    public void onCreate(Bundle onSavedInstanceState) {
        super.onCreate(onSavedInstanceState);
        VariableService.reset();
        if (saveThread == null || saveThread.isKilled()) {
            saveThread = new EventSaveThread();
            saveThread.start();
        }
        saveThread.init(this);
        if (indicatorEvaluatorThread == null || indicatorEvaluatorThread.isKilled()) {
            indicatorEvaluatorThread = new IndicatorEvaluatorThread();
            indicatorEvaluatorThread.start();
        }

        indicatorEvaluatorThread.init(this);
    }

    @Override
    public void onViewCreated(View view, Bundle savedInstanceState) {
        super.onViewCreated(view, savedInstanceState);

        if (getActionBar() != null) {
            getActionBar().setDisplayShowTitleEnabled(false);
            getActionBar().setDisplayHomeAsUpEnabled(true);
            getActionBar().setHomeButtonEnabled(true);
        }
    }

    @Override
    public void onDestroy() {
        new Thread() {
            public void run() {
                saveThread.kill();
                indicatorEvaluatorThread.kill();
                indicatorEvaluatorThread = null;
                saveThread = null;
            }
        }.start();
        super.onDestroy();
    }

    @Override
    public void onPrepareOptionsMenu(Menu menu) {
        MenuItem menuItem = menu.findItem(R.id.action_new_event);
        menuItem.setVisible(false);
    }

    void hideSection(String programStageSectionId) {
        if (spinnerAdapter != null) {
            spinnerAdapter.hideSection(programStageSectionId);
        }
    }

    @Override
    public Loader<EventDataEntryFragmentForm> onCreateLoader(int id, Bundle args) {
        if (LOADER_ID == id && isAdded()) {
            // Adding Tables for tracking here is dangerous (since MetaData updates in background
            // can trigger reload of values from db which will reset all fields).
            // Hence, it would be more safe not to track any changes in any tables
            List<Class<? extends Model>> modelsToTrack = new ArrayList<>();
            Bundle fragmentArguments = args.getBundle(EXTRA_ARGUMENTS);
            return new DbLoader<>(
                    getActivity(), modelsToTrack, new EventDataEntryFragmentQuery(
                    fragmentArguments.getString(ORG_UNIT_ID),
                    fragmentArguments.getString(PROGRAM_ID),
                    fragmentArguments.getString(PROGRAM_STAGE_ID),
                    fragmentArguments.getLong(EVENT_ID, -1),
                    fragmentArguments.getLong(ENROLLMENT_ID, -1)
            )
            );
        }
        return null;
    }

    @Override
    public void onLoadFinished(Loader<EventDataEntryFragmentForm> loader, EventDataEntryFragmentForm data) {
        if (loader.getId() == LOADER_ID && isAdded()) {
            progressBar.setVisibility(View.GONE);
            listView.setVisibility(View.VISIBLE);
            form = data;

            saveThread.setEvent(form.getEvent());

            if (form.getStatusRow() != null) {
                form.getStatusRow().setFragmentActivity(getActivity());
            }
            if (data.getStage() != null &&
                    data.getStage().getCaptureCoordinates()) {
                GpsController.activateGps(getActivity().getBaseContext());
            }
            if (data.getSections() != null && !data.getSections().isEmpty()) {
                if (data.getSections().size() > 1) {
                    attachSpinner();
                    spinnerAdapter.swapData(data.getSections());
                } else {
                    if (form.getStage() != null) {
                        getActionBarToolbar().setTitle(form.getStage().getName());
                    }
                    DataEntryFragmentSection section = data.getSections().get(0);
                    listViewAdapter.swapData(section.getRows());
                }
            }

            if (form.getEvent() == null) {
                // form is null - show error message and disable editing
                showErrorAndDisableEditing();
            } else {
                OrganisationUnit eventOrganisationUnit = MetaDataController.getOrganisationUnit(form.getEvent().getOrganisationUnitId());
                if (eventOrganisationUnit == null) {
                    showErrorAndDisableEditing();
                } else if (!OrganisationUnit.TYPE.ASSIGNED.equals(eventOrganisationUnit.getType())) { // if user is not assigned to the event's OrgUnit. Disable data entry screen
                    setEditableDataEntryRows(form, false, false);
                }
                if (Event.STATUS_COMPLETED.equals(form.getEvent().getStatus()) && form.getStage().isBlockEntryForm()) { // if event is completed and should be blocked. Disable data entry screen
                    setEditableDataEntryRows(form, false, true);
                }
            }
            initiateEvaluateProgramRules();
        }
    }

    private void showErrorAndDisableEditing() {
        Toast.makeText(getContext(), "Error with form. Please retry.", Toast.LENGTH_LONG).show();
        setEditableDataEntryRows(form, false, false);
    }

    public void setEditableDataEntryRows(EventDataEntryFragmentForm form, boolean editableDataEntryRows, boolean editableStatusRow) {
        List<Row> rows = new ArrayList<>();
        if (form.getSections() != null && !form.getSections().isEmpty()) {
            if (form.getSections().size() > 1) {
                for (DataEntryFragmentSection section : form.getSections()) {
                    rows.addAll(section.getRows());
                }
            } else {
                rows = form.getSections().get(0).getRows();
            }
        }
        listViewAdapter.swapData(null);
        if (editableDataEntryRows) {
            for (Row row : rows) {
                row.setEditable(true);
            }
        } else {
            for (Row row : rows) {
                row.setEditable(false);
            }
        }
        if (editableStatusRow) {
            form.getStatusRow().setEditable(true);
        }

        listView.setAdapter(null);
//        listViewAdapter.swapData(rows);
        if (form.getSections() != null) {
            listViewAdapter.swapData(form.getSections().get(0).getRows()); //TODO find a better solution for this hack
        } else {
            Toast.makeText(getContext(), "An error occurred", Toast.LENGTH_SHORT).show();
        }
        listView.setAdapter(listViewAdapter);
    }

    private void attachSpinner() {
        if (!isSpinnerAttached()) {
            final Toolbar toolbar = getActionBarToolbar();
            final LayoutInflater inflater = LayoutInflater.from(getActivity());
            spinnerContainer = inflater.inflate(
                    R.layout.toolbar_spinner, toolbar, false);
            previousSectionButton = (ImageView) spinnerContainer
                    .findViewById(R.id.previous_section);
            nextSectionButton = (ImageView) spinnerContainer
                    .findViewById(R.id.next_section);
            final ActionBar.LayoutParams lp = new ActionBar.LayoutParams(
                    ViewGroup.LayoutParams.MATCH_PARENT, ViewGroup.LayoutParams.MATCH_PARENT);
            toolbar.addView(spinnerContainer, lp);
            spinnerAdapter = new SectionAdapter(inflater);
            spinner = (Spinner) spinnerContainer.findViewById(R.id.toolbar_spinner);
            spinner.setAdapter(spinnerAdapter);
            spinner.setOnItemSelectedListener(this);
            previousSectionButton.setOnClickListener(new View.OnClickListener() {
                @Override
                public void onClick(View v) {
                    int currentPosition = spinner.getSelectedItemPosition();
                    if (!(currentPosition - 1 < 0)) {
                        currentPosition = currentPosition - 1;
                        spinner.setSelection(currentPosition);
                    }
                }
            });
            nextSectionButton.setOnClickListener(new View.OnClickListener() {
                @Override
                public void onClick(View v) {
                    int currentPosition = spinner.getSelectedItemPosition();
                    if (!(currentPosition + 1 >= spinnerAdapter.getCount())) {
                        currentPosition = currentPosition + 1;
                        spinner.setSelection(currentPosition);
                    }
                }
            });
        }
    }

    @Override
    public void onLoaderReset(Loader<EventDataEntryFragmentForm> loader) {
        if (loader.getId() == LOADER_ID) {
            if (spinnerAdapter != null) {
                spinnerAdapter.swapData(null);
            }
            if (listViewAdapter != null) {
                listViewAdapter.swapData(null);
            }
        }
    }

    @Override
    public void onItemSelected(AdapterView<?> parent, View view, int position, long id) {
        selectSection(position);
    }

    private void selectSection(int position) {
        DataEntryFragmentSection section = (DataEntryFragmentSection)
                spinnerAdapter.getItem(position);
        form.setCurrentSection(section);
        if (section != null) {
            listView.smoothScrollToPosition(INITIAL_POSITION);
            listViewAdapter.swapData(section.getRows());
        }
        updateSectionNavigationButtons();
    }

    @Override
    protected boolean isValid() {
        if (form.getEvent() == null || form.getStage() == null) {
            return false;
        }
        if (isEmpty(form.getEvent().getEventDate())) {
            return false;
        }
        Map<String, ProgramStageDataElement> dataElements = toMap(
                form.getStage().getProgramStageDataElements()
        );
        for (DataValue dataValue : form.getEvent().getDataValues()) {
            ProgramStageDataElement dataElement = dataElements.get(dataValue.getDataElement());
            if (dataElement == null) {
                return false;
            }
            if (dataElement.getCompulsory() && isEmpty(dataValue.getValue())) {
                return false;
            }
        }
        return true;
    }

    @Override
    protected void save() {
        if (form != null && form.getEvent() != null) {
            flagDataChanged(false);
        }
    }

    @Override
    protected void proceed() {

    }

    @Override
    public ArrayList<String> getValidationErrors() {
        ArrayList<String> errors = new ArrayList<>();
        if (form.getEvent() == null || form.getStage() == null) {
            return errors;
        }
        if (isEmpty(form.getEvent().getEventDate())) {
            String reportDateDescription = form.getStage().getReportDateDescription() == null ?
                    getString(R.string.report_date) : form.getStage().getReportDateDescription();
            errors.add(reportDateDescription);
        }
        Map<String, ProgramStageDataElement> dataElements = toMap(
                form.getStage().getProgramStageDataElements()
        );
        for (DataValue dataValue : form.getEvent().getDataValues()) {
            ProgramStageDataElement dataElement = dataElements.get(dataValue.getDataElement());
            if (dataElement == null) {
                // don't do anything
            } else if (dataElement.getCompulsory() && isEmpty(dataValue.getValue())) {
                errors.add(MetaDataController.getDataElement(dataElement.getDataelement()).getDisplayName());
            }
        }
        return errors;
    }

    private void evaluateRulesAndIndicators(String dataElement) {
        if (dataElement == null || form == null || form.getIndicatorRows() == null) {
            return;
        }

        if (hasRules(dataElement)) {
            getProgramRuleFragmentHelper().getProgramRuleValidationErrors().clear();
            initiateEvaluateProgramRules();
        }
        if (hasIndicators(dataElement)) {
            initiateEvaluateProgramIndicators(dataElement);
        }
    }

    private boolean hasRules(String dataElement) {
        if (programRulesForDataElements == null) {
            return false;
        }
        return programRulesForDataElements.containsKey(dataElement);
    }

    private boolean hasIndicators(String dataElement) {
        if (programIndicatorsForDataElements == null) {
            return false;
        }
        return programIndicatorsForDataElements.containsKey(dataElement);
    }

    /**
     * Schedules evaluation and updating of views based on ProgramRules in a thread.
     * This is used to avoid stacking up calls to evaluateAndApplyProgramRules
     */
    public void initiateEvaluateProgramRules() {
        if (rulesEvaluatorThread != null) {
            rulesEvaluatorThread.schedule();
        }
    }

    /**
     * Schedules evaluation and updating of views based on ProgramIndicators in a thread.
     * This is used to avoid stacking up calls to evaluateAndApplyProgramIndicators
     *
     * @param dataElement
     */
    private synchronized void initiateEvaluateProgramIndicators(String dataElement) {
        if (programIndicatorsForDataElements == null) {
            return;
        }
        List<ProgramIndicator> programIndicators = programIndicatorsForDataElements.get(dataElement);
        indicatorEvaluatorThread.schedule(programIndicators);
    }

    void evaluateAndApplyProgramIndicator(ProgramIndicator programIndicator) {
        if (VariableService.getInstance().getProgramRuleVariableMap() == null) {
            VariableService.initialize(form.getEnrollment(), form.getEvent());
        }
        IndicatorRow indicatorRow = form.getIndicatorToIndicatorRowMap().get(programIndicator.getUid());
        updateIndicatorRow(indicatorRow, form.getEvent());
        refreshListView();
    }

    /**
     * Calculates and updates the value in a IndicatorRow view for the corresponding Indicator
     *
     * @param indicatorRow
     * @param event
     */
    private static void updateIndicatorRow(IndicatorRow indicatorRow, Event event) {
        String newValue = ProgramIndicatorService.
                getProgramIndicatorValue(event, indicatorRow.getIndicator());
        if (newValue == null) {
            newValue = "";
        }
        if (!newValue.equals(indicatorRow.getValue())) {
            indicatorRow.updateValue(newValue);
        }
    }

    private static Map<String, ProgramStageDataElement> toMap(List<ProgramStageDataElement> dataElements) {
        Map<String, ProgramStageDataElement> dataElementMap = new HashMap<>();
        if (dataElements != null && !dataElements.isEmpty()) {
            for (ProgramStageDataElement dataElement : dataElements) {
                dataElementMap.put(dataElement.getDataelement(), dataElement);
            }
        }
        return dataElementMap;
    }

    private void updateSectionNavigationButtons() {
        if (nextSectionButton != null && previousSectionButton != null) {
            if (spinner.getSelectedItemPosition() - 1 < 0) {
                previousSectionButton.setVisibility(View.INVISIBLE);
            } else {
                previousSectionButton.setVisibility(View.VISIBLE);
            }
            if (spinner.getSelectedItemPosition() + 1 >= spinnerAdapter.getCount()) {
                nextSectionButton.setVisibility(View.INVISIBLE);
            } else {
                nextSectionButton.setVisibility(View.VISIBLE);
            }
        }
    }

    @Override
    public SectionAdapter getSpinnerAdapter() {
        return spinnerAdapter;
    }

    public static ArrayList<String> getValidationErrors(Event event, ProgramStage programStage, Context context) {
        ArrayList<String> errors = new ArrayList<>();
        if (event == null || programStage == null) {
            return errors;
        }
        if (isEmpty(event.getEventDate())) {
            String reportDateDescription = programStage.getReportDateDescription() == null ?
                    context.getString(R.string.report_date) : programStage.getReportDateDescription();
            errors.add(reportDateDescription);
        }
        Map<String, ProgramStageDataElement> dataElements = toMap(
                programStage.getProgramStageDataElements()
        );
        for (DataValue dataValue : event.getDataValues()) {
            ProgramStageDataElement dataElement = dataElements.get(dataValue.getDataElement());
            if (dataElement.getCompulsory() && isEmpty(dataValue.getValue())) {
                errors.add(MetaDataController.getDataElement(dataElement.getDataelement()).getDisplayName());
            }
        }
        return errors;
    }

    @Subscribe
    public void onHideLoadingDialog(HideLoadingDialogEvent event) {
        super.onHideLoadingDialog(event);
    }

    @Subscribe
    public void onUpdateSectionsSpinner(UpdateSectionsEvent event) {
        if (spinnerAdapter != null) {
            spinnerAdapter.notifyDataSetChanged();
            if (form != null && form.getCurrentSection() != null && form.getCurrentSection()
                    .isHidden()) {
                selectSection(0);
            }
        }
    }

    @Subscribe
    public void onRefreshListView(RefreshListViewEvent event) {
        super.onRefreshListView(event);
    }

    @Subscribe
    public void onDetailedInfoClick(OnDetailedInfoButtonClick eventClick) {
        super.onShowDetailedInfo(eventClick);
    }

    @Subscribe
    public void onItemClick(final OnCompleteEventClick eventClick) {
        if (isValid()) {
            if (!eventClick.getEvent().getStatus().equals(Event.STATUS_COMPLETED)) {
                getActivity().runOnUiThread(new Runnable() {
                    @Override
                    public void run() {

                        UiUtils.showConfirmDialog(getActivity(), eventClick.getLabel(), eventClick.getAction(),
                                eventClick.getLabel(), getActivity().getString(R.string.cancel), new DialogInterface.OnClickListener() {
                                    boolean schedulingProgramStage = false;

                                    @Override
                                    public void onClick(DialogInterface dialog, int which) {

                                        String labelForCompleteButton = "";
                                        if (form.getStage().isBlockEntryForm()) {
                                            labelForCompleteButton = getString(R.string.edit);
                                        } else {
                                            labelForCompleteButton = getString(R.string.incomplete);
                                        }

                                        eventClick.getComplete().setText(labelForCompleteButton);
                                        eventClick.getEvent().setStatus(Event.STATUS_COMPLETED);
                                        form.getEvent().setFromServer(false);
                                        ProgramStage currentProgramStage = MetaDataController
                                                .getProgramStage(form.getEvent().getProgramStageId());

                                        // checking if should schedule new event
                                        boolean isShowingSchedulingOfNewEvent = false;
                                        if (currentProgramStage.getAllowGenerateNextVisit()) {
                                            if (currentProgramStage.getRepeatable()) {
                                                DateTime scheduleTime = calculateScheduledDate(currentProgramStage, form.getEnrollment());
<<<<<<< HEAD
                                                schedulingProgramStage = true;
=======
                                                isShowingSchedulingOfNewEvent = true;
>>>>>>> dfcebd3c
                                                showDatePicker(currentProgramStage, scheduleTime); // datePicker will close this fragment when date is picked and new event is scheduled
                                            } else {
                                                int sortOrder = currentProgramStage.getSortOrder();
                                                Program currentProgram = currentProgramStage.getProgram();
                                                ProgramStage programStageToSchedule = null;
                                                for (ProgramStage programStage : currentProgram.getProgramStages()) {
                                                    if (programStage.getSortOrder() == (sortOrder + 1)) {
                                                        programStageToSchedule = programStage;
                                                    }
                                                }

                                                if (programStageToSchedule != null) {

                                                    List<Event> events = form.getEnrollment().getEvents();
                                                    List<Event> eventForStage = new ArrayList<>();
                                                    for (Event event : events) {
                                                        if (programStageToSchedule.getUid().equals(event.getProgramStageId())) {
                                                            eventForStage.add(event);
                                                        }
                                                    }
                                                    if (eventForStage.size() < 1) {
                                                        DateTime dateTime = calculateScheduledDate(programStageToSchedule, form.getEnrollment());
<<<<<<< HEAD
                                                        schedulingProgramStage = true;
=======
                                                        isShowingSchedulingOfNewEvent = true;
>>>>>>> dfcebd3c
                                                        showDatePicker(programStageToSchedule, dateTime); // datePicker will close this fragment when date is picked and new event is scheduled
                                                    }
                                                }
                                            }
                                        }
                                        // Checking if dataEntryForm should be blocked after completed
                                        if (currentProgramStage.isBlockEntryForm()) {
                                            setEditableDataEntryRows(form, false, true);
                                        }

                                        eventClick.getEvent().setCompletedDate(new DateTime().toString());

                                        Dhis2Application.getEventBus().post(new RowValueChangedEvent(null, null));
                                        //Exit the activity if it has just been completed.
<<<<<<< HEAD
                                        if (currentProgramStage.isBlockEntryForm() && !schedulingProgramStage) {
=======
                                        if (currentProgramStage.isBlockEntryForm() && !isShowingSchedulingOfNewEvent) {
>>>>>>> dfcebd3c
                                            goBackToPreviousActivity();
                                        }
                                    }
                                });

                    }
                });
            } else {
                eventClick.getComplete().setText(R.string.complete);
                form.getEvent().setStatus(Event.STATUS_ACTIVE);
                form.getEvent().setFromServer(false);

                // Checking if dataEntryForm should be enabled after un-completed
                ProgramStage currentProgramStage = MetaDataController.getProgramStage(form.getEvent().getProgramStageId());

                if (currentProgramStage.isBlockEntryForm()) {
                    setEditableDataEntryRows(form, true, true);
                }

                Dhis2Application.getEventBus().post(new RowValueChangedEvent(null, null));
            }
        } else {
            showValidationErrorDialog(getValidationErrors(), getProgramRuleFragmentHelper().getProgramRuleValidationErrors());
        }
    }

    @Subscribe
    public void onRowValueChanged(final RowValueChangedEvent event) {
        super.onRowValueChanged(event);

        // do not run program rules for EditTextRows - DelayedDispatcher takes care of this
        if (event.getRow() == null || !(event.getRow() instanceof EditTextRow)) {
            evaluateRulesAndIndicators(event.getId());
        }

        //if rowType is coordinate or event date, save the event
        if (event.getRowType() == null
                || DataEntryRowTypes.COORDINATES.toString().equals(event.getRowType())
                || DataEntryRowTypes.EVENT_DATE.toString().equals(event.getRowType())) {
            //save event
            saveThread.scheduleSaveEvent();
            List<Event> eventsForEnrollment = new ArrayList<>();

            for (Event eventd : form.getEnrollment().getEvents()) {
                if (eventd.getUid().equals(form.getEvent().getUid())) {
                    eventsForEnrollment.add(form.getEvent());
                } else {
                    eventsForEnrollment.add(eventd);
                }
            }
            form.getEnrollment().setEvents(eventsForEnrollment);
        } else {// save data element
            saveThread.scheduleSaveDataValue(event.getId());
        }

        //rules evaluation are triggered depending on the data element uid and if it has rules
        //for event date, we have to trigger it manually
        if (DataEntryRowTypes.EVENT_DATE.toString().equals(event.getRowType())) {
            initiateEvaluateProgramRules();
        }
    }

    @Subscribe
    public void onRunProgramRules(final RunProgramRulesEvent event) {
        evaluateRulesAndIndicators(event.getId());
    }

    public EventSaveThread getSaveThread() {
        return saveThread;
    }

    public void setSaveThread(EventSaveThread saveThread) {
        this.saveThread = saveThread;
    }

    public EventDataEntryFragmentForm getForm() {
        return form;
    }

    public void setForm(EventDataEntryFragmentForm form) {
        this.form = form;
    }

    public Map<String, List<ProgramRule>> getProgramRulesForDataElements() {
        return programRulesForDataElements;
    }

    public void setProgramRulesForDataElements(Map<String, List<ProgramRule>> programRulesForDataElements) {
        this.programRulesForDataElements = programRulesForDataElements;
    }

    public Map<String, List<ProgramIndicator>> getProgramIndicatorsForDataElements() {
        return programIndicatorsForDataElements;
    }

    public void setProgramIndicatorsForDataElements(Map<String, List<ProgramIndicator>> programIndicatorsForDataElements) {
        this.programIndicatorsForDataElements = programIndicatorsForDataElements;
    }

    private void showDatePicker(final ProgramStage programStage, DateTime scheduledDueDate) {

//        final DateTime dueDate = new DateTime(1, 1, 1, 1, 0);
        int standardInterval = 0;

        if (programStage.getStandardInterval() > 0) {
            standardInterval = programStage.getStandardInterval();
        }

//        LocalDate currentDate = new LocalDate();

        final DatePickerDialog enrollmentDatePickerDialog =
                new DatePickerDialog(getActivity(),
                        null, scheduledDueDate.getYear(),
                        scheduledDueDate.getMonthOfYear() - 1, scheduledDueDate.getDayOfMonth() + standardInterval);
        enrollmentDatePickerDialog.setTitle(getActivity().getString(R.string.please_enter) + " Due date for " + programStage.getDisplayName());
        enrollmentDatePickerDialog.setCanceledOnTouchOutside(true);

        enrollmentDatePickerDialog.setButton(DialogInterface.BUTTON_POSITIVE, "OK",
                new DialogInterface.OnClickListener() {
                    @Override
                    public void onClick(DialogInterface dialog, int which) {
                        DatePicker dp = enrollmentDatePickerDialog.getDatePicker();
                        DateTime pickedDueDate = new DateTime(dp.getYear(), dp.getMonth() + 1, dp.getDayOfMonth(), 0, 0);
                        scheduleNewEvent(programStage, pickedDueDate);
                        goBackToPreviousActivity();
                    }
                });
        enrollmentDatePickerDialog.setButton(DialogInterface.BUTTON_NEGATIVE, "Cancel",
                new DialogInterface.OnClickListener() {
                    @Override
                    public void onClick(DialogInterface dialog, int which) {
                        goBackToPreviousActivity();
                    }
                });

        enrollmentDatePickerDialog.show();
    }

    private DateTime calculateScheduledDate(ProgramStage programStage, Enrollment enrollment) {
        DateTime scheduledDate = new DateTime();

        if (programStage.getPeriodType() == null ||
                programStage.getPeriodType().equals("")) {
            List<Event> eventsForEnrollment = new ArrayList<>();
            eventsForEnrollment.addAll(enrollment.getEvents());
            Collections.sort(eventsForEnrollment, new EventDateComparator());
            Event lastKnownEvent = eventsForEnrollment.get(eventsForEnrollment.size() - 1);

            if (lastKnownEvent != null) {
                return new DateTime(lastKnownEvent.getEventDate());
            }

            if (programStage.getProgram().getDisplayIncidentDate()) {
                return new DateTime(enrollment.getIncidentDate());
            } else if (programStage.getGeneratedByEnrollmentDate()) {
                return new DateTime(enrollment.getEnrollmentDate());
            }
        } else {
            //// TODO: 18.04.16  implement periods
        }

        return scheduledDate;
    }

    private void goBackToPreviousActivity() {
        getActivity().finish();
    }

    public void scheduleNewEvent(ProgramStage programStage, DateTime scheduledDueDate) {
        Event event = new Event(form.getEnrollment().getOrgUnit(), Event.STATUS_FUTURE_VISIT,
                form.getEnrollment().getProgram().getUid(), programStage,
                form.getEnrollment().getTrackedEntityInstance(),
                form.getEnrollment().getEnrollment(), scheduledDueDate.toString());
        event.save();
        List<Event> eventsForEnrollment = form.getEnrollment().getEvents();
        eventsForEnrollment.add(event);
        form.getEnrollment().setEvents(eventsForEnrollment);
        form.getEnrollment().save();
    }
}<|MERGE_RESOLUTION|>--- conflicted
+++ resolved
@@ -88,6 +88,8 @@
 import java.util.HashMap;
 import java.util.List;
 import java.util.Map;
+
+import retrofit.http.HEAD;
 
 import static org.apache.commons.lang3.StringUtils.isEmpty;
 
@@ -649,7 +651,6 @@
 
                         UiUtils.showConfirmDialog(getActivity(), eventClick.getLabel(), eventClick.getAction(),
                                 eventClick.getLabel(), getActivity().getString(R.string.cancel), new DialogInterface.OnClickListener() {
-                                    boolean schedulingProgramStage = false;
 
                                     @Override
                                     public void onClick(DialogInterface dialog, int which) {
@@ -672,11 +673,7 @@
                                         if (currentProgramStage.getAllowGenerateNextVisit()) {
                                             if (currentProgramStage.getRepeatable()) {
                                                 DateTime scheduleTime = calculateScheduledDate(currentProgramStage, form.getEnrollment());
-<<<<<<< HEAD
-                                                schedulingProgramStage = true;
-=======
                                                 isShowingSchedulingOfNewEvent = true;
->>>>>>> dfcebd3c
                                                 showDatePicker(currentProgramStage, scheduleTime); // datePicker will close this fragment when date is picked and new event is scheduled
                                             } else {
                                                 int sortOrder = currentProgramStage.getSortOrder();
@@ -699,11 +696,7 @@
                                                     }
                                                     if (eventForStage.size() < 1) {
                                                         DateTime dateTime = calculateScheduledDate(programStageToSchedule, form.getEnrollment());
-<<<<<<< HEAD
-                                                        schedulingProgramStage = true;
-=======
                                                         isShowingSchedulingOfNewEvent = true;
->>>>>>> dfcebd3c
                                                         showDatePicker(programStageToSchedule, dateTime); // datePicker will close this fragment when date is picked and new event is scheduled
                                                     }
                                                 }
@@ -718,11 +711,7 @@
 
                                         Dhis2Application.getEventBus().post(new RowValueChangedEvent(null, null));
                                         //Exit the activity if it has just been completed.
-<<<<<<< HEAD
-                                        if (currentProgramStage.isBlockEntryForm() && !schedulingProgramStage) {
-=======
                                         if (currentProgramStage.isBlockEntryForm() && !isShowingSchedulingOfNewEvent) {
->>>>>>> dfcebd3c
                                             goBackToPreviousActivity();
                                         }
                                     }
