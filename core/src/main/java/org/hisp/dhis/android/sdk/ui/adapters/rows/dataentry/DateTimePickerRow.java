--- conflicted
+++ resolved
@@ -194,12 +194,9 @@
                         new DatePicker.OnDateChangedListener() {
                             @Override
                             public void onDateChanged(DatePicker datePicker, int i, int i1, int i2) {
-<<<<<<< HEAD
                                 System.out.println("TimeDatePiker onDateChanged");
                                 saveValue(timePicker, VALUE_FORMAT, datePicker, pickerInvoker,
                                         baseValue);
-=======
->>>>>>> efc09121
                             }
                         });
             }else{
@@ -210,12 +207,9 @@
                         new DatePicker.OnDateChangedListener() {
                             @Override
                             public void onDateChanged(DatePicker datePicker, int i, int i1, int i2) {
-<<<<<<< HEAD
                                 System.out.println("TimeDatePiker onDateChanged");
                                 saveValue(timePicker, VALUE_FORMAT, datePicker, pickerInvoker,
                                         baseValue);
-=======
->>>>>>> efc09121
                             }
                         });
             }
