/*
 * Copyright (c) 2017, University of Oslo
 *
 * All rights reserved.
 * Redistribution and use in source and binary forms, with or without
 * modification, are permitted provided that the following conditions are met:
 * Redistributions of source code must retain the above copyright notice, this
 * list of conditions and the following disclaimer.
 *
 * Redistributions in binary form must reproduce the above copyright notice,
 * this list of conditions and the following disclaimer in the documentation
 * and/or other materials provided with the distribution.
 * Neither the name of the HISP project nor the names of its contributors may
 * be used to endorse or promote products derived from this software without
 * specific prior written permission.
 *
 * THIS SOFTWARE IS PROVIDED BY THE COPYRIGHT HOLDERS AND CONTRIBUTORS "AS IS" AND
 * ANY EXPRESS OR IMPLIED WARRANTIES, INCLUDING, BUT NOT LIMITED TO, THE IMPLIED
 * WARRANTIES OF MERCHANTABILITY AND FITNESS FOR A PARTICULAR PURPOSE ARE
 * DISCLAIMED. IN NO EVENT SHALL THE COPYRIGHT OWNER OR CONTRIBUTORS BE LIABLE FOR
 * ANY DIRECT, INDIRECT, INCIDENTAL, SPECIAL, EXEMPLARY, OR CONSEQUENTIAL DAMAGES
 * (INCLUDING, BUT NOT LIMITED TO, PROCUREMENT OF SUBSTITUTE GOODS OR SERVICES;
 * LOSS OF USE, DATA, OR PROFITS; OR BUSINESS INTERRUPTION) HOWEVER CAUSED AND ON
 * ANY THEORY OF LIABILITY, WHETHER IN CONTRACT, STRICT LIABILITY, OR TORT
 * (INCLUDING NEGLIGENCE OR OTHERWISE) ARISING IN ANY WAY OUT OF THE USE OF THIS
 * SOFTWARE, EVEN IF ADVISED OF THE POSSIBILITY OF SUCH DAMAGE.
 */
package org.hisp.dhis.android.core.resource;

import static org.hisp.dhis.android.core.utils.StoreUtils.sqLiteBind;
import static org.hisp.dhis.android.core.utils.Utils.isNull;

import android.database.Cursor;
import android.database.sqlite.SQLiteStatement;
import android.support.annotation.NonNull;
import android.support.annotation.Nullable;

import org.hisp.dhis.android.core.data.database.DatabaseAdapter;
import org.hisp.dhis.android.core.resource.ResourceModel.Columns;
import org.hisp.dhis.android.core.common.DeletableStore;

import java.util.Date;

<<<<<<< HEAD
import static org.hisp.dhis.android.core.utils.StoreUtils.sqLiteBind;
import static org.hisp.dhis.android.core.utils.Utils.isNull;

public class ResourceStoreImpl implements ResourceStore, DeletableStore {
=======
public class ResourceStoreImpl implements ResourceStore {
>>>>>>> 5f60a78f
    public static final String INSERT_STATEMENT = "INSERT INTO " + ResourceModel.TABLE + " (" +
            Columns.RESOURCE_TYPE + ", " +
            Columns.LAST_SYNCED + ") " +
            "VALUES(?, ?);";

    private static final String UPDATE_STATEMENT = "UPDATE " + ResourceModel.TABLE + " SET " +
            Columns.RESOURCE_TYPE + " =?, " +
            Columns.LAST_SYNCED + "=? " + " WHERE " +
            Columns.RESOURCE_TYPE + " = ?;";

    private static final String DELETE_STATEMENT = "DELETE FROM " + ResourceModel.TABLE +
            " WHERE " + Columns.RESOURCE_TYPE + " =?;";
    
    private final DatabaseAdapter databaseAdapter;
    private final SQLiteStatement insertStatement;
    private final SQLiteStatement updateStatement;
    private final SQLiteStatement deleteStatement;

    public ResourceStoreImpl(DatabaseAdapter databaseAdapter) {
        this.databaseAdapter = databaseAdapter;
        this.insertStatement = databaseAdapter.compileStatement(INSERT_STATEMENT);
        this.updateStatement = databaseAdapter.compileStatement(UPDATE_STATEMENT);
        this.deleteStatement = databaseAdapter.compileStatement(DELETE_STATEMENT);
    }

    @Override
    public long insert(@NonNull String resourceType, @Nullable Date lastSynced) {
        isNull(resourceType);
        sqLiteBind(insertStatement, 1, resourceType);
        sqLiteBind(insertStatement, 2, lastSynced);

        long returnValue = databaseAdapter.executeInsert(ResourceModel.TABLE, insertStatement);
        insertStatement.clearBindings();
        return returnValue;
    }

    @Override
    public int update(@NonNull String resourceType, @Nullable Date lastSynced,
                      @NonNull String whereResourceType) {
        isNull(resourceType);
        isNull(whereResourceType);
        sqLiteBind(updateStatement, 1, resourceType);
        sqLiteBind(updateStatement, 2, lastSynced);
        sqLiteBind(updateStatement, 3, whereResourceType);

        int returnValue = databaseAdapter.executeUpdateDelete(ResourceModel.TABLE, updateStatement);
        updateStatement.clearBindings();
        return returnValue;
    }

    @Override
    public int delete(@NonNull String resourceType) {
        isNull(resourceType);
        sqLiteBind(deleteStatement, 1, resourceType);

        int returnValue = databaseAdapter.executeUpdateDelete(ResourceModel.TABLE, deleteStatement);
        deleteStatement.clearBindings();
        return returnValue;
    }

    @Override
    public String getLastUpdated(ResourceModel.Type type) {
        String lastUpdated = null;
        Cursor cursor = databaseAdapter.query("SELECT " + ResourceModel.Columns.LAST_SYNCED +
                " FROM " + ResourceModel.TABLE +
                " WHERE " + ResourceModel.Columns.RESOURCE_TYPE +
                " = '" + type.name() + "'"
        );
        if(cursor != null) {
            cursor.moveToFirst();
            if (cursor.getCount() > 0) {
                lastUpdated = cursor.getString(cursor.getColumnIndex(ResourceModel.Columns.LAST_SYNCED));
            }
            cursor.close();
        }
        return lastUpdated;
    }

    @Override
    public int delete() {
        return databaseAdapter.delete(ResourceModel.TABLE);
    }
}<|MERGE_RESOLUTION|>--- conflicted
+++ resolved
@@ -37,18 +37,10 @@
 
 import org.hisp.dhis.android.core.data.database.DatabaseAdapter;
 import org.hisp.dhis.android.core.resource.ResourceModel.Columns;
-import org.hisp.dhis.android.core.common.DeletableStore;
 
 import java.util.Date;
 
-<<<<<<< HEAD
-import static org.hisp.dhis.android.core.utils.StoreUtils.sqLiteBind;
-import static org.hisp.dhis.android.core.utils.Utils.isNull;
-
-public class ResourceStoreImpl implements ResourceStore, DeletableStore {
-=======
 public class ResourceStoreImpl implements ResourceStore {
->>>>>>> 5f60a78f
     public static final String INSERT_STATEMENT = "INSERT INTO " + ResourceModel.TABLE + " (" +
             Columns.RESOURCE_TYPE + ", " +
             Columns.LAST_SYNCED + ") " +
