--- conflicted
+++ resolved
@@ -62,13 +62,9 @@
         public static final String UID = "uid";
         public static final String CREATED = "created";
         public static final String LAST_UPDATED = "lastUpdated";
-<<<<<<< HEAD
         public static final String CREATED_AT_CLIENT = "createdAtClient";
         public static final String LAST_UPDATED_AT_CLIENT = "lastUpdatedAtClient";
-        public static final String ORGANISATION_UNIT = "orgUnit";
-=======
         public static final String ORGANISATION_UNIT = "organisationUnit";
->>>>>>> 45d6ddc3
         public static final String PROGRAM = "program";
         public static final String DATE_OF_ENROLLMENT = "enrollmentDate";
         public static final String DATE_OF_INCIDENT = "incidentDate";
