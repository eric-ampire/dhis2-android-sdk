--- conflicted
+++ resolved
@@ -44,11 +44,7 @@
 import java.util.List;
 import java.util.Map;
 
-<<<<<<< HEAD
 import static org.hisp.dhis.android.core.utils.StoreUtils.parse;
-=======
-import static org.hisp.dhis.android.core.utils.StoreUtils.nonNull;
->>>>>>> 45d6ddc3
 import static org.hisp.dhis.android.core.utils.StoreUtils.sqLiteBind;
 
 public class EnrollmentStoreImpl implements EnrollmentStore {
@@ -105,7 +101,7 @@
             "  Enrollment.lastUpdated, " +
             "  Enrollment.createdAtClient, " +
             "  Enrollment.lastUpdatedAtClient, " +
-            "  Enrollment.orgUnit, " +
+            "  Enrollment.organisationUnit, " +
             "  Enrollment.program, " +
             "  Enrollment.enrollmentDate, " +
             "  Enrollment.incidentDate, " +
@@ -141,9 +137,6 @@
                        @Nullable Date dateOfIncident, @Nullable Boolean followUp,
                        @Nullable EnrollmentStatus enrollmentStatus, @NonNull String trackedEntityInstance,
                        @Nullable String latitude, @Nullable String longitude, @Nullable State state) {
-
-<<<<<<< HEAD
-
         sqLiteBind(insertStatement, 1, uid);
         sqLiteBind(insertStatement, 2, created);
         sqLiteBind(insertStatement, 3, lastUpdated);
@@ -221,29 +214,6 @@
         setStateStatement.clearBindings();
 
         return update;
-=======
-        nonNull(uid);
-        nonNull(organisationUnit);
-        nonNull(program);
-        nonNull(trackedEntityInstance);
-        sqLiteBind(sqLiteStatement, 1, uid);
-        sqLiteBind(sqLiteStatement, 2, created);
-        sqLiteBind(sqLiteStatement, 3, lastUpdated);
-        sqLiteBind(sqLiteStatement, 4, organisationUnit);
-        sqLiteBind(sqLiteStatement, 5, program);
-        sqLiteBind(sqLiteStatement, 6, dateOfEnrollment);
-        sqLiteBind(sqLiteStatement, 7, dateOfIncident);
-        sqLiteBind(sqLiteStatement, 8, followUp);
-        sqLiteBind(sqLiteStatement, 9, enrollmentStatus);
-        sqLiteBind(sqLiteStatement, 10, trackedEntityInstance);
-        sqLiteBind(sqLiteStatement, 11, latitude);
-        sqLiteBind(sqLiteStatement, 12, longitude);
-        sqLiteBind(sqLiteStatement, 13, state);
-
-        long ret = databaseAdapter.executeInsert(EnrollmentModel.TABLE, sqLiteStatement);
-        sqLiteStatement.clearBindings();
-        return ret;
->>>>>>> 45d6ddc3
     }
 
     @Override
