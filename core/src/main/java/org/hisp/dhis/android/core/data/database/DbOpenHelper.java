--- conflicted
+++ resolved
@@ -42,8 +42,7 @@
     @VisibleForTesting
     static final int VERSION = 1;
 
-<<<<<<< HEAD
-    public interface Tables {
+   /* public interface Tables {
         String CONFIGURATION = "Configuration";
         String USER = "User";
         String USER_CREDENTIALS = "UserCredentials";
@@ -71,10 +70,8 @@
         String TRACKED_ENTITY_DATA_VALUE = "TrackedEntityDataValue";
         String EVENT = "Event";
         String TRACKED_ENTITY_ATTRIBUTE_VALUE = "TrackedEntityAttributeValue";
-    }
-
-=======
->>>>>>> 155c5fb5
+    }*/
+
     private static final String CREATE_CONFIGURATION_TABLE = "CREATE TABLE " + Tables.CONFIGURATION + " (" +
             ConfigurationModel.Columns.ID + " INTEGER PRIMARY KEY AUTOINCREMENT," +
             ConfigurationModel.Columns.SERVER_URL + " TEXT NOT NULL UNIQUE" +
@@ -502,7 +499,6 @@
             " FOREIGN KEY (" + ProgramRuleActionModel.Columns.PROGRAM_RULE + ")" +
             " REFERENCES " + Tables.PROGRAM_RULE + " (" + ProgramRuleModel.Columns.UID + ")" +
             ");";
-<<<<<<< HEAD
 
     private static final String CREATE_TRACKED_ENTITY_DATA_VALUE_TABLE = "CREATE TABLE " + Tables.TRACKED_ENTITY_DATA_VALUE + " (" +
             TrackedEntityDataValueModel.Columns.ID + " INTEGER PRIMARY KEY AUTOINCREMENT," +
@@ -515,9 +511,6 @@
             TrackedEntityDataValueModel.Columns.PROVIDED_ELSEWHERE + " INTEGER" +
             ");";
 
-=======
-    
->>>>>>> 155c5fb5
     private static final String CREATE_TRACKED_ENTITY_ATTRIBUTE_VALUE_TABLE = "CREATE TABLE " +
             Tables.TRACKED_ENTITY_ATTRIBUTE_VALUE + " (" +
             TrackedEntityAttributeValueModel.Columns.ID + " INTEGER PRIMARY KEY AUTOINCREMENT," +
@@ -551,8 +544,8 @@
         public static final String PROGRAM_RULE_ACTION = "ProgramRuleAction";
         public static final String EVENT = "Event";
         public static final String TRACKED_ENTITY_ATTRIBUTE_VALUE = "TrackedEntityAttributeValue";
+        public static final String TRACKED_ENTITY_DATA_VALUE = "TrackedEntityDataValue";
     }
-
 
     private static final String CREATE_EVENT_TABLE = "CREATE TABLE " + Tables.EVENT + " (" +
             EventModel.Columns.ID + " INTEGER PRIMARY KEY AUTOINCREMENT," +
