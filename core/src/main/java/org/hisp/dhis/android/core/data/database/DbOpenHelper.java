package org.hisp.dhis.android.core.data.database;

import android.content.Context;
import android.database.sqlite.SQLiteDatabase;
import android.database.sqlite.SQLiteOpenHelper;
import android.support.annotation.NonNull;
import android.support.annotation.VisibleForTesting;

import org.hisp.dhis.android.core.dataelement.DataElementContract;
import org.hisp.dhis.android.core.option.OptionContract;
import org.hisp.dhis.android.core.option.OptionSetContract;
import org.hisp.dhis.android.core.organisationunit.OrganisationUnitContract;
import org.hisp.dhis.android.core.program.ProgramContract;
import org.hisp.dhis.android.core.program.ProgramStageDataElementContract;
import org.hisp.dhis.android.core.user.AuthenticatedUserContract;
import org.hisp.dhis.android.core.user.UserContract;
import org.hisp.dhis.android.core.user.UserCredentialsContract;
import org.hisp.dhis.android.core.user.UserOrganisationUnitLinkContract;

public final class DbOpenHelper extends SQLiteOpenHelper {

    // @VisibleForTesting
    // static final String NAME = "dhis.db";

    @VisibleForTesting
    static final int VERSION = 1;

    public interface Tables {
        String USER = "User";
        String USER_CREDENTIALS = "UserCredentials";
        String ORGANISATION_UNIT = "OrganisationUnit";
        String USER_ORGANISATION_UNIT = "UserOrganisationUnit";
        String AUTHENTICATED_USER = "AuthenticatedUser";
        String OPTION_SET = "OptionSet";
        String OPTION = "Option";
        String PROGRAM = "Program";
        String DATA_ELEMENT = "DataElement";
        String PROGRAM_STAGE_DATA_ELEMENT = "ProgramStageDataElement";
    }

    private static final String CREATE_USER_TABLE = "CREATE TABLE " + Tables.USER + " (" +
            UserContract.Columns.ID + " INTEGER PRIMARY KEY AUTOINCREMENT," +
            UserContract.Columns.UID + " TEXT NOT NULL UNIQUE," +
            UserContract.Columns.CODE + " TEXT," +
            UserContract.Columns.NAME + " TEXT," +
            UserContract.Columns.DISPLAY_NAME + " TEXT," +
            UserContract.Columns.CREATED + " TEXT," +
            UserContract.Columns.LAST_UPDATED + " TEXT," +
            UserContract.Columns.BIRTHDAY + " TEXT," +
            UserContract.Columns.EDUCATION + " TEXT," +
            UserContract.Columns.GENDER + " TEXT," +
            UserContract.Columns.JOB_TITLE + " TEXT," +
            UserContract.Columns.SURNAME + " TEXT," +
            UserContract.Columns.FIRST_NAME + " TEXT," +
            UserContract.Columns.INTRODUCTION + " TEXT," +
            UserContract.Columns.EMPLOYER + " TEXT," +
            UserContract.Columns.INTERESTS + " TEXT," +
            UserContract.Columns.LANGUAGES + " TEXT," +
            UserContract.Columns.EMAIL + " TEXT," +
            UserContract.Columns.PHONE_NUMBER + " TEXT," +
            UserContract.Columns.NATIONALITY + " TEXT" +
            ");";

    private static final String CREATE_USER_CREDENTIALS_TABLE = "CREATE TABLE " + Tables.USER_CREDENTIALS + " (" +
            UserCredentialsContract.Columns.ID + " INTEGER PRIMARY KEY AUTOINCREMENT," +
            UserCredentialsContract.Columns.UID + " TEXT NOT NULL UNIQUE," +
            UserCredentialsContract.Columns.CODE + " TEXT," +
            UserCredentialsContract.Columns.NAME + " TEXT," +
            UserCredentialsContract.Columns.DISPLAY_NAME + " TEXT," +
            UserCredentialsContract.Columns.CREATED + " TEXT," +
            UserCredentialsContract.Columns.LAST_UPDATED + " TEXT," +
            UserCredentialsContract.Columns.USERNAME + " TEXT," +
            UserCredentialsContract.Columns.USER + " TEXT NOT NULL UNIQUE," +
            "FOREIGN KEY (" + UserCredentialsContract.Columns.USER + ") REFERENCES " + Tables.USER +
            " (" + UserContract.Columns.UID + ") ON DELETE CASCADE" +
            ");";

    private static final String CREATE_ORGANISATION_UNITS_TABLE = "CREATE TABLE " + Tables.ORGANISATION_UNIT + " (" +
            OrganisationUnitContract.Columns.ID + " INTEGER PRIMARY KEY AUTOINCREMENT," +
            OrganisationUnitContract.Columns.UID + " TEXT NOT NULL UNIQUE," +
            OrganisationUnitContract.Columns.CODE + " TEXT," +
            OrganisationUnitContract.Columns.NAME + " TEXT," +
            OrganisationUnitContract.Columns.DISPLAY_NAME + " TEXT," +
            OrganisationUnitContract.Columns.CREATED + " TEXT," +
            OrganisationUnitContract.Columns.LAST_UPDATED + " TEXT," +
            OrganisationUnitContract.Columns.SHORT_NAME + " TEXT," +
            OrganisationUnitContract.Columns.DISPLAY_SHORT_NAME + " TEXT," +
            OrganisationUnitContract.Columns.DESCRIPTION + " TEXT," +
            OrganisationUnitContract.Columns.DISPLAY_DESCRIPTION + " TEXT," +
            OrganisationUnitContract.Columns.PATH + " TEXT," +
            OrganisationUnitContract.Columns.OPENING_DATE + " TEXT," +
            OrganisationUnitContract.Columns.CLOSED_DATE + " TEXT," +
            OrganisationUnitContract.Columns.LEVEL + " INTEGER," +
            OrganisationUnitContract.Columns.PARENT + " TEXT" + ");";

    private static final String CREATE_USER_ORGANISATION_UNIT_TABLE = "CREATE TABLE " + Tables.USER_ORGANISATION_UNIT + " (" +
            UserOrganisationUnitLinkContract.Columns.ID + " INTEGER PRIMARY KEY AUTOINCREMENT," +
            UserOrganisationUnitLinkContract.Columns.USER + " TEXT NOT NULL," +
            UserOrganisationUnitLinkContract.Columns.ORGANISATION_UNIT + " TEXT NOT NULL," +
            UserOrganisationUnitLinkContract.Columns.ORGANISATION_UNIT_SCOPE + " TEXT NOT NULL," +
            "FOREIGN KEY (" + UserOrganisationUnitLinkContract.Columns.USER + ") REFERENCES " + Tables.USER +
            " (" + UserContract.Columns.UID + ") ON DELETE CASCADE," +
            "FOREIGN KEY (" + UserOrganisationUnitLinkContract.Columns.ORGANISATION_UNIT + ") REFERENCES " + Tables.ORGANISATION_UNIT +
            " (" + OrganisationUnitContract.Columns.UID + ") ON DELETE CASCADE," +
            "UNIQUE (" + UserOrganisationUnitLinkContract.Columns.USER + ", " +
            UserOrganisationUnitLinkContract.Columns.ORGANISATION_UNIT + ", " +
            UserOrganisationUnitLinkContract.Columns.ORGANISATION_UNIT_SCOPE + ")" +
            ");";

    private static final String CREATE_AUTHENTICATED_USER_TABLE = "CREATE TABLE " + Tables.AUTHENTICATED_USER + " (" +
            AuthenticatedUserContract.Columns.ID + " INTEGER PRIMARY KEY AUTOINCREMENT," +
            AuthenticatedUserContract.Columns.USER + " TEXT NOT NULL UNIQUE," +
            AuthenticatedUserContract.Columns.CREDENTIALS + " TEXT NOT NULL," +
            "FOREIGN KEY (" + AuthenticatedUserContract.Columns.USER + ") REFERENCES " + Tables.USER +
            " (" + UserContract.Columns.UID + ") ON DELETE CASCADE" +
            ");";

    private static final String CREATE_OPTION_SET_TABLE = "CREATE TABLE " + Tables.OPTION_SET + " (" +
            OptionSetContract.Columns.ID + " INTEGER PRIMARY KEY AUTOINCREMENT," +
            OptionSetContract.Columns.UID + " TEXT NOT NULL UNIQUE," +
            OptionSetContract.Columns.CODE + " TEXT," +
            OptionSetContract.Columns.NAME + " TEXT," +
            OptionSetContract.Columns.DISPLAY_NAME + " TEXT," +
            OptionSetContract.Columns.CREATED + " TEXT," +
            OptionSetContract.Columns.LAST_UPDATED + " TEXT," +
            OptionSetContract.Columns.VERSION + " INTEGER," +
            OptionSetContract.Columns.VALUE_TYPE + " TEXT" +
            ");";

    private static final String CREATE_OPTION_TABLE = "CREATE TABLE " + Tables.OPTION + " (" +
            OptionContract.Columns.ID + " INTEGER PRIMARY KEY AUTOINCREMENT," +
            OptionContract.Columns.UID + " TEXT NOT NULL UNIQUE," +
            OptionContract.Columns.CODE + " TEXT," +
            OptionContract.Columns.NAME + " TEXT," +
            OptionContract.Columns.DISPLAY_NAME + " TEXT," +
            OptionContract.Columns.CREATED + " TEXT," +
            OptionContract.Columns.LAST_UPDATED + " TEXT," +
            OptionContract.Columns.OPTION_SET + " TEXT NOT NULL," +
            "FOREIGN KEY (" + OptionContract.Columns.OPTION_SET + ") REFERENCES " + Tables.OPTION_SET +
            " (" + OptionSetContract.Columns.UID + ") ON DELETE CASCADE" +
            ");";

    private static final String CREATE_PROGRAM_TABLE = "CREATE TABLE " + Tables.PROGRAM + " (" +
            ProgramContract.Columns.ID + " INTEGER PRIMARY KEY AUTOINCREMENT," +
            ProgramContract.Columns.UID + " TEXT NOT NULL UNIQUE," +
            ProgramContract.Columns.CODE + " TEXT," +
            ProgramContract.Columns.NAME + " TEXT," +
            ProgramContract.Columns.DISPLAY_NAME + " TEXT," +
            ProgramContract.Columns.CREATED + " TEXT," +
            ProgramContract.Columns.LAST_UPDATED + " TEXT," +
            ProgramContract.Columns.SHORT_NAME + " TEXT," +
            ProgramContract.Columns.DISPLAY_SHORT_NAME + " TEXT," +
            ProgramContract.Columns.DESCRIPTION + " TEXT," +
            ProgramContract.Columns.DISPLAY_DESCRIPTION + " TEXT," +
            ProgramContract.Columns.VERSION + " INTEGER," +
            ProgramContract.Columns.ONLY_ENROLL_ONCE + " INTEGER," +
            ProgramContract.Columns.ENROLLMENT_DATE_LABEL + " TEXT," +
            ProgramContract.Columns.DISPLAY_INCIDENT_DATE + " INTEGER," +
            ProgramContract.Columns.INCIDENT_DATE_LABEL + " TEXT," +
            ProgramContract.Columns.REGISTRATION + " INTEGER," +
            ProgramContract.Columns.SELECT_ENROLLMENT_DATES_IN_FUTURE + " INTEGER," +
            ProgramContract.Columns.DATA_ENTRY_METHOD + " INTEGER," +
            ProgramContract.Columns.IGNORE_OVERDUE_EVENTS + " INTEGER," +
            ProgramContract.Columns.RELATIONSHIP_FROM_A + " INTEGER," +
            ProgramContract.Columns.SELECT_INCIDENT_DATES_IN_FUTURE + " INTEGER," +
            ProgramContract.Columns.CAPTURE_COORDINATES + " INTEGER," +
            ProgramContract.Columns.USE_FIRST_STAGE_DURING_REGISTRATION + " INTEGER," +
            ProgramContract.Columns.DISPLAY_FRONT_PAGE_LIST + " INTEGER," +
            ProgramContract.Columns.PROGRAM_TYPE + " TEXT," +
            ProgramContract.Columns.RELATIONSHIP_TYPE + " TEXT," +
            ProgramContract.Columns.RELATIONSHIP_TEXT + " TEXT," +
            ProgramContract.Columns.RELATED_PROGRAM + " TEXT" +
            ");";

    private static final String CREATE_DATA_ELEMENT_TABLE = "CREATE TABLE " + Tables.DATA_ELEMENT + " (" +
            DataElementContract.Columns.ID + " INTEGER PRIMARY KEY AUTOINCREMENT," +
            DataElementContract.Columns.UID + " TEXT NOT NULL UNIQUE," +
            DataElementContract.Columns.CODE + " TEXT," +
            DataElementContract.Columns.NAME + " TEXT," +
            DataElementContract.Columns.DISPLAY_NAME + " TEXT," +
            DataElementContract.Columns.CREATED + " TEXT," +
            DataElementContract.Columns.LAST_UPDATED + " TEXT," +
            DataElementContract.Columns.SHORT_NAME + " TEXT," +
            DataElementContract.Columns.DISPLAY_SHORT_NAME + " TEXT," +
            DataElementContract.Columns.DESCRIPTION + " TEXT," +
            DataElementContract.Columns.DISPLAY_DESCRIPTION + " TEXT," +
            DataElementContract.Columns.VALUE_TYPE + " TEXT," +
            DataElementContract.Columns.ZERO_IS_SIGNIFICANT + " INTEGER," +
            DataElementContract.Columns.AGGREGATION_OPERATOR + " TEXT," +
            DataElementContract.Columns.FORM_NAME + " TEXT," +
            DataElementContract.Columns.NUMBER_TYPE + " TEXT," +
            DataElementContract.Columns.DOMAIN_TYPE + " TEXT," +
            DataElementContract.Columns.DIMENSION + " TEXT," +
            DataElementContract.Columns.DISPLAY_FORM_NAME + " TEXT," +
            DataElementContract.Columns.OPTION_SET + " TEXT," +
            " FOREIGN KEY ( " + DataElementContract.Columns.OPTION_SET + ")" +
            " REFERENCES " + Tables.OPTION_SET + " (" + OptionSetContract.Columns.UID + ")" +
            ");";

<<<<<<< HEAD
=======
    private static final String CREATE_PROGRAM_STAGE_DATA_ELEMENT_TABLE = "CREATE TABLE " +
            Tables.PROGRAM_STAGE_DATA_ELEMENT + " (" +
            ProgramStageDataElementContract.Columns.ID + " INTEGER PRIMARY KEY AUTOINCREMENT," +
            ProgramStageDataElementContract.Columns.UID + " TEXT NOT NULL UNIQUE," +
            ProgramStageDataElementContract.Columns.CODE + " TEXT," +
            ProgramStageDataElementContract.Columns.NAME + " TEXT," +
            ProgramStageDataElementContract.Columns.DISPLAY_NAME + " TEXT," +
            ProgramStageDataElementContract.Columns.CREATED + " TEXT," +
            ProgramStageDataElementContract.Columns.LAST_UPDATED + " TEXT," +
            ProgramStageDataElementContract.Columns.DISPLAY_IN_REPORTS + " INTEGER NOT NULL," +
            ProgramStageDataElementContract.Columns.COMPULSORY + " INTEGER NOT NULL," +
            ProgramStageDataElementContract.Columns.ALLOW_PROVIDED_ELSEWHERE + " INTEGER NOT NULL," +
            ProgramStageDataElementContract.Columns.SORT_ORDER + " INTEGER," +
            ProgramStageDataElementContract.Columns.ALLOW_FUTURE_DATE + " INTEGER NOT NULL," +
            ProgramStageDataElementContract.Columns.DATA_ELEMENT + " TEXT NOT NULL," +
            " FOREIGN KEY (" + ProgramStageDataElementContract.Columns.DATA_ELEMENT + ")" +
            "REFERENCES " + Tables.DATA_ELEMENT + " (" + DataElementContract.Columns.UID + ")" +
            "ON DELETE CASCADE" +
            ");";


>>>>>>> ca8694cf
    /**
     * This method should be used only for testing purposes
     */
    // ToDo: Revise usage of this method
    @VisibleForTesting
    static SQLiteDatabase create() {
        return create(SQLiteDatabase.create(null));
    }

    private static SQLiteDatabase create(SQLiteDatabase database) {
        database.execSQL(CREATE_USER_TABLE);
        database.execSQL(CREATE_USER_CREDENTIALS_TABLE);
        database.execSQL(CREATE_ORGANISATION_UNITS_TABLE);
        database.execSQL(CREATE_USER_ORGANISATION_UNIT_TABLE);
        database.execSQL(CREATE_AUTHENTICATED_USER_TABLE);
        database.execSQL(CREATE_OPTION_SET_TABLE);
        database.execSQL(CREATE_OPTION_TABLE);
        database.execSQL(CREATE_PROGRAM_TABLE);
        database.execSQL(CREATE_DATA_ELEMENT_TABLE);
        database.execSQL(CREATE_PROGRAM_STAGE_DATA_ELEMENT_TABLE);
        return database;
    }

    public DbOpenHelper(@NonNull Context context, @NonNull String databaseName) {
        super(context, databaseName, null, VERSION);
    }

    @Override
    public void onCreate(SQLiteDatabase db) {
        create(db);
    }

    @Override
    public void onUpgrade(SQLiteDatabase db, int oldVersion, int newVersion) {
        // ToDo: logic for proper schema migration
    }

    @Override
    public void onOpen(SQLiteDatabase db) {
        super.onOpen(db);

        // enable foreign key support in database
        db.execSQL("PRAGMA foreign_keys = ON;");
    }
}<|MERGE_RESOLUTION|>--- conflicted
+++ resolved
@@ -197,8 +197,6 @@
             " REFERENCES " + Tables.OPTION_SET + " (" + OptionSetContract.Columns.UID + ")" +
             ");";
 
-<<<<<<< HEAD
-=======
     private static final String CREATE_PROGRAM_STAGE_DATA_ELEMENT_TABLE = "CREATE TABLE " +
             Tables.PROGRAM_STAGE_DATA_ELEMENT + " (" +
             ProgramStageDataElementContract.Columns.ID + " INTEGER PRIMARY KEY AUTOINCREMENT," +
@@ -219,8 +217,6 @@
             "ON DELETE CASCADE" +
             ");";
 
-
->>>>>>> ca8694cf
     /**
      * This method should be used only for testing purposes
      */
