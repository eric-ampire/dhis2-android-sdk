--- conflicted
+++ resolved
@@ -58,13 +58,10 @@
         String TRACKED_ENTITY_ATTRIBUTE = "TrackedEntityAttribute";
         String PROGRAM_TRACKED_ENTITY_ATTRIBUTE = "ProgramTrackedEntityAttribute";
         String CONSTANT = "Constant";
-<<<<<<< HEAD
         String SYSTEM_INFO = "SystemInfo";
-=======
         String PROGRAM_RULE = "ProgramRule";
         String PROGRAM_INDICATOR = "ProgramIndicator";
         String PROGRAM_RULE_ACTION = "ProgramRuleAction";
->>>>>>> 2cac4fa3
     }
 
     private static final String CREATE_USER_TABLE = "CREATE TABLE " + Tables.USER + " (" +
@@ -443,12 +440,12 @@
             ConstantContract.Columns.VALUE + " REAL" +
             ");";
 
-<<<<<<< HEAD
     private static final String CREATE_SYSTEM_INFO_TABLE = "CREATE TABLE " + Tables.SYSTEM_INFO + " (" +
             SystemInfoModel.Columns.ID + " INTEGER PRIMARY KEY AUTOINCREMENT, " +
             SystemInfoModel.Columns.SERVER_DATE + " TEXT," +
             SystemInfoModel.Columns.DATE_FORMAT + " TEXT" +
-=======
+            ");";
+
     private static final String CREATE_PROGRAM_INDICATOR_TABLE = "CREATE TABLE " + Tables.PROGRAM_INDICATOR + " (" +
             ProgramIndicatorContract.Columns.ID + " INTEGER PRIMARY KEY AUTOINCREMENT," +
             ProgramIndicatorContract.Columns.UID + " TEXT NOT NULL UNIQUE," +
@@ -485,7 +482,6 @@
             ProgramRuleActionContract.Columns.PROGRAM_RULE_ACTION_TYPE + " TEXT," +
             ProgramRuleActionContract.Columns.PROGRAM_STAGE + " TEXT," +
             ProgramRuleActionContract.Columns.DATA_ELEMENT + " TEXT" +
->>>>>>> 2cac4fa3
             ");";
 
     /**
@@ -518,13 +514,11 @@
         database.execSQL(CREATE_TRACKED_ENTITY_ATTRIBUTE_TABLE);
         database.execSQL(CREATE_PROGRAM_TRACKED_ENTITY_ATTRIBUTE_TABLE);
         database.execSQL(CREATE_CONSTANT_TABLE);
-<<<<<<< HEAD
         database.execSQL(CREATE_SYSTEM_INFO_TABLE);
-=======
         database.execSQL(CREATE_PROGRAM_RULE_TABLE);
         database.execSQL(CREATE_PROGRAM_INDICATOR_TABLE);
         database.execSQL(CREATE_PROGRAM_RULE_ACTION_TABLE);
->>>>>>> 2cac4fa3
+
         return database;
     }
 
