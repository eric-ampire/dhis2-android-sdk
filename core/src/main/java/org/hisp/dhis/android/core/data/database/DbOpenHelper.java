/*
 * Copyright (c) 2004-2019, University of Oslo
 * All rights reserved.
 *
 * Redistribution and use in source and binary forms, with or without
 * modification, are permitted provided that the following conditions are met:
 * Redistributions of source code must retain the above copyright notice, this
 * list of conditions and the following disclaimer.
 *
 * Redistributions in binary form must reproduce the above copyright notice,
 * this list of conditions and the following disclaimer in the documentation
 * and/or other materials provided with the distribution.
 * Neither the name of the HISP project nor the names of its contributors may
 * be used to endorse or promote products derived from this software without
 * specific prior written permission.
 *
 * THIS SOFTWARE IS PROVIDED BY THE COPYRIGHT HOLDERS AND CONTRIBUTORS "AS IS" AND
 * ANY EXPRESS OR IMPLIED WARRANTIES, INCLUDING, BUT NOT LIMITED TO, THE IMPLIED
 * WARRANTIES OF MERCHANTABILITY AND FITNESS FOR A PARTICULAR PURPOSE ARE
 * DISCLAIMED. IN NO EVENT SHALL THE COPYRIGHT OWNER OR CONTRIBUTORS BE LIABLE FOR
 * ANY DIRECT, INDIRECT, INCIDENTAL, SPECIAL, EXEMPLARY, OR CONSEQUENTIAL DAMAGES
 * (INCLUDING, BUT NOT LIMITED TO, PROCUREMENT OF SUBSTITUTE GOODS OR SERVICES;
 * LOSS OF USE, DATA, OR PROFITS; OR BUSINESS INTERRUPTION) HOWEVER CAUSED AND ON
 * ANY THEORY OF LIABILITY, WHETHER IN CONTRACT, STRICT LIABILITY, OR TORT
 * (INCLUDING NEGLIGENCE OR OTHERWISE) ARISING IN ANY WAY OUT OF THE USE OF THIS
 * SOFTWARE, EVEN IF ADVISED OF THE POSSIBILITY OF SUCH DAMAGE.
 */

package org.hisp.dhis.android.core.data.database;

import android.content.Context;
import android.database.sqlite.SQLiteDatabase;
import android.os.Build;

import com.github.lykmapipo.sqlbrite.migrations.SQLBriteOpenHelper;

import java.io.IOException;
import java.util.ArrayList;
import java.util.List;
import java.util.Map;

import androidx.annotation.NonNull;
import androidx.annotation.Nullable;

public class DbOpenHelper extends SQLBriteOpenHelper {

<<<<<<< HEAD
    public static final int VERSION = 46;
=======
    public static final int VERSION = 49;
>>>>>>> 9eaadb85

    public DbOpenHelper(@NonNull Context context, @Nullable String databaseName) {
        super(context, databaseName, null, VERSION);
    }

    public DbOpenHelper(Context context, String databaseName, int testVersion) {
        super(context, databaseName, null, testVersion);
    }

    @Override
    public void onOpen(SQLiteDatabase db) {
        super.onOpen(db);

        if (android.os.Build.VERSION.SDK_INT >= Build.VERSION_CODES.LOLLIPOP) {
            // enable foreign key support in database only for lollipop and newer versions
            db.setForeignKeyConstraintsEnabled(true);
        }

        db.enableWriteAheadLogging();
    }

    // This fixes the bug in SQLBriteOpenHelper, which doesn't let seeds to be optional
    @Override
    public Map<String, List<String>> parse(int newVersion) throws IOException {
        Map<String, List<String>> versionMigrations = super.parse(newVersion);
        List<String> seeds = versionMigrations.get("seeds");
        if (seeds == null || seeds.size() == 1 && seeds.get(0) == null) {
            versionMigrations.put("seeds", new ArrayList<>());
        }
        return versionMigrations;
    }
}<|MERGE_RESOLUTION|>--- conflicted
+++ resolved
@@ -44,11 +44,7 @@
 
 public class DbOpenHelper extends SQLBriteOpenHelper {
 
-<<<<<<< HEAD
-    public static final int VERSION = 46;
-=======
     public static final int VERSION = 49;
->>>>>>> 9eaadb85
 
     public DbOpenHelper(@NonNull Context context, @Nullable String databaseName) {
         super(context, databaseName, null, VERSION);
