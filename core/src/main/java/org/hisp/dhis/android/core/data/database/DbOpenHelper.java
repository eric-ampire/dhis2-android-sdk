/*
 * Copyright (c) 2017, University of Oslo
 *
 * All rights reserved.
 * Redistribution and use in source and binary forms, with or without
 * modification, are permitted provided that the following conditions are met:
 * Redistributions of source code must retain the above copyright notice, this
 * list of conditions and the following disclaimer.
 *
 * Redistributions in binary form must reproduce the above copyright notice,
 * this list of conditions and the following disclaimer in the documentation
 * and/or other materials provided with the distribution.
 * Neither the name of the HISP project nor the names of its contributors may
 * be used to endorse or promote products derived from this software without
 * specific prior written permission.
 *
 * THIS SOFTWARE IS PROVIDED BY THE COPYRIGHT HOLDERS AND CONTRIBUTORS "AS IS" AND
 * ANY EXPRESS OR IMPLIED WARRANTIES, INCLUDING, BUT NOT LIMITED TO, THE IMPLIED
 * WARRANTIES OF MERCHANTABILITY AND FITNESS FOR A PARTICULAR PURPOSE ARE
 * DISCLAIMED. IN NO EVENT SHALL THE COPYRIGHT OWNER OR CONTRIBUTORS BE LIABLE FOR
 * ANY DIRECT, INDIRECT, INCIDENTAL, SPECIAL, EXEMPLARY, OR CONSEQUENTIAL DAMAGES
 * (INCLUDING, BUT NOT LIMITED TO, PROCUREMENT OF SUBSTITUTE GOODS OR SERVICES;
 * LOSS OF USE, DATA, OR PROFITS; OR BUSINESS INTERRUPTION) HOWEVER CAUSED AND ON
 * ANY THEORY OF LIABILITY, WHETHER IN CONTRACT, STRICT LIABILITY, OR TORT
 * (INCLUDING NEGLIGENCE OR OTHERWISE) ARISING IN ANY WAY OUT OF THE USE OF THIS
 * SOFTWARE, EVEN IF ADVISED OF THE POSSIBILITY OF SUCH DAMAGE.
 */

package org.hisp.dhis.android.core.data.database;

import android.content.Context;
import android.database.sqlite.SQLiteDatabase;
import android.database.sqlite.SQLiteOpenHelper;
import android.support.annotation.NonNull;
import android.support.annotation.VisibleForTesting;

import org.hisp.dhis.android.core.configuration.ConfigurationModel;
import org.hisp.dhis.android.core.constant.ConstantModel;
import org.hisp.dhis.android.core.dataelement.DataElementModel;
import org.hisp.dhis.android.core.enrollment.EnrollmentModel;
import org.hisp.dhis.android.core.event.EventModel;
import org.hisp.dhis.android.core.option.OptionModel;
import org.hisp.dhis.android.core.option.OptionSetModel;
import org.hisp.dhis.android.core.organisationunit.OrganisationUnitModel;
import org.hisp.dhis.android.core.organisationunit.OrganisationUnitProgramLinkModel;
import org.hisp.dhis.android.core.program.ProgramIndicatorModel;
import org.hisp.dhis.android.core.program.ProgramModel;
import org.hisp.dhis.android.core.program.ProgramRuleActionModel;
import org.hisp.dhis.android.core.program.ProgramRuleModel;
import org.hisp.dhis.android.core.program.ProgramRuleVariableModel;
import org.hisp.dhis.android.core.program.ProgramStageDataElementModel;
import org.hisp.dhis.android.core.program.ProgramStageModel;
import org.hisp.dhis.android.core.program.ProgramStageSectionModel;
import org.hisp.dhis.android.core.program.ProgramTrackedEntityAttributeModel;
import org.hisp.dhis.android.core.relationship.RelationshipModel;
import org.hisp.dhis.android.core.relationship.RelationshipTypeModel;
import org.hisp.dhis.android.core.resource.ResourceModel;
import org.hisp.dhis.android.core.systeminfo.SystemInfoModel;
import org.hisp.dhis.android.core.trackedentity.TrackedEntityAttributeModel;
import org.hisp.dhis.android.core.trackedentity.TrackedEntityAttributeValueModel;
import org.hisp.dhis.android.core.trackedentity.TrackedEntityDataValueModel;
import org.hisp.dhis.android.core.trackedentity.TrackedEntityInstanceModel;
import org.hisp.dhis.android.core.trackedentity.TrackedEntityModel;
import org.hisp.dhis.android.core.user.AuthenticatedUserModel;
import org.hisp.dhis.android.core.user.UserCredentialsModel;
import org.hisp.dhis.android.core.user.UserModel;
import org.hisp.dhis.android.core.user.UserOrganisationUnitLinkModel;
import org.hisp.dhis.android.core.user.UserRoleModel;
import org.hisp.dhis.android.core.user.UserRoleProgramLinkModel;

import static org.hisp.dhis.android.core.user.UserOrganisationUnitLinkModel.Columns.ORGANISATION_UNIT_SCOPE;

@SuppressWarnings({
        "PMD.AvoidDuplicateLiterals", "PMD.ExcessiveImports"
})
public class DbOpenHelper extends SQLiteOpenHelper {

    @VisibleForTesting
    static final int VERSION = 1;

    private static final String CREATE_CONFIGURATION_TABLE = "CREATE TABLE " + ConfigurationModel.CONFIGURATION + " (" +
            ConfigurationModel.Columns.ID + " INTEGER PRIMARY KEY AUTOINCREMENT," +
            ConfigurationModel.Columns.SERVER_URL + " TEXT NOT NULL UNIQUE" +
            ");";

    private static final String CREATE_USER_TABLE = "CREATE TABLE " + UserModel.TABLE + " (" +
            UserModel.Columns.ID + " INTEGER PRIMARY KEY AUTOINCREMENT," +
            UserModel.Columns.UID + " TEXT NOT NULL UNIQUE," +
            UserModel.Columns.CODE + " TEXT," +
            UserModel.Columns.NAME + " TEXT," +
            UserModel.Columns.DISPLAY_NAME + " TEXT," +
            UserModel.Columns.CREATED + " TEXT," +
            UserModel.Columns.LAST_UPDATED + " TEXT," +
            UserModel.Columns.BIRTHDAY + " TEXT," +
            UserModel.Columns.EDUCATION + " TEXT," +
            UserModel.Columns.GENDER + " TEXT," +
            UserModel.Columns.JOB_TITLE + " TEXT," +
            UserModel.Columns.SURNAME + " TEXT," +
            UserModel.Columns.FIRST_NAME + " TEXT," +
            UserModel.Columns.INTRODUCTION + " TEXT," +
            UserModel.Columns.EMPLOYER + " TEXT," +
            UserModel.Columns.INTERESTS + " TEXT," +
            UserModel.Columns.LANGUAGES + " TEXT," +
            UserModel.Columns.EMAIL + " TEXT," +
            UserModel.Columns.PHONE_NUMBER + " TEXT," +
            UserModel.Columns.NATIONALITY + " TEXT" +
            ");";

    private static final String CREATE_USER_CREDENTIALS_TABLE = "CREATE TABLE " +
            UserCredentialsModel.TABLE + " (" +
            UserCredentialsModel.Columns.ID + " INTEGER PRIMARY KEY AUTOINCREMENT," +
            UserCredentialsModel.Columns.UID + " TEXT NOT NULL UNIQUE," +
            UserCredentialsModel.Columns.CODE + " TEXT," +
            UserCredentialsModel.Columns.NAME + " TEXT," +
            UserCredentialsModel.Columns.DISPLAY_NAME + " TEXT," +
            UserCredentialsModel.Columns.CREATED + " TEXT," +
            UserCredentialsModel.Columns.LAST_UPDATED + " TEXT," +
            UserCredentialsModel.Columns.USERNAME + " TEXT," +
            UserCredentialsModel.Columns.USER + " TEXT NOT NULL UNIQUE," +
            " FOREIGN KEY (" + UserCredentialsModel.Columns.USER + ") REFERENCES " + UserModel.TABLE +
            " (" + UserModel.Columns.UID + ") ON DELETE CASCADE" +
            ");";

    private static final String CREATE_ORGANISATION_UNIT_TABLE = "CREATE TABLE " +
            OrganisationUnitModel.TABLE + " (" +
            OrganisationUnitModel.Columns.ID + " INTEGER PRIMARY KEY AUTOINCREMENT," +
            OrganisationUnitModel.Columns.UID + " TEXT NOT NULL UNIQUE," +
            OrganisationUnitModel.Columns.CODE + " TEXT," +
            OrganisationUnitModel.Columns.NAME + " TEXT," +
            OrganisationUnitModel.Columns.DISPLAY_NAME + " TEXT," +
            OrganisationUnitModel.Columns.CREATED + " TEXT," +
            OrganisationUnitModel.Columns.LAST_UPDATED + " TEXT," +
            OrganisationUnitModel.Columns.SHORT_NAME + " TEXT," +
            OrganisationUnitModel.Columns.DISPLAY_SHORT_NAME + " TEXT," +
            OrganisationUnitModel.Columns.DESCRIPTION + " TEXT," +
            OrganisationUnitModel.Columns.DISPLAY_DESCRIPTION + " TEXT," +
            OrganisationUnitModel.Columns.PATH + " TEXT," +
            OrganisationUnitModel.Columns.OPENING_DATE + " TEXT," +
            OrganisationUnitModel.Columns.CLOSED_DATE + " TEXT," +
            OrganisationUnitModel.Columns.LEVEL + " INTEGER," +
            OrganisationUnitModel.Columns.PARENT + " TEXT" +
            ");";

    private static final String CREATE_USER_ORGANISATION_UNIT_TABLE = "CREATE TABLE " +
            UserOrganisationUnitLinkModel.TABLE + " (" +
            UserOrganisationUnitLinkModel.Columns.ID + " INTEGER PRIMARY KEY AUTOINCREMENT," +
            UserOrganisationUnitLinkModel.Columns.USER + " TEXT NOT NULL," +
            UserOrganisationUnitLinkModel.Columns.ORGANISATION_UNIT + " TEXT NOT NULL," +
            ORGANISATION_UNIT_SCOPE + " TEXT NOT NULL," +
            " FOREIGN KEY (" + UserOrganisationUnitLinkModel.Columns.USER + ") " +
            " REFERENCES " + UserModel.TABLE + " (" + UserModel.Columns.UID + ") ON DELETE CASCADE," +
            " FOREIGN KEY (" + UserOrganisationUnitLinkModel.Columns.ORGANISATION_UNIT + ") " +
            " REFERENCES " + OrganisationUnitModel.TABLE +
            " (" + OrganisationUnitModel.Columns.UID + ") ON DELETE CASCADE," +
            "UNIQUE (" + UserOrganisationUnitLinkModel.Columns.USER + ", " +
            UserOrganisationUnitLinkModel.Columns.ORGANISATION_UNIT + ", " +
            ORGANISATION_UNIT_SCOPE + ")" +
            ");";

    private static final String CREATE_AUTHENTICATED_USER_TABLE = "CREATE TABLE " +
            AuthenticatedUserModel.TABLE + " (" +
            AuthenticatedUserModel.Columns.ID + " INTEGER PRIMARY KEY AUTOINCREMENT," +
            AuthenticatedUserModel.Columns.USER + " TEXT NOT NULL UNIQUE," +
            AuthenticatedUserModel.Columns.CREDENTIALS + " TEXT NOT NULL," +
            " FOREIGN KEY (" + AuthenticatedUserModel.Columns.USER + ") " +
            " REFERENCES " + UserModel.TABLE +
            " (" + UserModel.Columns.UID + ") ON DELETE CASCADE" +
            ");";

    private static final String CREATE_OPTION_SET_TABLE = "CREATE TABLE " + OptionSetModel.TABLE + " (" +
            OptionSetModel.Columns.ID + " INTEGER PRIMARY KEY AUTOINCREMENT," +
            OptionSetModel.Columns.UID + " TEXT NOT NULL UNIQUE," +
            OptionSetModel.Columns.CODE + " TEXT," +
            OptionSetModel.Columns.NAME + " TEXT," +
            OptionSetModel.Columns.DISPLAY_NAME + " TEXT," +
            OptionSetModel.Columns.CREATED + " TEXT," +
            OptionSetModel.Columns.LAST_UPDATED + " TEXT," +
            OptionSetModel.Columns.VERSION + " INTEGER," +
            OptionSetModel.Columns.VALUE_TYPE + " TEXT" +
            ");";

    private static final String CREATE_OPTION_TABLE = "CREATE TABLE " + OptionModel.TABLE + " (" +
            OptionModel.Columns.ID + " INTEGER PRIMARY KEY AUTOINCREMENT," +
            OptionModel.Columns.UID + " TEXT NOT NULL UNIQUE," +
            OptionModel.Columns.CODE + " TEXT," +
            OptionModel.Columns.NAME + " TEXT," +
            OptionModel.Columns.DISPLAY_NAME + " TEXT," +
            OptionModel.Columns.CREATED + " TEXT," +
            OptionModel.Columns.LAST_UPDATED + " TEXT," +
            OptionModel.Columns.OPTION_SET + " TEXT NOT NULL," +
            " FOREIGN KEY (" + OptionModel.Columns.OPTION_SET + ") " +
            " REFERENCES " + OptionSetModel.TABLE +
            " (" + OptionSetModel.Columns.UID + ") ON DELETE CASCADE" +
            ");";

    private static final String CREATE_PROGRAM_TABLE = "CREATE TABLE " + ProgramModel.TABLE + " (" +
            ProgramModel.Columns.ID + " INTEGER PRIMARY KEY AUTOINCREMENT," +
            ProgramModel.Columns.UID + " TEXT NOT NULL UNIQUE," +
            ProgramModel.Columns.CODE + " TEXT," +
            ProgramModel.Columns.NAME + " TEXT," +
            ProgramModel.Columns.DISPLAY_NAME + " TEXT," +
            ProgramModel.Columns.CREATED + " TEXT," +
            ProgramModel.Columns.LAST_UPDATED + " TEXT," +
            ProgramModel.Columns.SHORT_NAME + " TEXT," +
            ProgramModel.Columns.DISPLAY_SHORT_NAME + " TEXT," +
            ProgramModel.Columns.DESCRIPTION + " TEXT," +
            ProgramModel.Columns.DISPLAY_DESCRIPTION + " TEXT," +
            ProgramModel.Columns.VERSION + " INTEGER," +
            ProgramModel.Columns.ONLY_ENROLL_ONCE + " INTEGER," +
            ProgramModel.Columns.ENROLLMENT_DATE_LABEL + " TEXT," +
            ProgramModel.Columns.DISPLAY_INCIDENT_DATE + " INTEGER," +
            ProgramModel.Columns.INCIDENT_DATE_LABEL + " TEXT," +
            ProgramModel.Columns.REGISTRATION + " INTEGER," +
            ProgramModel.Columns.SELECT_ENROLLMENT_DATES_IN_FUTURE + " INTEGER," +
            ProgramModel.Columns.DATA_ENTRY_METHOD + " INTEGER," +
            ProgramModel.Columns.IGNORE_OVERDUE_EVENTS + " INTEGER," +
            ProgramModel.Columns.RELATIONSHIP_FROM_A + " INTEGER," +
            ProgramModel.Columns.SELECT_INCIDENT_DATES_IN_FUTURE + " INTEGER," +
            ProgramModel.Columns.CAPTURE_COORDINATES + " INTEGER," +
            ProgramModel.Columns.USE_FIRST_STAGE_DURING_REGISTRATION + " INTEGER," +
            ProgramModel.Columns.DISPLAY_FRONT_PAGE_LIST + " INTEGER," +
            ProgramModel.Columns.PROGRAM_TYPE + " TEXT," +
            ProgramModel.Columns.RELATIONSHIP_TYPE + " TEXT," +
            ProgramModel.Columns.RELATIONSHIP_TEXT + " TEXT," +
            ProgramModel.Columns.RELATED_PROGRAM + " TEXT," +
            ProgramModel.Columns.TRACKED_ENTITY + " TEXT," +
            " FOREIGN KEY (" + ProgramModel.Columns.RELATIONSHIP_TYPE + ")" +
            " REFERENCES " + RelationshipTypeModel.TABLE +
            " (" + RelationshipTypeModel.Columns.UID + ")  ON DELETE CASCADE, " +
            " FOREIGN KEY (" + ProgramModel.Columns.RELATED_PROGRAM + ") " +
            " REFERENCES " + ProgramModel.TABLE +
            " (" + ProgramModel.Columns.UID + ") ON DELETE CASCADE DEFERRABLE INITIALLY DEFERRED , " +
            " FOREIGN KEY (" + ProgramModel.Columns.TRACKED_ENTITY + ")" +
            " REFERENCES " + TrackedEntityModel.TABLE +
            " (" + TrackedEntityModel.Columns.UID + ")  ON DELETE CASCADE" +
            ");";

    private static final String CREATE_TRACKED_ENTITY_TABLE = "CREATE TABLE " + TrackedEntityModel.TABLE +
            " (" +
            TrackedEntityModel.Columns.ID + " INTEGER PRIMARY KEY AUTOINCREMENT," +
            TrackedEntityModel.Columns.UID + " TEXT NOT NULL UNIQUE," +
            TrackedEntityModel.Columns.CODE + " TEXT," +
            TrackedEntityModel.Columns.NAME + " TEXT," +
            TrackedEntityModel.Columns.DISPLAY_NAME + " TEXT," +
            TrackedEntityModel.Columns.CREATED + " TEXT," +
            TrackedEntityModel.Columns.LAST_UPDATED + " TEXT," +
            TrackedEntityModel.Columns.SHORT_NAME + " TEXT," +
            TrackedEntityModel.Columns.DISPLAY_SHORT_NAME + " TEXT," +
            TrackedEntityModel.Columns.DESCRIPTION + " TEXT," +
            TrackedEntityModel.Columns.DISPLAY_DESCRIPTION + " TEXT" +
            ");";

    private static final String CREATE_DATA_ELEMENT_TABLE = "CREATE TABLE " + DataElementModel.TABLE + " (" +
            DataElementModel.Columns.ID + " INTEGER PRIMARY KEY AUTOINCREMENT," +
            DataElementModel.Columns.UID + " TEXT NOT NULL UNIQUE," +
            DataElementModel.Columns.CODE + " TEXT," +
            DataElementModel.Columns.NAME + " TEXT," +
            DataElementModel.Columns.DISPLAY_NAME + " TEXT," +
            DataElementModel.Columns.CREATED + " TEXT," +
            DataElementModel.Columns.LAST_UPDATED + " TEXT," +
            DataElementModel.Columns.SHORT_NAME + " TEXT," +
            DataElementModel.Columns.DISPLAY_SHORT_NAME + " TEXT," +
            DataElementModel.Columns.DESCRIPTION + " TEXT," +
            DataElementModel.Columns.DISPLAY_DESCRIPTION + " TEXT," +
            DataElementModel.Columns.VALUE_TYPE + " TEXT," +
            DataElementModel.Columns.ZERO_IS_SIGNIFICANT + " INTEGER," +
            DataElementModel.Columns.AGGREGATION_TYPE + " TEXT," +
            DataElementModel.Columns.FORM_NAME + " TEXT," +
            DataElementModel.Columns.NUMBER_TYPE + " TEXT," +
            DataElementModel.Columns.DOMAIN_TYPE + " TEXT," +
            DataElementModel.Columns.DIMENSION + " TEXT," +
            DataElementModel.Columns.DISPLAY_FORM_NAME + " TEXT," +
            DataElementModel.Columns.OPTION_SET + " TEXT," +
            " FOREIGN KEY ( " + DataElementModel.Columns.OPTION_SET + ")" +
            " REFERENCES " + OptionSetModel.TABLE +
            " (" + OptionSetModel.Columns.UID + ") ON DELETE CASCADE" +
            ");";

    private static final String CREATE_PROGRAM_STAGE_DATA_ELEMENT_TABLE = "CREATE TABLE " +
            ProgramStageDataElementModel.TABLE + " (" +
            ProgramStageDataElementModel.Columns.ID + " INTEGER PRIMARY KEY AUTOINCREMENT," +
            ProgramStageDataElementModel.Columns.UID + " TEXT NOT NULL UNIQUE," +
            ProgramStageDataElementModel.Columns.CODE + " TEXT," +
            ProgramStageDataElementModel.Columns.NAME + " TEXT," +
            ProgramStageDataElementModel.Columns.DISPLAY_NAME + " TEXT," +
            ProgramStageDataElementModel.Columns.CREATED + " TEXT," +
            ProgramStageDataElementModel.Columns.LAST_UPDATED + " TEXT," +
            ProgramStageDataElementModel.Columns.DISPLAY_IN_REPORTS + " INTEGER," +
            ProgramStageDataElementModel.Columns.COMPULSORY + " INTEGER," +
            ProgramStageDataElementModel.Columns.ALLOW_PROVIDED_ELSEWHERE + " INTEGER," +
            ProgramStageDataElementModel.Columns.SORT_ORDER + " INTEGER," +
            ProgramStageDataElementModel.Columns.ALLOW_FUTURE_DATE + " INTEGER," +
            ProgramStageDataElementModel.Columns.DATA_ELEMENT + " TEXT NOT NULL," +
            ProgramStageDataElementModel.Columns.PROGRAM_STAGE_SECTION + " TEXT," +
            " FOREIGN KEY (" + ProgramStageDataElementModel.Columns.DATA_ELEMENT + ")" +
            " REFERENCES " + DataElementModel.TABLE +
            " (" + DataElementModel.Columns.UID + ")" + "ON DELETE CASCADE," +
            " FOREIGN KEY (" + ProgramStageDataElementModel.Columns.PROGRAM_STAGE_SECTION + ")" +
            " REFERENCES " + ProgramStageSectionModel.TABLE +
            " (" + ProgramStageSectionModel.Columns.UID + ")" + "ON DELETE CASCADE" +
            ");";

    private static final String CREATE_RELATIONSHIP_TABLE =
            "CREATE TABLE " + RelationshipModel.TABLE + " (" +
                    RelationshipModel.Columns.ID + " INTEGER PRIMARY KEY AUTOINCREMENT," +
                    RelationshipModel.Columns.TRACKED_ENTITY_INSTANCE_A + " TEXT," +
                    RelationshipModel.Columns.TRACKED_ENTITY_INSTANCE_B + " TEXT," +
                    RelationshipModel.Columns.RELATIONSHIP_TYPE + " TEXT NOT NULL," +
                    " FOREIGN KEY (" + RelationshipModel.Columns.RELATIONSHIP_TYPE + ") " +
                    " REFERENCES " + RelationshipTypeModel.TABLE +
                    " (" + RelationshipTypeModel.Columns.UID + ") ON DELETE CASCADE" +
                    ");";

    private static final String CREATE_RELATIONSHIP_TYPE_TABLE = "CREATE TABLE " +
            RelationshipTypeModel.TABLE + " (" +
            RelationshipTypeModel.Columns.ID + " INTEGER PRIMARY KEY AUTOINCREMENT, " +
            RelationshipTypeModel.Columns.UID + " TEXT NOT NULL UNIQUE, " +
            RelationshipTypeModel.Columns.CODE + " TEXT, " +
            RelationshipTypeModel.Columns.NAME + " TEXT, " +
            RelationshipTypeModel.Columns.DISPLAY_NAME + " TEXT, " +
            RelationshipTypeModel.Columns.CREATED + " TEXT, " +
            RelationshipTypeModel.Columns.LAST_UPDATED + " TEXT, " +
            RelationshipTypeModel.Columns.B_IS_TO_A + " TEXT, " +
            RelationshipTypeModel.Columns.A_IS_TO_B + " TEXT " +
            ");";

    private static final String CREATE_PROGRAM_STAGE_SECTION_TABLE = "CREATE TABLE " +
            ProgramStageSectionModel.TABLE + " (" +
            ProgramStageSectionModel.Columns.ID + " INTEGER PRIMARY KEY AUTOINCREMENT," +
            ProgramStageSectionModel.Columns.UID + " TEXT NOT NULL UNIQUE," +
            ProgramStageSectionModel.Columns.CODE + " TEXT," +
            ProgramStageSectionModel.Columns.NAME + " TEXT," +
            ProgramStageSectionModel.Columns.DISPLAY_NAME + " TEXT," +
            ProgramStageSectionModel.Columns.CREATED + " TEXT," +
            ProgramStageSectionModel.Columns.LAST_UPDATED + " TEXT," +
            ProgramStageSectionModel.Columns.SORT_ORDER + " INTEGER," +
            ProgramStageSectionModel.Columns.PROGRAM_STAGE + " TEXT NOT NULL," +
            " FOREIGN KEY ( " + ProgramStageSectionModel.Columns.PROGRAM_STAGE + ")" +
            " REFERENCES " + ProgramStageModel.TABLE +
            " (" + ProgramStageModel.Columns.UID + ") ON DELETE CASCADE" +
            ");";

    private static final String CREATE_PROGRAM_STAGE_TABLE = "CREATE TABLE " +
            ProgramStageModel.TABLE + " (" +
            ProgramStageModel.Columns.ID + " INTEGER PRIMARY KEY AUTOINCREMENT," +
            ProgramStageModel.Columns.UID + " TEXT NOT NULL UNIQUE," +
            ProgramStageModel.Columns.CODE + " TEXT," +
            ProgramStageModel.Columns.NAME + " TEXT," +
            ProgramStageModel.Columns.DISPLAY_NAME + " TEXT," +
            ProgramStageModel.Columns.CREATED + " TEXT," +
            ProgramStageModel.Columns.LAST_UPDATED + " TEXT," +
            ProgramStageModel.Columns.EXECUTION_DATE_LABEL + " TEXT," +
            ProgramStageModel.Columns.ALLOW_GENERATE_NEXT_VISIT + " INTEGER," +
            ProgramStageModel.Columns.VALID_COMPLETE_ONLY + " INTEGER," +
            ProgramStageModel.Columns.REPORT_DATE_TO_USE + " TEXT," +
            ProgramStageModel.Columns.OPEN_AFTER_ENROLLMENT + " INTEGER," +
            ProgramStageModel.Columns.REPEATABLE + " INTEGER," +
            ProgramStageModel.Columns.CAPTURE_COORDINATES + " INTEGER," +
            ProgramStageModel.Columns.FORM_TYPE + " TEXT," +
            ProgramStageModel.Columns.DISPLAY_GENERATE_EVENT_BOX + " INTEGER," +
            ProgramStageModel.Columns.GENERATED_BY_ENROLMENT_DATE + " INTEGER," +
            ProgramStageModel.Columns.AUTO_GENERATE_EVENT + " INTEGER," +
            ProgramStageModel.Columns.SORT_ORDER + " INTEGER," +
            ProgramStageModel.Columns.HIDE_DUE_DATE + " INTEGER," +
            ProgramStageModel.Columns.BLOCK_ENTRY_FORM + " INTEGER," +
            ProgramStageModel.Columns.MIN_DAYS_FROM_START + " INTEGER," +
            ProgramStageModel.Columns.STANDARD_INTERVAL + " INTEGER," +
            ProgramStageModel.Columns.PROGRAM + " TEXT NOT NULL," +
            " FOREIGN KEY ( " + ProgramStageModel.Columns.PROGRAM + ")" +
            " REFERENCES " + ProgramModel.TABLE +
            " (" + ProgramModel.Columns.UID + ") ON DELETE CASCADE" +
            ");";

    private static final String CREATE_PROGRAM_RULE_VARIABLE_TABLE = "CREATE TABLE " +
            ProgramRuleVariableModel.TABLE + " (" +
            ProgramRuleVariableModel.Columns.ID + " INTEGER PRIMARY KEY AUTOINCREMENT," +
            ProgramRuleVariableModel.Columns.UID + " TEXT NOT NULL UNIQUE," +
            ProgramRuleVariableModel.Columns.CODE + " TEXT," +
            ProgramRuleVariableModel.Columns.NAME + " TEXT," +
            ProgramRuleVariableModel.Columns.DISPLAY_NAME + " TEXT," +
            ProgramRuleVariableModel.Columns.CREATED + " TEXT," +
            ProgramRuleVariableModel.Columns.LAST_UPDATED + " TEXT," +
            ProgramRuleVariableModel.Columns.USE_CODE_FOR_OPTION_SET + " INTEGER," +
            ProgramRuleVariableModel.Columns.PROGRAM + " TEXT NOT NULL," +
            ProgramRuleVariableModel.Columns.PROGRAM_STAGE + " TEXT," +
            ProgramRuleVariableModel.Columns.DATA_ELEMENT + " TEXT," +
            ProgramRuleVariableModel.Columns.TRACKED_ENTITY_ATTRIBUTE + " TEXT," +
            ProgramRuleVariableModel.Columns.PROGRAM_RULE_VARIABLE_SOURCE_TYPE + " TEXT," +
            " FOREIGN KEY (" + ProgramRuleVariableModel.Columns.PROGRAM + ")" +
            " REFERENCES " + ProgramModel.TABLE + " (" + ProgramModel.Columns.UID + ") ON DELETE CASCADE," +
            " FOREIGN KEY (" + ProgramRuleVariableModel.Columns.PROGRAM_STAGE + ")" +
            " REFERENCES " + ProgramStageModel.TABLE +
            " (" + ProgramStageModel.Columns.UID + ") ON DELETE CASCADE," +
            " FOREIGN KEY (" + ProgramRuleVariableModel.Columns.TRACKED_ENTITY_ATTRIBUTE + ")" +
            " REFERENCES " + TrackedEntityAttributeModel.TABLE +
            " (" + TrackedEntityAttributeModel.Columns.UID + ")" + "ON DELETE CASCADE," +
            " FOREIGN KEY (" + ProgramRuleVariableModel.Columns.DATA_ELEMENT + ")" +
            " REFERENCES " + DataElementModel.TABLE +
            " (" + DataElementModel.Columns.UID + ") ON DELETE CASCADE" +
            ");";

    private static final String CREATE_TRACKED_ENTITY_ATTRIBUTE_TABLE = "CREATE TABLE " +
            TrackedEntityAttributeModel.TABLE + " (" +
            TrackedEntityAttributeModel.Columns.ID + " INTEGER PRIMARY KEY AUTOINCREMENT," +
            TrackedEntityAttributeModel.Columns.UID + " TEXT NOT NULL UNIQUE," +
            TrackedEntityAttributeModel.Columns.CODE + " TEXT," +
            TrackedEntityAttributeModel.Columns.NAME + " TEXT," +
            TrackedEntityAttributeModel.Columns.DISPLAY_NAME + " TEXT," +
            TrackedEntityAttributeModel.Columns.CREATED + " TEXT," +
            TrackedEntityAttributeModel.Columns.LAST_UPDATED + " TEXT," +
            TrackedEntityAttributeModel.Columns.SHORT_NAME + " TEXT," +
            TrackedEntityAttributeModel.Columns.DISPLAY_SHORT_NAME + " TEXT," +
            TrackedEntityAttributeModel.Columns.DESCRIPTION + " TEXT," +
            TrackedEntityAttributeModel.Columns.DISPLAY_DESCRIPTION + " TEXT," +
            TrackedEntityAttributeModel.Columns.PATTERN + " TEXT," +
            TrackedEntityAttributeModel.Columns.SORT_ORDER_IN_LIST_NO_PROGRAM + " INTEGER," +
            TrackedEntityAttributeModel.Columns.OPTION_SET + " TEXT," +
            TrackedEntityAttributeModel.Columns.VALUE_TYPE + " TEXT," +
            TrackedEntityAttributeModel.Columns.EXPRESSION + " TEXT," +
            TrackedEntityAttributeModel.Columns.SEARCH_SCOPE + " TEXT," +
            TrackedEntityAttributeModel.Columns.PROGRAM_SCOPE + " INTEGER," +
            TrackedEntityAttributeModel.Columns.DISPLAY_IN_LIST_NO_PROGRAM + " INTEGER," +
            TrackedEntityAttributeModel.Columns.GENERATED + " INTEGER," +
            TrackedEntityAttributeModel.Columns.DISPLAY_ON_VISIT_SCHEDULE + " INTEGER," +
            TrackedEntityAttributeModel.Columns.ORG_UNIT_SCOPE + " INTEGER," +
            TrackedEntityAttributeModel.Columns.UNIQUE + " INTEGER," +
            TrackedEntityAttributeModel.Columns.INHERIT + " INTEGER," +
            " FOREIGN KEY (" + TrackedEntityAttributeModel.Columns.OPTION_SET + ")" +
            " REFERENCES " + OptionSetModel.TABLE +
            " (" + OptionSetModel.Columns.UID + ")" + "ON DELETE CASCADE" +
            ");";

    private static final String CREATE_PROGRAM_TRACKED_ENTITY_ATTRIBUTE_TABLE = "CREATE TABLE " +
            ProgramTrackedEntityAttributeModel.TABLE + " (" +
            ProgramTrackedEntityAttributeModel.Columns.ID + " INTEGER PRIMARY KEY AUTOINCREMENT," +
            ProgramTrackedEntityAttributeModel.Columns.UID + " TEXT NOT NULL UNIQUE," +
            ProgramTrackedEntityAttributeModel.Columns.CODE + " TEXT," +
            ProgramTrackedEntityAttributeModel.Columns.NAME + " TEXT," +
            ProgramTrackedEntityAttributeModel.Columns.DISPLAY_NAME + " TEXT," +
            ProgramTrackedEntityAttributeModel.Columns.CREATED + " TEXT," +
            ProgramTrackedEntityAttributeModel.Columns.LAST_UPDATED + " TEXT," +
            ProgramTrackedEntityAttributeModel.Columns.SHORT_NAME + " TEXT," +
            ProgramTrackedEntityAttributeModel.Columns.DISPLAY_SHORT_NAME + " TEXT," +
            ProgramTrackedEntityAttributeModel.Columns.DESCRIPTION + " TEXT," +
            ProgramTrackedEntityAttributeModel.Columns.DISPLAY_DESCRIPTION + " TEXT," +
            ProgramTrackedEntityAttributeModel.Columns.MANDATORY + " INTEGER," +
            ProgramTrackedEntityAttributeModel.Columns.TRACKED_ENTITY_ATTRIBUTE + " TEXT NOT NULL," +
            ProgramTrackedEntityAttributeModel.Columns.VALUE_TYPE + " TEXT," +
            ProgramTrackedEntityAttributeModel.Columns.ALLOW_FUTURE_DATES + " INTEGER," +
            ProgramTrackedEntityAttributeModel.Columns.DISPLAY_IN_LIST + " INTEGER," +
            ProgramTrackedEntityAttributeModel.Columns.PROGRAM + " TEXT NOT NULL," +
            " FOREIGN KEY (" + ProgramTrackedEntityAttributeModel.Columns.TRACKED_ENTITY_ATTRIBUTE + ")" +
            " REFERENCES " + TrackedEntityAttributeModel.TABLE +
            " (" + TrackedEntityAttributeModel.Columns.UID + ")" + "ON DELETE CASCADE," +
            " FOREIGN KEY (" + ProgramTrackedEntityAttributeModel.Columns.PROGRAM + ")" +
            " REFERENCES " + ProgramModel.TABLE +
            " (" + ProgramModel.Columns.UID + ")" + "ON DELETE CASCADE" +
            ");";

    private static final String CREATE_PROGRAM_RULE_TABLE = "CREATE TABLE " +
            ProgramRuleModel.TABLE + " (" +
            ProgramRuleModel.Columns.ID + " INTEGER PRIMARY KEY AUTOINCREMENT," +
            ProgramRuleModel.Columns.UID + " TEXT NOT NULL UNIQUE," +
            ProgramRuleModel.Columns.CODE + " TEXT," +
            ProgramRuleModel.Columns.NAME + " TEXT," +
            ProgramRuleModel.Columns.DISPLAY_NAME + " TEXT," +
            ProgramRuleModel.Columns.CREATED + " TEXT," +
            ProgramRuleModel.Columns.LAST_UPDATED + " TEXT," +
            ProgramRuleModel.Columns.PRIORITY + " INTEGER," +
            ProgramRuleModel.Columns.CONDITION + " TEXT," +
            ProgramRuleModel.Columns.PROGRAM + " TEXT NOT NULL," +
            ProgramRuleModel.Columns.PROGRAM_STAGE + " TEXT," +
            " FOREIGN KEY (" + ProgramRuleModel.Columns.PROGRAM + ")" +
            " REFERENCES " + ProgramModel.TABLE +
            " (" + ProgramModel.Columns.UID + ") ON DELETE CASCADE," +
            " FOREIGN KEY (" + ProgramRuleModel.Columns.PROGRAM_STAGE + ")" +
            " REFERENCES " + ProgramStageModel.TABLE +
            " (" + ProgramStageModel.Columns.UID + ") ON DELETE CASCADE" +
            ");";

    private static final String CREATE_CONSTANT_TABLE = "CREATE TABLE " + ConstantModel.TABLE + " (" +
            ConstantModel.Columns.ID + " INTEGER PRIMARY KEY AUTOINCREMENT," +
            ConstantModel.Columns.UID + " TEXT NOT NULL UNIQUE," +
            ConstantModel.Columns.CODE + " TEXT," +
            ConstantModel.Columns.NAME + " TEXT," +
            ConstantModel.Columns.DISPLAY_NAME + " TEXT," +
            ConstantModel.Columns.CREATED + " TEXT," +
            ConstantModel.Columns.LAST_UPDATED + " TEXT," +
            ConstantModel.Columns.VALUE + " TEXT" +
            ");";

    private static final String CREATE_SYSTEM_INFO_TABLE = "CREATE TABLE " + SystemInfoModel.TABLE + " (" +
            SystemInfoModel.Columns.ID + " INTEGER PRIMARY KEY AUTOINCREMENT, " +
            SystemInfoModel.Columns.SERVER_DATE + " TEXT," +
            SystemInfoModel.Columns.DATE_FORMAT + " TEXT" +
            ");";

    private static final String CREATE_PROGRAM_INDICATOR_TABLE = "CREATE TABLE " +
            ProgramIndicatorModel.TABLE + " (" +
            ProgramIndicatorModel.Columns.ID + " INTEGER PRIMARY KEY AUTOINCREMENT," +
            ProgramIndicatorModel.Columns.UID + " TEXT NOT NULL UNIQUE," +
            ProgramIndicatorModel.Columns.CODE + " TEXT," +
            ProgramIndicatorModel.Columns.NAME + " TEXT," +
            ProgramIndicatorModel.Columns.DISPLAY_NAME + " TEXT," +
            ProgramIndicatorModel.Columns.CREATED + " TEXT," +
            ProgramIndicatorModel.Columns.LAST_UPDATED + " TEXT," +
            ProgramIndicatorModel.Columns.SHORT_NAME + " TEXT," +
            ProgramIndicatorModel.Columns.DISPLAY_SHORT_NAME + " TEXT," +
            ProgramIndicatorModel.Columns.DESCRIPTION + " TEXT," +
            ProgramIndicatorModel.Columns.DISPLAY_DESCRIPTION + " TEXT," +
            ProgramIndicatorModel.Columns.DISPLAY_IN_FORM + " INTEGER," +
            ProgramIndicatorModel.Columns.EXPRESSION + " TEXT," +
            ProgramIndicatorModel.Columns.DIMENSION_ITEM + " TEXT," +
            ProgramIndicatorModel.Columns.FILTER + " TEXT," +
            ProgramIndicatorModel.Columns.DECIMALS + " INTEGER" +
            ");";

    private static final String CREATE_PROGRAM_RULE_ACTION_TABLE = "CREATE TABLE " +
            ProgramRuleActionModel.TABLE + " (" +
            ProgramRuleActionModel.Columns.ID + " INTEGER PRIMARY KEY AUTOINCREMENT," +
            ProgramRuleActionModel.Columns.UID + " TEXT NOT NULL UNIQUE," +
            ProgramRuleActionModel.Columns.CODE + " TEXT," +
            ProgramRuleActionModel.Columns.NAME + " TEXT," +
            ProgramRuleActionModel.Columns.DISPLAY_NAME + " TEXT," +
            ProgramRuleActionModel.Columns.CREATED + " TEXT," +
            ProgramRuleActionModel.Columns.LAST_UPDATED + " TEXT," +
            ProgramRuleActionModel.Columns.DATA + " TEXT," +
            ProgramRuleActionModel.Columns.CONTENT + " TEXT," +
            ProgramRuleActionModel.Columns.LOCATION + " TEXT," +
            ProgramRuleActionModel.Columns.TRACKED_ENTITY_ATTRIBUTE + " TEXT," +
            ProgramRuleActionModel.Columns.PROGRAM_INDICATOR + " TEXT," +
            ProgramRuleActionModel.Columns.PROGRAM_STAGE_SECTION + " TEXT," +
            ProgramRuleActionModel.Columns.PROGRAM_RULE_ACTION_TYPE + " TEXT," +
            ProgramRuleActionModel.Columns.PROGRAM_STAGE + " TEXT," +
            ProgramRuleActionModel.Columns.DATA_ELEMENT + " TEXT," +
            ProgramRuleActionModel.Columns.PROGRAM_RULE + " TEXT NOT NULL," +
            " FOREIGN KEY (" + ProgramRuleActionModel.Columns.PROGRAM_RULE + ")" + " REFERENCES " +
            ProgramRuleModel.TABLE + " (" + ProgramRuleModel.Columns.UID + ") ON DELETE CASCADE," +
            " FOREIGN KEY (" + ProgramRuleActionModel.Columns.TRACKED_ENTITY_ATTRIBUTE + ")" +
            " REFERENCES " + TrackedEntityAttributeModel.TABLE +
            " (" + TrackedEntityAttributeModel.Columns.UID + ") " + "ON DELETE CASCADE," +
            " FOREIGN KEY (" + ProgramRuleActionModel.Columns.PROGRAM_INDICATOR + ")" +
            " REFERENCES " + ProgramIndicatorModel.TABLE +
            " (" + ProgramIndicatorModel.Columns.UID + ") " + "ON DELETE CASCADE," +
            " FOREIGN KEY (" + ProgramRuleActionModel.Columns.PROGRAM_STAGE_SECTION + ")" +
            " REFERENCES " + ProgramStageSectionModel.TABLE +
            " (" + ProgramStageSectionModel.Columns.UID + ") " + "ON DELETE CASCADE," +
            " FOREIGN KEY (" + ProgramRuleActionModel.Columns.PROGRAM_STAGE + ")" +
            " REFERENCES " + ProgramStageModel.TABLE +
            " (" + ProgramStageModel.Columns.UID + ") ON DELETE CASCADE," +
            " FOREIGN KEY (" + ProgramRuleActionModel.Columns.DATA_ELEMENT + ")" +
            " REFERENCES " + DataElementModel.TABLE +
            " (" + DataElementModel.Columns.UID + ") ON DELETE CASCADE" +
            ");";

    private static final String CREATE_TRACKED_ENTITY_DATA_VALUE_TABLE = "CREATE TABLE " +
            TrackedEntityDataValueModel.TABLE + " (" +
            TrackedEntityDataValueModel.Columns.ID + " INTEGER PRIMARY KEY AUTOINCREMENT," +
            TrackedEntityDataValueModel.Columns.EVENT + " TEXT NOT NULL," +
            TrackedEntityDataValueModel.Columns.DATA_ELEMENT + " TEXT," +
            TrackedEntityDataValueModel.Columns.STORED_BY + " TEXT," +
            TrackedEntityDataValueModel.Columns.VALUE + " TEXT," +
            TrackedEntityDataValueModel.Columns.CREATED + " TEXT," +
            TrackedEntityDataValueModel.Columns.LAST_UPDATED + " TEXT," +
            TrackedEntityDataValueModel.Columns.PROVIDED_ELSEWHERE + " INTEGER," +
            " FOREIGN KEY (" + TrackedEntityDataValueModel.Columns.EVENT + ")" +
            " REFERENCES " + EventModel.TABLE +
            " (" + EventModel.Columns.UID + ")" + "ON DELETE CASCADE" +
            ");";

    private static final String CREATE_TRACKED_ENTITY_ATTRIBUTE_VALUE_TABLE = "CREATE TABLE " +
            TrackedEntityAttributeValueModel.TABLE + " (" +
            TrackedEntityAttributeValueModel.Columns.ID + " INTEGER PRIMARY KEY AUTOINCREMENT," +
            TrackedEntityAttributeValueModel.Columns.STATE + " TEXT," +
            TrackedEntityAttributeValueModel.Columns.VALUE + " TEXT," +
            TrackedEntityAttributeValueModel.Columns.TRACKED_ENTITY_ATTRIBUTE + " TEXT NOT NULL," +
            TrackedEntityAttributeValueModel.Columns.TRACKED_ENTITY_INSTANCE + " TEXT NOT NULL," +
            " FOREIGN KEY (" + TrackedEntityAttributeValueModel.Columns.TRACKED_ENTITY_ATTRIBUTE + ")" +
            " REFERENCES " + TrackedEntityAttributeModel.TABLE +
            " (" + TrackedEntityAttributeModel.Columns.UID + ") ON DELETE CASCADE, " +
            " FOREIGN KEY (" + TrackedEntityAttributeValueModel.Columns.TRACKED_ENTITY_INSTANCE + ") " +
            " REFERENCES " + TrackedEntityInstanceModel.TABLE +
            " (" + TrackedEntityInstanceModel.Columns.UID + ") ON DELETE CASCADE" + ");";

    private static final String CREATE_EVENT_TABLE = "CREATE TABLE " + EventModel.TABLE + " (" +
            EventModel.Columns.ID + " INTEGER PRIMARY KEY AUTOINCREMENT," +
            EventModel.Columns.UID + " TEXT NOT NULL UNIQUE," +
            EventModel.Columns.ENROLLMENT_UID + " TEXT," +
            EventModel.Columns.CREATED + " TEXT," +
            EventModel.Columns.LAST_UPDATED + " TEXT," +
            EventModel.Columns.STATUS + " TEXT," +
            EventModel.Columns.LATITUDE + " TEXT," +
            EventModel.Columns.LONGITUDE + " TEXT," +
            EventModel.Columns.PROGRAM + " TEXT NOT NULL," +
            EventModel.Columns.PROGRAM_STAGE + " TEXT NOT NULL," +
            EventModel.Columns.ORGANISATION_UNIT + " TEXT NOT NULL," +
            EventModel.Columns.EVENT_DATE + " TEXT," +
            EventModel.Columns.COMPLETE_DATE + " TEXT," +
            EventModel.Columns.DUE_DATE + " TEXT," +
            EventModel.Columns.STATE + " TEXT," +
            " FOREIGN KEY (" + EventModel.Columns.PROGRAM + ")" +
            " REFERENCES " + ProgramModel.TABLE +
            " (" + ProgramModel.Columns.UID + ") ON DELETE CASCADE," +
            " FOREIGN KEY (" + EventModel.Columns.PROGRAM_STAGE + ")" +
            " REFERENCES " + ProgramStageModel.TABLE +
            " (" + ProgramStageModel.Columns.UID + ") ON DELETE CASCADE," +
            " FOREIGN KEY (" + EventModel.Columns.ORGANISATION_UNIT + ")" +
            " REFERENCES " + OrganisationUnitModel.TABLE +
            " (" + OrganisationUnitModel.Columns.UID + ") ON DELETE CASCADE" +
            ");";

    private static final String CREATE_TRACKED_ENTITY_INSTANCE_TABLE = "CREATE TABLE " +
            TrackedEntityInstanceModel.TABLE + " (" +
            TrackedEntityInstanceModel.Columns.ID + " INTEGER PRIMARY KEY AUTOINCREMENT," +
            TrackedEntityInstanceModel.Columns.UID + " TEXT NOT NULL UNIQUE," +
            TrackedEntityInstanceModel.Columns.CREATED + " TEXT," +
            TrackedEntityInstanceModel.Columns.LAST_UPDATED + " TEXT," +
            TrackedEntityInstanceModel.Columns.ORGANISATION_UNIT + " TEXT NOT NULL," +
            TrackedEntityInstanceModel.Columns.STATE + " TEXT," +
            " FOREIGN KEY (" + TrackedEntityInstanceModel.Columns.ORGANISATION_UNIT + ")" +
            " REFERENCES " + OrganisationUnitModel.TABLE +
            " (" + OrganisationUnitModel.Columns.UID + ")" + "ON DELETE CASCADE" +
            ");";

    private static final String CREATE_ENROLLMENT_TABLE = "CREATE TABLE " + EnrollmentModel.TABLE + " (" +
            EnrollmentModel.Columns.ID + " INTEGER PRIMARY KEY AUTOINCREMENT," +
            EnrollmentModel.Columns.UID + " TEXT NOT NULL UNIQUE," +
            EnrollmentModel.Columns.CREATED + " TEXT," +
            EnrollmentModel.Columns.LAST_UPDATED + " TEXT," +
            EnrollmentModel.Columns.ORGANISATION_UNIT + " TEXT NOT NULL," +
            EnrollmentModel.Columns.PROGRAM + " TEXT NOT NULL," +
            EnrollmentModel.Columns.DATE_OF_ENROLLMENT + " TEXT," +
            EnrollmentModel.Columns.DATE_OF_INCIDENT + " TEXT," +
            EnrollmentModel.Columns.FOLLOW_UP + " INTEGER," +
            EnrollmentModel.Columns.ENROLLMENT_STATUS + " TEXT," +
            EnrollmentModel.Columns.TRACKED_ENTITY_INSTANCE + " TEXT NOT NULL," +
            EnrollmentModel.Columns.LATITUDE + " TEXT," +
            EnrollmentModel.Columns.LONGITUDE + " TEXT," +
            EnrollmentModel.Columns.STATE + " TEXT," +
            " FOREIGN KEY (" + EnrollmentModel.Columns.ORGANISATION_UNIT + ")" +
            " REFERENCES " + OrganisationUnitModel.TABLE +
            " (" + OrganisationUnitModel.Columns.UID + ")" + "ON DELETE CASCADE," +
            " FOREIGN KEY (" + EnrollmentModel.Columns.PROGRAM + ")" +
            " REFERENCES " + ProgramModel.TABLE +
            " (" + ProgramModel.Columns.UID + ")" + "ON DELETE CASCADE," +
            " FOREIGN KEY (" + EnrollmentModel.Columns.TRACKED_ENTITY_INSTANCE + ")" +
            " REFERENCES " + TrackedEntityInstanceModel.TABLE +
            " (" + TrackedEntityInstanceModel.Columns.UID + ")" + "ON DELETE CASCADE" + ");";

<<<<<<< HEAD
    private static final String CREATE_RESOURCE_TABLE = "CREATE TABLE " + ResourceModel.RESOURCE + " (" +
            ResourceModel.Columns.ID + " INTEGER PRIMARY KEY AUTOINCREMENT," +
            ResourceModel.Columns.RESOURCE_TYPE + " TEXT NOT NULL," +
            ResourceModel.Columns.RESOURCE_UID + " TEXT NOT NULL UNIQUE," +
            ResourceModel.Columns.LAST_SYNCED + " TEXT" + ");";

    private static final String CREATE_ORGANISATION_UNIT_PROGRAM_LINK_TABLE = "CREATE TABLE " +
            OrganisationUnitProgramLinkModel.ORGANISATION_UNIT_PROGRAM_LINK + " (" +
            OrganisationUnitProgramLinkModel.Columns.ID + " INTEGER PRIMARY KEY AUTOINCREMENT," +
            OrganisationUnitProgramLinkModel.Columns.ORGANISATION_UNIT + " TEXT NOT NULL," +
            OrganisationUnitProgramLinkModel.Columns.PROGRAM + " TEXT NOT NULL," +
            " FOREIGN KEY (" + OrganisationUnitProgramLinkModel.Columns.ORGANISATION_UNIT + ")" +
            " REFERENCES " + OrganisationUnitModel.ORGANISATION_UNIT + " (" + OrganisationUnitModel.Columns.UID + ")" +
            " ON DELETE CASCADE," +
            " FOREIGN KEY (" + OrganisationUnitProgramLinkModel.Columns.PROGRAM + ")" +
            " REFERENCES " + ProgramModel.PROGRAM + " (" + ProgramModel.Columns.UID + ")" + " ON DELETE CASCADE" +
            ");";


=======

    private static final String CREATE_USER_ROLE_TABLE = "CREATE TABLE " + UserRoleModel.TABLE + " (" +
            UserRoleModel.Columns.ID + " INTEGER PRIMARY KEY AUTOINCREMENT," +
            UserRoleModel.Columns.UID + " TEXT NOT NULL UNIQUE," +
            UserRoleModel.Columns.CODE + " TEXT," +
            UserRoleModel.Columns.NAME + " TEXT," +
            UserRoleModel.Columns.DISPLAY_NAME + " TEXT," +
            UserRoleModel.Columns.CREATED + " TEXT," +
            UserRoleModel.Columns.LAST_UPDATED + " TEXT" +
            ");";

    private static final String CREATE_USER_ROLE_PROGRAM_TABLE = "CREATE TABLE " +
            UserRoleProgramLinkModel.TABLE + " (" +
            UserRoleProgramLinkModel.Columns.ID + " INTEGER PRIMARY KEY AUTOINCREMENT," +
            UserRoleProgramLinkModel.Columns.USER_ROLE + " TEXT NOT NULL," +
            UserRoleProgramLinkModel.Columns.PROGRAM + " TEXT NOT NULL," +
            " FOREIGN KEY (" + UserRoleProgramLinkModel.Columns.USER_ROLE + ") " +
            " REFERENCES " + UserRoleModel.TABLE + " (" + UserRoleModel.Columns.UID + ") ON DELETE CASCADE," +
            " FOREIGN KEY (" + UserRoleProgramLinkModel.Columns.PROGRAM + ") " +
            " REFERENCES " + ProgramModel.TABLE +
            " (" + ProgramModel.Columns.UID + ") ON DELETE CASCADE," +
            "UNIQUE (" + UserRoleProgramLinkModel.Columns.USER_ROLE + ", " +
            UserRoleProgramLinkModel.Columns.PROGRAM + ")" +
            ");";
>>>>>>> c66fef29
    /**
     * This method should be used only for testing purposes
     */
    // ToDo: Revise usage of this method
    @VisibleForTesting
    static SQLiteDatabase create() {
        return create(SQLiteDatabase.create(null));
    }

    private static SQLiteDatabase create(SQLiteDatabase database) {
        database.execSQL(CREATE_CONFIGURATION_TABLE);
        database.execSQL(CREATE_USER_TABLE);
        database.execSQL(CREATE_USER_CREDENTIALS_TABLE);
        database.execSQL(CREATE_ORGANISATION_UNIT_TABLE);
        database.execSQL(CREATE_USER_ORGANISATION_UNIT_TABLE);
        database.execSQL(CREATE_AUTHENTICATED_USER_TABLE);
        database.execSQL(CREATE_OPTION_SET_TABLE);
        database.execSQL(CREATE_OPTION_TABLE);
        database.execSQL(CREATE_PROGRAM_TABLE);
        database.execSQL(CREATE_TRACKED_ENTITY_TABLE);
        database.execSQL(CREATE_DATA_ELEMENT_TABLE);
        database.execSQL(CREATE_PROGRAM_STAGE_DATA_ELEMENT_TABLE);
        database.execSQL(CREATE_RELATIONSHIP_TABLE);
        database.execSQL(CREATE_RELATIONSHIP_TYPE_TABLE);
        database.execSQL(CREATE_PROGRAM_STAGE_SECTION_TABLE);
        database.execSQL(CREATE_PROGRAM_STAGE_TABLE);
        database.execSQL(CREATE_PROGRAM_RULE_VARIABLE_TABLE);
        database.execSQL(CREATE_TRACKED_ENTITY_ATTRIBUTE_TABLE);
        database.execSQL(CREATE_PROGRAM_TRACKED_ENTITY_ATTRIBUTE_TABLE);
        database.execSQL(CREATE_CONSTANT_TABLE);
        database.execSQL(CREATE_SYSTEM_INFO_TABLE);
        database.execSQL(CREATE_PROGRAM_RULE_TABLE);
        database.execSQL(CREATE_PROGRAM_INDICATOR_TABLE);
        database.execSQL(CREATE_PROGRAM_RULE_ACTION_TABLE);
        database.execSQL(CREATE_TRACKED_ENTITY_DATA_VALUE_TABLE);
        database.execSQL(CREATE_TRACKED_ENTITY_ATTRIBUTE_VALUE_TABLE);
        database.execSQL(CREATE_EVENT_TABLE);
        database.execSQL(CREATE_TRACKED_ENTITY_INSTANCE_TABLE);
        database.execSQL(CREATE_ENROLLMENT_TABLE);
<<<<<<< HEAD
        database.execSQL(CREATE_RESOURCE_TABLE);
        database.execSQL(CREATE_ORGANISATION_UNIT_PROGRAM_LINK_TABLE);
=======
        database.execSQL(CREATE_USER_ROLE_TABLE);
        database.execSQL(CREATE_USER_ROLE_PROGRAM_TABLE);

>>>>>>> c66fef29
        return database;
    }

    public DbOpenHelper(@NonNull Context context, @NonNull String databaseName) {
        super(context, databaseName, null, VERSION);
    }

    @Override
    public void onCreate(SQLiteDatabase db) {
        create(db);
    }

    @Override
    public void onUpgrade(SQLiteDatabase db, int oldVersion, int newVersion) {
        // ToDo: logic for proper schema migration
    }

    @Override
    public void onOpen(SQLiteDatabase db) {
        super.onOpen(db);

        // enable foreign key support in database
        db.execSQL("PRAGMA foreign_keys = ON;");
    }
}<|MERGE_RESOLUTION|>--- conflicted
+++ resolved
@@ -647,8 +647,7 @@
             " REFERENCES " + TrackedEntityInstanceModel.TABLE +
             " (" + TrackedEntityInstanceModel.Columns.UID + ")" + "ON DELETE CASCADE" + ");";
 
-<<<<<<< HEAD
-    private static final String CREATE_RESOURCE_TABLE = "CREATE TABLE " + ResourceModel.RESOURCE + " (" +
+    private static final String CREATE_RESOURCE_TABLE = "CREATE TABLE " + ResourceModel.TABLE + " (" +
             ResourceModel.Columns.ID + " INTEGER PRIMARY KEY AUTOINCREMENT," +
             ResourceModel.Columns.RESOURCE_TYPE + " TEXT NOT NULL," +
             ResourceModel.Columns.RESOURCE_UID + " TEXT NOT NULL UNIQUE," +
@@ -660,14 +659,11 @@
             OrganisationUnitProgramLinkModel.Columns.ORGANISATION_UNIT + " TEXT NOT NULL," +
             OrganisationUnitProgramLinkModel.Columns.PROGRAM + " TEXT NOT NULL," +
             " FOREIGN KEY (" + OrganisationUnitProgramLinkModel.Columns.ORGANISATION_UNIT + ")" +
-            " REFERENCES " + OrganisationUnitModel.ORGANISATION_UNIT + " (" + OrganisationUnitModel.Columns.UID + ")" +
+            " REFERENCES " + OrganisationUnitModel.TABLE + " (" + OrganisationUnitModel.Columns.UID + ")" +
             " ON DELETE CASCADE," +
             " FOREIGN KEY (" + OrganisationUnitProgramLinkModel.Columns.PROGRAM + ")" +
-            " REFERENCES " + ProgramModel.PROGRAM + " (" + ProgramModel.Columns.UID + ")" + " ON DELETE CASCADE" +
-            ");";
-
-
-=======
+            " REFERENCES " + ProgramModel.TABLE + " (" + ProgramModel.Columns.UID + ")" + " ON DELETE CASCADE" +
+            ");";
 
     private static final String CREATE_USER_ROLE_TABLE = "CREATE TABLE " + UserRoleModel.TABLE + " (" +
             UserRoleModel.Columns.ID + " INTEGER PRIMARY KEY AUTOINCREMENT," +
@@ -692,7 +688,7 @@
             "UNIQUE (" + UserRoleProgramLinkModel.Columns.USER_ROLE + ", " +
             UserRoleProgramLinkModel.Columns.PROGRAM + ")" +
             ");";
->>>>>>> c66fef29
+
     /**
      * This method should be used only for testing purposes
      */
@@ -732,14 +728,11 @@
         database.execSQL(CREATE_EVENT_TABLE);
         database.execSQL(CREATE_TRACKED_ENTITY_INSTANCE_TABLE);
         database.execSQL(CREATE_ENROLLMENT_TABLE);
-<<<<<<< HEAD
         database.execSQL(CREATE_RESOURCE_TABLE);
         database.execSQL(CREATE_ORGANISATION_UNIT_PROGRAM_LINK_TABLE);
-=======
         database.execSQL(CREATE_USER_ROLE_TABLE);
         database.execSQL(CREATE_USER_ROLE_PROGRAM_TABLE);
 
->>>>>>> c66fef29
         return database;
     }
 
