/*
 * Copyright (c) 2017, University of Oslo
 *
 * All rights reserved.
 * Redistribution and use in source and binary forms, with or without
 * modification, are permitted provided that the following conditions are met:
 * Redistributions of source code must retain the above copyright notice, this
 * list of conditions and the following disclaimer.
 *
 * Redistributions in binary form must reproduce the above copyright notice,
 * this list of conditions and the following disclaimer in the documentation
 * and/or other materials provided with the distribution.
 * Neither the name of the HISP project nor the names of its contributors may
 * be used to endorse or promote products derived from this software without
 * specific prior written permission.
 *
 * THIS SOFTWARE IS PROVIDED BY THE COPYRIGHT HOLDERS AND CONTRIBUTORS "AS IS" AND
 * ANY EXPRESS OR IMPLIED WARRANTIES, INCLUDING, BUT NOT LIMITED TO, THE IMPLIED
 * WARRANTIES OF MERCHANTABILITY AND FITNESS FOR A PARTICULAR PURPOSE ARE
 * DISCLAIMED. IN NO EVENT SHALL THE COPYRIGHT OWNER OR CONTRIBUTORS BE LIABLE FOR
 * ANY DIRECT, INDIRECT, INCIDENTAL, SPECIAL, EXEMPLARY, OR CONSEQUENTIAL DAMAGES
 * (INCLUDING, BUT NOT LIMITED TO, PROCUREMENT OF SUBSTITUTE GOODS OR SERVICES;
 * LOSS OF USE, DATA, OR PROFITS; OR BUSINESS INTERRUPTION) HOWEVER CAUSED AND ON
 * ANY THEORY OF LIABILITY, WHETHER IN CONTRACT, STRICT LIABILITY, OR TORT
 * (INCLUDING NEGLIGENCE OR OTHERWISE) ARISING IN ANY WAY OUT OF THE USE OF THIS
 * SOFTWARE, EVEN IF ADVISED OF THE POSSIBILITY OF SUCH DAMAGE.
 */

package org.hisp.dhis.android.core.data.database;

import android.content.Context;
import android.database.sqlite.SQLiteDatabase;
import android.database.sqlite.SQLiteOpenHelper;
import android.support.annotation.NonNull;
import android.support.annotation.VisibleForTesting;

import org.hisp.dhis.android.core.configuration.ConfigurationModel;
import org.hisp.dhis.android.core.constant.ConstantModel;
import org.hisp.dhis.android.core.dataelement.DataElementModel;
import org.hisp.dhis.android.core.enrollment.EnrollmentModel;
import org.hisp.dhis.android.core.event.EventModel;
import org.hisp.dhis.android.core.option.OptionModel;
import org.hisp.dhis.android.core.option.OptionSetModel;
import org.hisp.dhis.android.core.organisationunit.OrganisationUnitModel;
import org.hisp.dhis.android.core.organisationunit.OrganisationUnitProgramLinkModel;
import org.hisp.dhis.android.core.program.ProgramIndicatorModel;
import org.hisp.dhis.android.core.program.ProgramModel;
import org.hisp.dhis.android.core.program.ProgramRuleActionModel;
import org.hisp.dhis.android.core.program.ProgramRuleModel;
import org.hisp.dhis.android.core.program.ProgramRuleVariableModel;
import org.hisp.dhis.android.core.program.ProgramStageDataElementModel;
import org.hisp.dhis.android.core.program.ProgramStageModel;
import org.hisp.dhis.android.core.program.ProgramStageSectionModel;
import org.hisp.dhis.android.core.program.ProgramStageSectionProgramIndicatorLinkModel;
import org.hisp.dhis.android.core.program.ProgramTrackedEntityAttributeModel;
import org.hisp.dhis.android.core.relationship.RelationshipModel;
import org.hisp.dhis.android.core.relationship.RelationshipTypeModel;
import org.hisp.dhis.android.core.resource.ResourceModel;
import org.hisp.dhis.android.core.systeminfo.SystemInfoModel;
import org.hisp.dhis.android.core.trackedentity.TrackedEntityAttributeModel;
import org.hisp.dhis.android.core.trackedentity.TrackedEntityAttributeValueModel;
import org.hisp.dhis.android.core.trackedentity.TrackedEntityDataValueModel;
import org.hisp.dhis.android.core.trackedentity.TrackedEntityInstanceModel;
import org.hisp.dhis.android.core.trackedentity.TrackedEntityModel;
import org.hisp.dhis.android.core.user.AuthenticatedUserModel;
import org.hisp.dhis.android.core.user.UserCredentialsModel;
import org.hisp.dhis.android.core.user.UserModel;
import org.hisp.dhis.android.core.user.UserOrganisationUnitLinkModel;
import org.hisp.dhis.android.core.user.UserRoleModel;
import org.hisp.dhis.android.core.user.UserRoleProgramLinkModel;

import static org.hisp.dhis.android.core.user.UserOrganisationUnitLinkModel.Columns.ORGANISATION_UNIT_SCOPE;

@SuppressWarnings({
        "PMD.AvoidDuplicateLiterals", "PMD.ExcessiveImports"
})
public class DbOpenHelper extends SQLiteOpenHelper {

    @VisibleForTesting
    static final int VERSION = 1;

    private static final String CREATE_CONFIGURATION_TABLE = "CREATE TABLE " + ConfigurationModel.CONFIGURATION + " (" +
            ConfigurationModel.Columns.ID + " INTEGER PRIMARY KEY AUTOINCREMENT," +
            ConfigurationModel.Columns.SERVER_URL + " TEXT NOT NULL UNIQUE" +
            ");";

    private static final String CREATE_USER_TABLE = "CREATE TABLE " + UserModel.TABLE + " (" +
            UserModel.Columns.ID + " INTEGER PRIMARY KEY AUTOINCREMENT," +
            UserModel.Columns.UID + " TEXT NOT NULL UNIQUE," +
            UserModel.Columns.CODE + " TEXT," +
            UserModel.Columns.NAME + " TEXT," +
            UserModel.Columns.DISPLAY_NAME + " TEXT," +
            UserModel.Columns.CREATED + " TEXT," +
            UserModel.Columns.LAST_UPDATED + " TEXT," +
            UserModel.Columns.BIRTHDAY + " TEXT," +
            UserModel.Columns.EDUCATION + " TEXT," +
            UserModel.Columns.GENDER + " TEXT," +
            UserModel.Columns.JOB_TITLE + " TEXT," +
            UserModel.Columns.SURNAME + " TEXT," +
            UserModel.Columns.FIRST_NAME + " TEXT," +
            UserModel.Columns.INTRODUCTION + " TEXT," +
            UserModel.Columns.EMPLOYER + " TEXT," +
            UserModel.Columns.INTERESTS + " TEXT," +
            UserModel.Columns.LANGUAGES + " TEXT," +
            UserModel.Columns.EMAIL + " TEXT," +
            UserModel.Columns.PHONE_NUMBER + " TEXT," +
            UserModel.Columns.NATIONALITY + " TEXT" +
            ");";

    private static final String CREATE_USER_CREDENTIALS_TABLE = "CREATE TABLE " +
            UserCredentialsModel.TABLE + " (" +
            UserCredentialsModel.Columns.ID + " INTEGER PRIMARY KEY AUTOINCREMENT," +
            UserCredentialsModel.Columns.UID + " TEXT NOT NULL UNIQUE," +
            UserCredentialsModel.Columns.CODE + " TEXT," +
            UserCredentialsModel.Columns.NAME + " TEXT," +
            UserCredentialsModel.Columns.DISPLAY_NAME + " TEXT," +
            UserCredentialsModel.Columns.CREATED + " TEXT," +
            UserCredentialsModel.Columns.LAST_UPDATED + " TEXT," +
            UserCredentialsModel.Columns.USERNAME + " TEXT," +
            UserCredentialsModel.Columns.USER + " TEXT NOT NULL UNIQUE," +
            " FOREIGN KEY (" + UserCredentialsModel.Columns.USER + ") " +
            "REFERENCES " + UserModel.TABLE + " (" + UserModel.Columns.UID + ") " +
            "ON DELETE CASCADE DEFERRABLE INITIALLY DEFERRED " +
            ");";

    private static final String CREATE_ORGANISATION_UNIT_TABLE = "CREATE TABLE " +
            OrganisationUnitModel.TABLE + " (" +
            OrganisationUnitModel.Columns.ID + " INTEGER PRIMARY KEY AUTOINCREMENT," +
            OrganisationUnitModel.Columns.UID + " TEXT NOT NULL UNIQUE," +
            OrganisationUnitModel.Columns.CODE + " TEXT," +
            OrganisationUnitModel.Columns.NAME + " TEXT," +
            OrganisationUnitModel.Columns.DISPLAY_NAME + " TEXT," +
            OrganisationUnitModel.Columns.CREATED + " TEXT," +
            OrganisationUnitModel.Columns.LAST_UPDATED + " TEXT," +
            OrganisationUnitModel.Columns.SHORT_NAME + " TEXT," +
            OrganisationUnitModel.Columns.DISPLAY_SHORT_NAME + " TEXT," +
            OrganisationUnitModel.Columns.DESCRIPTION + " TEXT," +
            OrganisationUnitModel.Columns.DISPLAY_DESCRIPTION + " TEXT," +
            OrganisationUnitModel.Columns.PATH + " TEXT," +
            OrganisationUnitModel.Columns.OPENING_DATE + " TEXT," +
            OrganisationUnitModel.Columns.CLOSED_DATE + " TEXT," +
            OrganisationUnitModel.Columns.LEVEL + " INTEGER," +
            OrganisationUnitModel.Columns.PARENT + " TEXT" +
            ");";

    private static final String CREATE_USER_ORGANISATION_UNIT_TABLE = "CREATE TABLE " +
            UserOrganisationUnitLinkModel.TABLE + " (" +
            UserOrganisationUnitLinkModel.Columns.ID + " INTEGER PRIMARY KEY AUTOINCREMENT," +
            UserOrganisationUnitLinkModel.Columns.USER + " TEXT NOT NULL," +
            UserOrganisationUnitLinkModel.Columns.ORGANISATION_UNIT + " TEXT NOT NULL," +
            ORGANISATION_UNIT_SCOPE + " TEXT NOT NULL," +
            " FOREIGN KEY (" + UserOrganisationUnitLinkModel.Columns.USER + ") " +
            " REFERENCES " + UserModel.TABLE + " (" + UserModel.Columns.UID + ") " +
            " ON DELETE CASCADE DEFERRABLE INITIALLY DEFERRED," +
            " FOREIGN KEY (" + UserOrganisationUnitLinkModel.Columns.ORGANISATION_UNIT + ") " +
            " REFERENCES " + OrganisationUnitModel.TABLE + " (" + OrganisationUnitModel.Columns.UID + ")" +
            " ON DELETE CASCADE DEFERRABLE INITIALLY DEFERRED," +
            "UNIQUE (" + UserOrganisationUnitLinkModel.Columns.USER + ", " +
            UserOrganisationUnitLinkModel.Columns.ORGANISATION_UNIT + ", " +
            ORGANISATION_UNIT_SCOPE + ")" +
            ");";

    private static final String CREATE_AUTHENTICATED_USER_TABLE = "CREATE TABLE " +
            AuthenticatedUserModel.TABLE + " (" +
            AuthenticatedUserModel.Columns.ID + " INTEGER PRIMARY KEY AUTOINCREMENT," +
            AuthenticatedUserModel.Columns.USER + " TEXT NOT NULL UNIQUE," +
            AuthenticatedUserModel.Columns.CREDENTIALS + " TEXT NOT NULL," +
            " FOREIGN KEY (" + AuthenticatedUserModel.Columns.USER + ") " +
            " REFERENCES " + UserModel.TABLE + " (" + UserModel.Columns.UID + ")" +
            " ON DELETE CASCADE DEFERRABLE INITIALLY DEFERRED" +
            ");";

    private static final String CREATE_OPTION_SET_TABLE = "CREATE TABLE " + OptionSetModel.TABLE + " (" +
            OptionSetModel.Columns.ID + " INTEGER PRIMARY KEY AUTOINCREMENT," +
            OptionSetModel.Columns.UID + " TEXT NOT NULL UNIQUE," +
            OptionSetModel.Columns.CODE + " TEXT," +
            OptionSetModel.Columns.NAME + " TEXT," +
            OptionSetModel.Columns.DISPLAY_NAME + " TEXT," +
            OptionSetModel.Columns.CREATED + " TEXT," +
            OptionSetModel.Columns.LAST_UPDATED + " TEXT," +
            OptionSetModel.Columns.VERSION + " INTEGER," +
            OptionSetModel.Columns.VALUE_TYPE + " TEXT" +
            ");";

    private static final String CREATE_OPTION_TABLE = "CREATE TABLE " + OptionModel.TABLE + " (" +
            OptionModel.Columns.ID + " INTEGER PRIMARY KEY AUTOINCREMENT," +
            OptionModel.Columns.UID + " TEXT NOT NULL UNIQUE," +
            OptionModel.Columns.CODE + " TEXT," +
            OptionModel.Columns.NAME + " TEXT," +
            OptionModel.Columns.DISPLAY_NAME + " TEXT," +
            OptionModel.Columns.CREATED + " TEXT," +
            OptionModel.Columns.LAST_UPDATED + " TEXT," +
            OptionModel.Columns.OPTION_SET + " TEXT NOT NULL," +
            " FOREIGN KEY (" + OptionModel.Columns.OPTION_SET + ") " +
            " REFERENCES " + OptionSetModel.TABLE +
            " (" + OptionSetModel.Columns.UID + ") ON DELETE CASCADE DEFERRABLE INITIALLY DEFERRED" +
            ");";

    private static final String CREATE_PROGRAM_TABLE = "CREATE TABLE " + ProgramModel.TABLE + " (" +
            ProgramModel.Columns.ID + " INTEGER PRIMARY KEY AUTOINCREMENT," +
            ProgramModel.Columns.UID + " TEXT NOT NULL UNIQUE," +
            ProgramModel.Columns.CODE + " TEXT," +
            ProgramModel.Columns.NAME + " TEXT," +
            ProgramModel.Columns.DISPLAY_NAME + " TEXT," +
            ProgramModel.Columns.CREATED + " TEXT," +
            ProgramModel.Columns.LAST_UPDATED + " TEXT," +
            ProgramModel.Columns.SHORT_NAME + " TEXT," +
            ProgramModel.Columns.DISPLAY_SHORT_NAME + " TEXT," +
            ProgramModel.Columns.DESCRIPTION + " TEXT," +
            ProgramModel.Columns.DISPLAY_DESCRIPTION + " TEXT," +
            ProgramModel.Columns.VERSION + " INTEGER," +
            ProgramModel.Columns.ONLY_ENROLL_ONCE + " INTEGER," +
            ProgramModel.Columns.ENROLLMENT_DATE_LABEL + " TEXT," +
            ProgramModel.Columns.DISPLAY_INCIDENT_DATE + " INTEGER," +
            ProgramModel.Columns.INCIDENT_DATE_LABEL + " TEXT," +
            ProgramModel.Columns.REGISTRATION + " INTEGER," +
            ProgramModel.Columns.SELECT_ENROLLMENT_DATES_IN_FUTURE + " INTEGER," +
            ProgramModel.Columns.DATA_ENTRY_METHOD + " INTEGER," +
            ProgramModel.Columns.IGNORE_OVERDUE_EVENTS + " INTEGER," +
            ProgramModel.Columns.RELATIONSHIP_FROM_A + " INTEGER," +
            ProgramModel.Columns.SELECT_INCIDENT_DATES_IN_FUTURE + " INTEGER," +
            ProgramModel.Columns.CAPTURE_COORDINATES + " INTEGER," +
            ProgramModel.Columns.USE_FIRST_STAGE_DURING_REGISTRATION + " INTEGER," +
            ProgramModel.Columns.DISPLAY_FRONT_PAGE_LIST + " INTEGER," +
            ProgramModel.Columns.PROGRAM_TYPE + " TEXT," +
            ProgramModel.Columns.RELATIONSHIP_TYPE + " TEXT," +
            ProgramModel.Columns.RELATIONSHIP_TEXT + " TEXT," +
            ProgramModel.Columns.RELATED_PROGRAM + " TEXT," +
            ProgramModel.Columns.TRACKED_ENTITY + " TEXT," +
            " FOREIGN KEY (" + ProgramModel.Columns.RELATIONSHIP_TYPE + ")" +
            " REFERENCES " + RelationshipTypeModel.TABLE + " (" + RelationshipTypeModel.Columns.UID + ")" +
            " ON DELETE CASCADE DEFERRABLE INITIALLY DEFERRED, " +
            " FOREIGN KEY (" + ProgramModel.Columns.RELATED_PROGRAM + ") " +
            " REFERENCES " + ProgramModel.TABLE + " (" + ProgramModel.Columns.UID + ")" +
            " ON DELETE CASCADE DEFERRABLE INITIALLY DEFERRED, " +
            " FOREIGN KEY (" + ProgramModel.Columns.TRACKED_ENTITY + ")" +
            " REFERENCES " + TrackedEntityModel.TABLE + " (" + TrackedEntityModel.Columns.UID + ")" +
            " ON DELETE CASCADE DEFERRABLE INITIALLY DEFERRED" +
            ");";

    private static final String CREATE_TRACKED_ENTITY_TABLE = "CREATE TABLE " + TrackedEntityModel.TABLE +
            " (" +
            TrackedEntityModel.Columns.ID + " INTEGER PRIMARY KEY AUTOINCREMENT," +
            TrackedEntityModel.Columns.UID + " TEXT NOT NULL UNIQUE," +
            TrackedEntityModel.Columns.CODE + " TEXT," +
            TrackedEntityModel.Columns.NAME + " TEXT," +
            TrackedEntityModel.Columns.DISPLAY_NAME + " TEXT," +
            TrackedEntityModel.Columns.CREATED + " TEXT," +
            TrackedEntityModel.Columns.LAST_UPDATED + " TEXT," +
            TrackedEntityModel.Columns.SHORT_NAME + " TEXT," +
            TrackedEntityModel.Columns.DISPLAY_SHORT_NAME + " TEXT," +
            TrackedEntityModel.Columns.DESCRIPTION + " TEXT," +
            TrackedEntityModel.Columns.DISPLAY_DESCRIPTION + " TEXT" +
            ");";

    private static final String CREATE_DATA_ELEMENT_TABLE = "CREATE TABLE " + DataElementModel.TABLE + " (" +
            DataElementModel.Columns.ID + " INTEGER PRIMARY KEY AUTOINCREMENT," +
            DataElementModel.Columns.UID + " TEXT NOT NULL UNIQUE," +
            DataElementModel.Columns.CODE + " TEXT," +
            DataElementModel.Columns.NAME + " TEXT," +
            DataElementModel.Columns.DISPLAY_NAME + " TEXT," +
            DataElementModel.Columns.CREATED + " TEXT," +
            DataElementModel.Columns.LAST_UPDATED + " TEXT," +
            DataElementModel.Columns.SHORT_NAME + " TEXT," +
            DataElementModel.Columns.DISPLAY_SHORT_NAME + " TEXT," +
            DataElementModel.Columns.DESCRIPTION + " TEXT," +
            DataElementModel.Columns.DISPLAY_DESCRIPTION + " TEXT," +
            DataElementModel.Columns.VALUE_TYPE + " TEXT," +
            DataElementModel.Columns.ZERO_IS_SIGNIFICANT + " INTEGER," +
            DataElementModel.Columns.AGGREGATION_TYPE + " TEXT," +
            DataElementModel.Columns.FORM_NAME + " TEXT," +
            DataElementModel.Columns.NUMBER_TYPE + " TEXT," +
            DataElementModel.Columns.DOMAIN_TYPE + " TEXT," +
            DataElementModel.Columns.DIMENSION + " TEXT," +
            DataElementModel.Columns.DISPLAY_FORM_NAME + " TEXT," +
            DataElementModel.Columns.OPTION_SET + " TEXT," +
            " FOREIGN KEY ( " + DataElementModel.Columns.OPTION_SET + ")" +
            " REFERENCES " + OptionSetModel.TABLE + " (" + OptionSetModel.Columns.UID + ")" +
            " ON DELETE CASCADE DEFERRABLE INITIALLY DEFERRED" +
            ");";

    private static final String CREATE_PROGRAM_STAGE_DATA_ELEMENT_TABLE = "CREATE TABLE " +
            ProgramStageDataElementModel.TABLE + " (" +
            ProgramStageDataElementModel.Columns.ID + " INTEGER PRIMARY KEY AUTOINCREMENT," +
            ProgramStageDataElementModel.Columns.UID + " TEXT NOT NULL UNIQUE," +
            ProgramStageDataElementModel.Columns.CODE + " TEXT," +
            ProgramStageDataElementModel.Columns.NAME + " TEXT," +
            ProgramStageDataElementModel.Columns.DISPLAY_NAME + " TEXT," +
            ProgramStageDataElementModel.Columns.CREATED + " TEXT," +
            ProgramStageDataElementModel.Columns.LAST_UPDATED + " TEXT," +
            ProgramStageDataElementModel.Columns.DISPLAY_IN_REPORTS + " INTEGER," +
            ProgramStageDataElementModel.Columns.COMPULSORY + " INTEGER," +
            ProgramStageDataElementModel.Columns.ALLOW_PROVIDED_ELSEWHERE + " INTEGER," +
            ProgramStageDataElementModel.Columns.SORT_ORDER + " INTEGER," +
            ProgramStageDataElementModel.Columns.ALLOW_FUTURE_DATE + " INTEGER," +
            ProgramStageDataElementModel.Columns.DATA_ELEMENT + " TEXT NOT NULL," +
            ProgramStageDataElementModel.Columns.PROGRAM_STAGE + " TEXT NOT NULL," +
            ProgramStageDataElementModel.Columns.PROGRAM_STAGE_SECTION + " TEXT," +
            " FOREIGN KEY (" + ProgramStageDataElementModel.Columns.PROGRAM_STAGE + ")" +
            " REFERENCES " + ProgramStageModel.TABLE + " (" + ProgramStageModel.Columns.UID + ")" +
            " ON DELETE CASCADE DEFERRABLE INITIALLY DEFERRED," +
            " FOREIGN KEY (" + ProgramStageDataElementModel.Columns.DATA_ELEMENT + ")" +
            " REFERENCES " + DataElementModel.TABLE + " (" + DataElementModel.Columns.UID + ")" +
            " ON DELETE CASCADE DEFERRABLE INITIALLY DEFERRED," +
            " FOREIGN KEY (" + ProgramStageDataElementModel.Columns.PROGRAM_STAGE_SECTION + ")" +
            " REFERENCES " + ProgramStageSectionModel.TABLE + " (" + ProgramStageSectionModel.Columns.UID + ")" +
            " ON DELETE CASCADE DEFERRABLE INITIALLY DEFERRED" +
            ");";

    private static final String CREATE_RELATIONSHIP_TABLE =
            "CREATE TABLE " + RelationshipModel.TABLE + " (" +
                    RelationshipModel.Columns.ID + " INTEGER PRIMARY KEY AUTOINCREMENT," +
                    RelationshipModel.Columns.TRACKED_ENTITY_INSTANCE_A + " TEXT," +
                    RelationshipModel.Columns.TRACKED_ENTITY_INSTANCE_B + " TEXT," +
                    RelationshipModel.Columns.RELATIONSHIP_TYPE + " TEXT NOT NULL," +
                    " FOREIGN KEY (" + RelationshipModel.Columns.RELATIONSHIP_TYPE + ") " +
                    " REFERENCES " + RelationshipTypeModel.TABLE + " (" + RelationshipTypeModel.Columns.UID + ")" +
                    " ON DELETE CASCADE DEFERRABLE INITIALLY DEFERRED" +
                    ");";

    private static final String CREATE_RELATIONSHIP_TYPE_TABLE = "CREATE TABLE " +
            RelationshipTypeModel.TABLE + " (" +
            RelationshipTypeModel.Columns.ID + " INTEGER PRIMARY KEY AUTOINCREMENT, " +
            RelationshipTypeModel.Columns.UID + " TEXT NOT NULL UNIQUE, " +
            RelationshipTypeModel.Columns.CODE + " TEXT, " +
            RelationshipTypeModel.Columns.NAME + " TEXT, " +
            RelationshipTypeModel.Columns.DISPLAY_NAME + " TEXT, " +
            RelationshipTypeModel.Columns.CREATED + " TEXT, " +
            RelationshipTypeModel.Columns.LAST_UPDATED + " TEXT, " +
            RelationshipTypeModel.Columns.B_IS_TO_A + " TEXT, " +
            RelationshipTypeModel.Columns.A_IS_TO_B + " TEXT " +
            ");";

    private static final String CREATE_PROGRAM_STAGE_SECTION_TABLE = "CREATE TABLE " +
            ProgramStageSectionModel.TABLE + " (" +
            ProgramStageSectionModel.Columns.ID + " INTEGER PRIMARY KEY AUTOINCREMENT," +
            ProgramStageSectionModel.Columns.UID + " TEXT NOT NULL UNIQUE," +
            ProgramStageSectionModel.Columns.CODE + " TEXT," +
            ProgramStageSectionModel.Columns.NAME + " TEXT," +
            ProgramStageSectionModel.Columns.DISPLAY_NAME + " TEXT," +
            ProgramStageSectionModel.Columns.CREATED + " TEXT," +
            ProgramStageSectionModel.Columns.LAST_UPDATED + " TEXT," +
            ProgramStageSectionModel.Columns.SORT_ORDER + " INTEGER," +
            ProgramStageSectionModel.Columns.PROGRAM_STAGE + " TEXT NOT NULL," +
            " FOREIGN KEY ( " + ProgramStageSectionModel.Columns.PROGRAM_STAGE + ")" +
            " REFERENCES " + ProgramStageModel.TABLE + " (" + ProgramStageModel.Columns.UID + ")" +
            " ON DELETE CASCADE DEFERRABLE INITIALLY DEFERRED" +
            ");";

    private static final String CREATE_PROGRAM_STAGE_TABLE = "CREATE TABLE " +
            ProgramStageModel.TABLE + " (" +
            ProgramStageModel.Columns.ID + " INTEGER PRIMARY KEY AUTOINCREMENT," +
            ProgramStageModel.Columns.UID + " TEXT NOT NULL UNIQUE," +
            ProgramStageModel.Columns.CODE + " TEXT," +
            ProgramStageModel.Columns.NAME + " TEXT," +
            ProgramStageModel.Columns.DISPLAY_NAME + " TEXT," +
            ProgramStageModel.Columns.CREATED + " TEXT," +
            ProgramStageModel.Columns.LAST_UPDATED + " TEXT," +
            ProgramStageModel.Columns.EXECUTION_DATE_LABEL + " TEXT," +
            ProgramStageModel.Columns.ALLOW_GENERATE_NEXT_VISIT + " INTEGER," +
            ProgramStageModel.Columns.VALID_COMPLETE_ONLY + " INTEGER," +
            ProgramStageModel.Columns.REPORT_DATE_TO_USE + " TEXT," +
            ProgramStageModel.Columns.OPEN_AFTER_ENROLLMENT + " INTEGER," +
            ProgramStageModel.Columns.REPEATABLE + " INTEGER," +
            ProgramStageModel.Columns.CAPTURE_COORDINATES + " INTEGER," +
            ProgramStageModel.Columns.FORM_TYPE + " TEXT," +
            ProgramStageModel.Columns.DISPLAY_GENERATE_EVENT_BOX + " INTEGER," +
            ProgramStageModel.Columns.GENERATED_BY_ENROLMENT_DATE + " INTEGER," +
            ProgramStageModel.Columns.AUTO_GENERATE_EVENT + " INTEGER," +
            ProgramStageModel.Columns.SORT_ORDER + " INTEGER," +
            ProgramStageModel.Columns.HIDE_DUE_DATE + " INTEGER," +
            ProgramStageModel.Columns.BLOCK_ENTRY_FORM + " INTEGER," +
            ProgramStageModel.Columns.MIN_DAYS_FROM_START + " INTEGER," +
            ProgramStageModel.Columns.STANDARD_INTERVAL + " INTEGER," +
            ProgramStageModel.Columns.PROGRAM + " TEXT NOT NULL," +
            " FOREIGN KEY ( " + ProgramStageModel.Columns.PROGRAM + ")" +
            " REFERENCES " + ProgramModel.TABLE + " (" + ProgramModel.Columns.UID + ")" +
            " ON DELETE CASCADE DEFERRABLE INITIALLY DEFERRED" +
            ");";

    private static final String CREATE_PROGRAM_RULE_VARIABLE_TABLE = "CREATE TABLE " +
            ProgramRuleVariableModel.TABLE + " (" +
            ProgramRuleVariableModel.Columns.ID + " INTEGER PRIMARY KEY AUTOINCREMENT," +
            ProgramRuleVariableModel.Columns.UID + " TEXT NOT NULL UNIQUE," +
            ProgramRuleVariableModel.Columns.CODE + " TEXT," +
            ProgramRuleVariableModel.Columns.NAME + " TEXT," +
            ProgramRuleVariableModel.Columns.DISPLAY_NAME + " TEXT," +
            ProgramRuleVariableModel.Columns.CREATED + " TEXT," +
            ProgramRuleVariableModel.Columns.LAST_UPDATED + " TEXT," +
            ProgramRuleVariableModel.Columns.USE_CODE_FOR_OPTION_SET + " INTEGER," +
            ProgramRuleVariableModel.Columns.PROGRAM + " TEXT NOT NULL," +
            ProgramRuleVariableModel.Columns.PROGRAM_STAGE + " TEXT," +
            ProgramRuleVariableModel.Columns.DATA_ELEMENT + " TEXT," +
            ProgramRuleVariableModel.Columns.TRACKED_ENTITY_ATTRIBUTE + " TEXT," +
            ProgramRuleVariableModel.Columns.PROGRAM_RULE_VARIABLE_SOURCE_TYPE + " TEXT," +
            " FOREIGN KEY (" + ProgramRuleVariableModel.Columns.PROGRAM + ")" +
            " REFERENCES " + ProgramModel.TABLE + " (" + ProgramModel.Columns.UID + ")" +
            " ON DELETE CASCADE DEFERRABLE INITIALLY DEFERRED," +
            " FOREIGN KEY (" + ProgramRuleVariableModel.Columns.PROGRAM_STAGE + ")" +
            " REFERENCES " + ProgramStageModel.TABLE + " (" + ProgramStageModel.Columns.UID + ")" +
            " ON DELETE CASCADE DEFERRABLE INITIALLY DEFERRED," +
            " FOREIGN KEY (" + ProgramRuleVariableModel.Columns.TRACKED_ENTITY_ATTRIBUTE + ")" +
            " REFERENCES " + TrackedEntityAttributeModel.TABLE + "(" + TrackedEntityAttributeModel.Columns.UID + ")" +
            " ON DELETE CASCADE DEFERRABLE INITIALLY DEFERRED," +
            " FOREIGN KEY (" + ProgramRuleVariableModel.Columns.DATA_ELEMENT + ")" +
            " REFERENCES " + DataElementModel.TABLE + " (" + DataElementModel.Columns.UID + ")" +
            " ON DELETE CASCADE DEFERRABLE INITIALLY DEFERRED" +
            ");";

    private static final String CREATE_TRACKED_ENTITY_ATTRIBUTE_TABLE = "CREATE TABLE " +
            TrackedEntityAttributeModel.TABLE + " (" +
            TrackedEntityAttributeModel.Columns.ID + " INTEGER PRIMARY KEY AUTOINCREMENT," +
            TrackedEntityAttributeModel.Columns.UID + " TEXT NOT NULL UNIQUE," +
            TrackedEntityAttributeModel.Columns.CODE + " TEXT," +
            TrackedEntityAttributeModel.Columns.NAME + " TEXT," +
            TrackedEntityAttributeModel.Columns.DISPLAY_NAME + " TEXT," +
            TrackedEntityAttributeModel.Columns.CREATED + " TEXT," +
            TrackedEntityAttributeModel.Columns.LAST_UPDATED + " TEXT," +
            TrackedEntityAttributeModel.Columns.SHORT_NAME + " TEXT," +
            TrackedEntityAttributeModel.Columns.DISPLAY_SHORT_NAME + " TEXT," +
            TrackedEntityAttributeModel.Columns.DESCRIPTION + " TEXT," +
            TrackedEntityAttributeModel.Columns.DISPLAY_DESCRIPTION + " TEXT," +
            TrackedEntityAttributeModel.Columns.PATTERN + " TEXT," +
            TrackedEntityAttributeModel.Columns.SORT_ORDER_IN_LIST_NO_PROGRAM + " INTEGER," +
            TrackedEntityAttributeModel.Columns.OPTION_SET + " TEXT," +
            TrackedEntityAttributeModel.Columns.VALUE_TYPE + " TEXT," +
            TrackedEntityAttributeModel.Columns.EXPRESSION + " TEXT," +
            TrackedEntityAttributeModel.Columns.SEARCH_SCOPE + " TEXT," +
            TrackedEntityAttributeModel.Columns.PROGRAM_SCOPE + " INTEGER," +
            TrackedEntityAttributeModel.Columns.DISPLAY_IN_LIST_NO_PROGRAM + " INTEGER," +
            TrackedEntityAttributeModel.Columns.GENERATED + " INTEGER," +
            TrackedEntityAttributeModel.Columns.DISPLAY_ON_VISIT_SCHEDULE + " INTEGER," +
            TrackedEntityAttributeModel.Columns.ORG_UNIT_SCOPE + " INTEGER," +
            TrackedEntityAttributeModel.Columns.UNIQUE + " INTEGER," +
            TrackedEntityAttributeModel.Columns.INHERIT + " INTEGER," +
            " FOREIGN KEY (" + TrackedEntityAttributeModel.Columns.OPTION_SET + ")" +
            " REFERENCES " + OptionSetModel.TABLE + " (" + OptionSetModel.Columns.UID + ")" +
            " ON DELETE CASCADE DEFERRABLE INITIALLY DEFERRED" +
            ");";

    private static final String CREATE_PROGRAM_TRACKED_ENTITY_ATTRIBUTE_TABLE = "CREATE TABLE " +
            ProgramTrackedEntityAttributeModel.TABLE + " (" +
            ProgramTrackedEntityAttributeModel.Columns.ID + " INTEGER PRIMARY KEY AUTOINCREMENT," +
            ProgramTrackedEntityAttributeModel.Columns.UID + " TEXT NOT NULL UNIQUE," +
            ProgramTrackedEntityAttributeModel.Columns.CODE + " TEXT," +
            ProgramTrackedEntityAttributeModel.Columns.NAME + " TEXT," +
            ProgramTrackedEntityAttributeModel.Columns.DISPLAY_NAME + " TEXT," +
            ProgramTrackedEntityAttributeModel.Columns.CREATED + " TEXT," +
            ProgramTrackedEntityAttributeModel.Columns.LAST_UPDATED + " TEXT," +
            ProgramTrackedEntityAttributeModel.Columns.SHORT_NAME + " TEXT," +
            ProgramTrackedEntityAttributeModel.Columns.DISPLAY_SHORT_NAME + " TEXT," +
            ProgramTrackedEntityAttributeModel.Columns.DESCRIPTION + " TEXT," +
            ProgramTrackedEntityAttributeModel.Columns.DISPLAY_DESCRIPTION + " TEXT," +
            ProgramTrackedEntityAttributeModel.Columns.MANDATORY + " INTEGER," +
            ProgramTrackedEntityAttributeModel.Columns.TRACKED_ENTITY_ATTRIBUTE + " TEXT NOT NULL," +
            ProgramTrackedEntityAttributeModel.Columns.VALUE_TYPE + " TEXT," +
            ProgramTrackedEntityAttributeModel.Columns.ALLOW_FUTURE_DATES + " INTEGER," +
            ProgramTrackedEntityAttributeModel.Columns.DISPLAY_IN_LIST + " INTEGER," +
            ProgramTrackedEntityAttributeModel.Columns.PROGRAM + " TEXT NOT NULL," +
            " FOREIGN KEY (" + ProgramTrackedEntityAttributeModel.Columns.TRACKED_ENTITY_ATTRIBUTE + ")" +
            " REFERENCES " + TrackedEntityAttributeModel.TABLE +
            " (" + TrackedEntityAttributeModel.Columns.UID + ")" +
            " ON DELETE CASCADE DEFERRABLE INITIALLY DEFERRED," +
            " FOREIGN KEY (" + ProgramTrackedEntityAttributeModel.Columns.PROGRAM + ")" +
            " REFERENCES " + ProgramModel.TABLE + " (" + ProgramModel.Columns.UID + ")" +
            " ON DELETE CASCADE DEFERRABLE INITIALLY DEFERRED" +
            ");";

    private static final String CREATE_PROGRAM_RULE_TABLE = "CREATE TABLE " +
            ProgramRuleModel.TABLE + " (" +
            ProgramRuleModel.Columns.ID + " INTEGER PRIMARY KEY AUTOINCREMENT," +
            ProgramRuleModel.Columns.UID + " TEXT NOT NULL UNIQUE," +
            ProgramRuleModel.Columns.CODE + " TEXT," +
            ProgramRuleModel.Columns.NAME + " TEXT," +
            ProgramRuleModel.Columns.DISPLAY_NAME + " TEXT," +
            ProgramRuleModel.Columns.CREATED + " TEXT," +
            ProgramRuleModel.Columns.LAST_UPDATED + " TEXT," +
            ProgramRuleModel.Columns.PRIORITY + " INTEGER," +
            ProgramRuleModel.Columns.CONDITION + " TEXT," +
            ProgramRuleModel.Columns.PROGRAM + " TEXT NOT NULL," +
            ProgramRuleModel.Columns.PROGRAM_STAGE + " TEXT," +
            " FOREIGN KEY (" + ProgramRuleModel.Columns.PROGRAM + ")" +
            " REFERENCES " + ProgramModel.TABLE + " (" + ProgramModel.Columns.UID + ")" +
            " ON DELETE CASCADE DEFERRABLE INITIALLY DEFERRED," +
            " FOREIGN KEY (" + ProgramRuleModel.Columns.PROGRAM_STAGE + ")" +
            " REFERENCES " + ProgramStageModel.TABLE + " (" + ProgramStageModel.Columns.UID + ")" +
            " ON DELETE CASCADE DEFERRABLE INITIALLY DEFERRED" +
            ");";

    private static final String CREATE_CONSTANT_TABLE = "CREATE TABLE " + ConstantModel.TABLE + " (" +
            ConstantModel.Columns.ID + " INTEGER PRIMARY KEY AUTOINCREMENT," +
            ConstantModel.Columns.UID + " TEXT NOT NULL UNIQUE," +
            ConstantModel.Columns.CODE + " TEXT," +
            ConstantModel.Columns.NAME + " TEXT," +
            ConstantModel.Columns.DISPLAY_NAME + " TEXT," +
            ConstantModel.Columns.CREATED + " TEXT," +
            ConstantModel.Columns.LAST_UPDATED + " TEXT," +
            ConstantModel.Columns.VALUE + " TEXT" +
            ");";

    private static final String CREATE_SYSTEM_INFO_TABLE = "CREATE TABLE " + SystemInfoModel.TABLE + " (" +
            SystemInfoModel.Columns.ID + " INTEGER PRIMARY KEY AUTOINCREMENT, " +
            SystemInfoModel.Columns.SERVER_DATE + " TEXT," +
            SystemInfoModel.Columns.DATE_FORMAT + " TEXT" +
            ");";

    private static final String CREATE_PROGRAM_INDICATOR_TABLE = "CREATE TABLE " +
            ProgramIndicatorModel.TABLE + " (" +
            ProgramIndicatorModel.Columns.ID + " INTEGER PRIMARY KEY AUTOINCREMENT," +
            ProgramIndicatorModel.Columns.UID + " TEXT NOT NULL UNIQUE," +
            ProgramIndicatorModel.Columns.CODE + " TEXT," +
            ProgramIndicatorModel.Columns.NAME + " TEXT," +
            ProgramIndicatorModel.Columns.DISPLAY_NAME + " TEXT," +
            ProgramIndicatorModel.Columns.CREATED + " TEXT," +
            ProgramIndicatorModel.Columns.LAST_UPDATED + " TEXT," +
            ProgramIndicatorModel.Columns.SHORT_NAME + " TEXT," +
            ProgramIndicatorModel.Columns.DISPLAY_SHORT_NAME + " TEXT," +
            ProgramIndicatorModel.Columns.DESCRIPTION + " TEXT," +
            ProgramIndicatorModel.Columns.DISPLAY_DESCRIPTION + " TEXT," +
            ProgramIndicatorModel.Columns.DISPLAY_IN_FORM + " INTEGER," +
            ProgramIndicatorModel.Columns.EXPRESSION + " TEXT," +
            ProgramIndicatorModel.Columns.DIMENSION_ITEM + " TEXT," +
            ProgramIndicatorModel.Columns.FILTER + " TEXT," +
            ProgramIndicatorModel.Columns.DECIMALS + " INTEGER," +
            ProgramIndicatorModel.Columns.PROGRAM + " TEXT NOT NULL," +
            " FOREIGN KEY (" + ProgramIndicatorModel.Columns.PROGRAM + ")" +
            " REFERENCES " + ProgramModel.TABLE + " (" + ProgramModel.Columns.UID + ")" +
            " ON DELETE CASCADE DEFERRABLE INITIALLY DEFERRED " +
            ");";

    private static final String CREATE_PROGRAM_RULE_ACTION_TABLE = "CREATE TABLE " +
            ProgramRuleActionModel.TABLE + " (" +
            ProgramRuleActionModel.Columns.ID + " INTEGER PRIMARY KEY AUTOINCREMENT," +
            ProgramRuleActionModel.Columns.UID + " TEXT NOT NULL UNIQUE," +
            ProgramRuleActionModel.Columns.CODE + " TEXT," +
            ProgramRuleActionModel.Columns.NAME + " TEXT," +
            ProgramRuleActionModel.Columns.DISPLAY_NAME + " TEXT," +
            ProgramRuleActionModel.Columns.CREATED + " TEXT," +
            ProgramRuleActionModel.Columns.LAST_UPDATED + " TEXT," +
            ProgramRuleActionModel.Columns.DATA + " TEXT," +
            ProgramRuleActionModel.Columns.CONTENT + " TEXT," +
            ProgramRuleActionModel.Columns.LOCATION + " TEXT," +
            ProgramRuleActionModel.Columns.TRACKED_ENTITY_ATTRIBUTE + " TEXT," +
            ProgramRuleActionModel.Columns.PROGRAM_INDICATOR + " TEXT," +
            ProgramRuleActionModel.Columns.PROGRAM_STAGE_SECTION + " TEXT," +
            ProgramRuleActionModel.Columns.PROGRAM_RULE_ACTION_TYPE + " TEXT," +
            ProgramRuleActionModel.Columns.PROGRAM_STAGE + " TEXT," +
            ProgramRuleActionModel.Columns.DATA_ELEMENT + " TEXT," +
            ProgramRuleActionModel.Columns.PROGRAM_RULE + " TEXT NOT NULL," +
            " FOREIGN KEY (" + ProgramRuleActionModel.Columns.PROGRAM_RULE + ")" +
            " REFERENCES " + ProgramRuleModel.TABLE +
            " (" + ProgramRuleModel.Columns.UID + ")" +
            " ON DELETE CASCADE DEFERRABLE INITIALLY DEFERRED," +
            " FOREIGN KEY (" + ProgramRuleActionModel.Columns.TRACKED_ENTITY_ATTRIBUTE + ")" +
            " REFERENCES " + TrackedEntityAttributeModel.TABLE +
            " (" + TrackedEntityAttributeModel.Columns.UID + ") " +
            " ON DELETE CASCADE DEFERRABLE INITIALLY DEFERRED," +
            " FOREIGN KEY (" + ProgramRuleActionModel.Columns.PROGRAM_INDICATOR + ")" +
            " REFERENCES " + ProgramIndicatorModel.TABLE +
            " (" + ProgramIndicatorModel.Columns.UID + ") " +
            " ON DELETE CASCADE DEFERRABLE INITIALLY DEFERRED," +
            " FOREIGN KEY (" + ProgramRuleActionModel.Columns.PROGRAM_STAGE_SECTION + ")" +
            " REFERENCES " + ProgramStageSectionModel.TABLE +
            " (" + ProgramStageSectionModel.Columns.UID + ") " +
            " ON DELETE CASCADE DEFERRABLE INITIALLY DEFERRED," +
            " FOREIGN KEY (" + ProgramRuleActionModel.Columns.PROGRAM_STAGE + ")" +
            " REFERENCES " + ProgramStageModel.TABLE +
            " (" + ProgramStageModel.Columns.UID + ")" +
            " ON DELETE CASCADE DEFERRABLE INITIALLY DEFERRED," +
            " FOREIGN KEY (" + ProgramRuleActionModel.Columns.DATA_ELEMENT + ")" +
            " REFERENCES " + DataElementModel.TABLE +
            " (" + DataElementModel.Columns.UID + ")" +
            " ON DELETE CASCADE DEFERRABLE INITIALLY DEFERRED" +
            ");";

    private static final String CREATE_TRACKED_ENTITY_DATA_VALUE_TABLE = "CREATE TABLE " +
            TrackedEntityDataValueModel.TABLE + " (" +
            TrackedEntityDataValueModel.Columns.ID + " INTEGER PRIMARY KEY AUTOINCREMENT," +
            TrackedEntityDataValueModel.Columns.EVENT + " TEXT NOT NULL," +
            TrackedEntityDataValueModel.Columns.DATA_ELEMENT + " TEXT," +
            TrackedEntityDataValueModel.Columns.STORED_BY + " TEXT," +
            TrackedEntityDataValueModel.Columns.VALUE + " TEXT," +
            TrackedEntityDataValueModel.Columns.CREATED + " TEXT," +
            TrackedEntityDataValueModel.Columns.LAST_UPDATED + " TEXT," +
            TrackedEntityDataValueModel.Columns.PROVIDED_ELSEWHERE + " INTEGER," +
            " FOREIGN KEY (" + TrackedEntityDataValueModel.Columns.EVENT + ")" +
            " REFERENCES " + EventModel.TABLE + " (" + EventModel.Columns.UID + ")" +
            " ON DELETE CASCADE DEFERRABLE INITIALLY DEFERRED" +
            ");";

    private static final String CREATE_TRACKED_ENTITY_ATTRIBUTE_VALUE_TABLE = "CREATE TABLE " +
            TrackedEntityAttributeValueModel.TABLE + " (" +
            TrackedEntityAttributeValueModel.Columns.ID + " INTEGER PRIMARY KEY AUTOINCREMENT," +
            TrackedEntityAttributeValueModel.Columns.STATE + " TEXT," +
            TrackedEntityAttributeValueModel.Columns.VALUE + " TEXT," +
            TrackedEntityAttributeValueModel.Columns.TRACKED_ENTITY_ATTRIBUTE + " TEXT NOT NULL," +
            TrackedEntityAttributeValueModel.Columns.TRACKED_ENTITY_INSTANCE + " TEXT NOT NULL," +
            " FOREIGN KEY (" + TrackedEntityAttributeValueModel.Columns.TRACKED_ENTITY_ATTRIBUTE + ")" +
            " REFERENCES " + TrackedEntityAttributeModel.TABLE +
            " (" + TrackedEntityAttributeModel.Columns.UID + ")" +
            " ON DELETE CASCADE DEFERRABLE INITIALLY DEFERRED, " +
            " FOREIGN KEY (" + TrackedEntityAttributeValueModel.Columns.TRACKED_ENTITY_INSTANCE + ") " +
            " REFERENCES " + TrackedEntityInstanceModel.TABLE +
            " (" + TrackedEntityInstanceModel.Columns.UID + ")" +
            " ON DELETE CASCADE DEFERRABLE INITIALLY DEFERRED" +
            ");";

    private static final String CREATE_EVENT_TABLE = "CREATE TABLE " + EventModel.TABLE + " (" +
            EventModel.Columns.ID + " INTEGER PRIMARY KEY AUTOINCREMENT," +
            EventModel.Columns.UID + " TEXT NOT NULL UNIQUE," +
            EventModel.Columns.ENROLLMENT_UID + " TEXT," +
            EventModel.Columns.CREATED + " TEXT," +
            EventModel.Columns.LAST_UPDATED + " TEXT," +
            EventModel.Columns.STATUS + " TEXT," +
            EventModel.Columns.LATITUDE + " TEXT," +
            EventModel.Columns.LONGITUDE + " TEXT," +
            EventModel.Columns.PROGRAM + " TEXT NOT NULL," +
            EventModel.Columns.PROGRAM_STAGE + " TEXT NOT NULL," +
            EventModel.Columns.ORGANISATION_UNIT + " TEXT NOT NULL," +
            EventModel.Columns.EVENT_DATE + " TEXT," +
            EventModel.Columns.COMPLETE_DATE + " TEXT," +
            EventModel.Columns.DUE_DATE + " TEXT," +
            EventModel.Columns.STATE + " TEXT," +
            " FOREIGN KEY (" + EventModel.Columns.PROGRAM + ")" +
            " REFERENCES " + ProgramModel.TABLE +
            " (" + ProgramModel.Columns.UID + ")" +
            " ON DELETE CASCADE DEFERRABLE INITIALLY DEFERRED," +
            " FOREIGN KEY (" + EventModel.Columns.PROGRAM_STAGE + ")" +
            " REFERENCES " + ProgramStageModel.TABLE +
            " (" + ProgramStageModel.Columns.UID + ")" +
            " ON DELETE CASCADE DEFERRABLE INITIALLY DEFERRED," +
            " FOREIGN KEY (" + EventModel.Columns.ORGANISATION_UNIT + ")" +
            " REFERENCES " + OrganisationUnitModel.TABLE +
            " (" + OrganisationUnitModel.Columns.UID + ")" +
            " ON DELETE CASCADE DEFERRABLE INITIALLY DEFERRED" +
            ");";

    private static final String CREATE_TRACKED_ENTITY_INSTANCE_TABLE = "CREATE TABLE " +
            TrackedEntityInstanceModel.TABLE + " (" +
            TrackedEntityInstanceModel.Columns.ID + " INTEGER PRIMARY KEY AUTOINCREMENT," +
            TrackedEntityInstanceModel.Columns.UID + " TEXT NOT NULL UNIQUE," +
            TrackedEntityInstanceModel.Columns.CREATED + " TEXT," +
            TrackedEntityInstanceModel.Columns.LAST_UPDATED + " TEXT," +
            TrackedEntityInstanceModel.Columns.ORGANISATION_UNIT + " TEXT NOT NULL," +
            TrackedEntityInstanceModel.Columns.STATE + " TEXT," +
            " FOREIGN KEY (" + TrackedEntityInstanceModel.Columns.ORGANISATION_UNIT + ")" +
            " REFERENCES " + OrganisationUnitModel.TABLE +
            " (" + OrganisationUnitModel.Columns.UID + ")" +
            " ON DELETE CASCADE DEFERRABLE INITIALLY DEFERRED" +
            ");";

    private static final String CREATE_ENROLLMENT_TABLE = "CREATE TABLE " + EnrollmentModel.TABLE + " (" +
            EnrollmentModel.Columns.ID + " INTEGER PRIMARY KEY AUTOINCREMENT," +
            EnrollmentModel.Columns.UID + " TEXT NOT NULL UNIQUE," +
            EnrollmentModel.Columns.CREATED + " TEXT," +
            EnrollmentModel.Columns.LAST_UPDATED + " TEXT," +
            EnrollmentModel.Columns.ORGANISATION_UNIT + " TEXT NOT NULL," +
            EnrollmentModel.Columns.PROGRAM + " TEXT NOT NULL," +
            EnrollmentModel.Columns.DATE_OF_ENROLLMENT + " TEXT," +
            EnrollmentModel.Columns.DATE_OF_INCIDENT + " TEXT," +
            EnrollmentModel.Columns.FOLLOW_UP + " INTEGER," +
            EnrollmentModel.Columns.ENROLLMENT_STATUS + " TEXT," +
            EnrollmentModel.Columns.TRACKED_ENTITY_INSTANCE + " TEXT NOT NULL," +
            EnrollmentModel.Columns.LATITUDE + " TEXT," +
            EnrollmentModel.Columns.LONGITUDE + " TEXT," +
            EnrollmentModel.Columns.STATE + " TEXT," +
            " FOREIGN KEY (" + EnrollmentModel.Columns.ORGANISATION_UNIT + ")" +
            " REFERENCES " + OrganisationUnitModel.TABLE +
            " (" + OrganisationUnitModel.Columns.UID + ")" +
            " ON DELETE CASCADE DEFERRABLE INITIALLY DEFERRED," +
            " FOREIGN KEY (" + EnrollmentModel.Columns.PROGRAM + ")" +
            " REFERENCES " + ProgramModel.TABLE +
            " (" + ProgramModel.Columns.UID + ")" +
            " ON DELETE CASCADE DEFERRABLE INITIALLY DEFERRED," +
            " FOREIGN KEY (" + EnrollmentModel.Columns.TRACKED_ENTITY_INSTANCE + ")" +
            " REFERENCES " + TrackedEntityInstanceModel.TABLE +
            " (" + TrackedEntityInstanceModel.Columns.UID + ")" +
            " ON DELETE CASCADE DEFERRABLE INITIALLY DEFERRED" +
            ");";

    private static final String CREATE_RESOURCE_TABLE = "CREATE TABLE " + ResourceModel.TABLE + " (" +
            ResourceModel.Columns.ID + " INTEGER PRIMARY KEY AUTOINCREMENT," +
            ResourceModel.Columns.RESOURCE_TYPE + " TEXT NOT NULL," +
<<<<<<< HEAD
=======
            ResourceModel.Columns.RESOURCE_UID + " TEXT NOT NULL UNIQUE," +
>>>>>>> 9302be77
            ResourceModel.Columns.LAST_SYNCED + " TEXT" + ");";

    private static final String CREATE_ORGANISATION_UNIT_PROGRAM_LINK_TABLE = "CREATE TABLE " +
            OrganisationUnitProgramLinkModel.ORGANISATION_UNIT_PROGRAM_LINK + " (" +
            OrganisationUnitProgramLinkModel.Columns.ID + " INTEGER PRIMARY KEY AUTOINCREMENT," +
            OrganisationUnitProgramLinkModel.Columns.ORGANISATION_UNIT + " TEXT NOT NULL," +
            OrganisationUnitProgramLinkModel.Columns.PROGRAM + " TEXT NOT NULL," +
            " FOREIGN KEY (" + OrganisationUnitProgramLinkModel.Columns.ORGANISATION_UNIT + ")" +
            " REFERENCES " + OrganisationUnitModel.TABLE + " (" + OrganisationUnitModel.Columns.UID + ")" +
            " ON DELETE CASCADE," +
            " FOREIGN KEY (" + OrganisationUnitProgramLinkModel.Columns.PROGRAM + ")" +
<<<<<<< HEAD
            " REFERENCES " + ProgramModel.TABLE + " (" + ProgramModel.Columns.UID + ")" + " ON DELETE CASCADE," +
            " UNIQUE (" + OrganisationUnitProgramLinkModel.Columns.ORGANISATION_UNIT + ", " +
            OrganisationUnitProgramLinkModel.Columns.PROGRAM + ")" +
=======
            " REFERENCES " + ProgramModel.TABLE + " (" + ProgramModel.Columns.UID + ")" + " ON DELETE CASCADE" +
>>>>>>> 9302be77
            ");";

    private static final String CREATE_USER_ROLE_TABLE = "CREATE TABLE " + UserRoleModel.TABLE + " (" +
            UserRoleModel.Columns.ID + " INTEGER PRIMARY KEY AUTOINCREMENT," +
            UserRoleModel.Columns.UID + " TEXT NOT NULL UNIQUE," +
            UserRoleModel.Columns.CODE + " TEXT," +
            UserRoleModel.Columns.NAME + " TEXT," +
            UserRoleModel.Columns.DISPLAY_NAME + " TEXT," +
            UserRoleModel.Columns.CREATED + " TEXT," +
            UserRoleModel.Columns.LAST_UPDATED + " TEXT" +
            ");";

    private static final String CREATE_USER_ROLE_PROGRAM_TABLE = "CREATE TABLE " +
            UserRoleProgramLinkModel.TABLE + " (" +
            UserRoleProgramLinkModel.Columns.ID + " INTEGER PRIMARY KEY AUTOINCREMENT," +
            UserRoleProgramLinkModel.Columns.USER_ROLE + " TEXT NOT NULL," +
            UserRoleProgramLinkModel.Columns.PROGRAM + " TEXT NOT NULL," +
            " FOREIGN KEY (" + UserRoleProgramLinkModel.Columns.USER_ROLE + ") " +
            " REFERENCES " + UserRoleModel.TABLE + " (" + UserRoleModel.Columns.UID + ")" +
            " ON DELETE CASCADE DEFERRABLE INITIALLY DEFERRED," +
            " FOREIGN KEY (" + UserRoleProgramLinkModel.Columns.PROGRAM + ") " +
            " REFERENCES " + ProgramModel.TABLE + " (" + ProgramModel.Columns.UID + ")" +
            " ON DELETE CASCADE DEFERRABLE INITIALLY DEFERRED," +
            " UNIQUE (" + UserRoleProgramLinkModel.Columns.USER_ROLE + ", " +
            UserRoleProgramLinkModel.Columns.PROGRAM + ")" +
            ");";

<<<<<<< HEAD
    private static final String CREATE_PROGRAM_STAGE_SECTION_PROGRAM_INDICATOR_LINK_TABLE = "CREATE TABLE " +
            ProgramStageSectionProgramIndicatorLinkModel.TABLE + " (" +
            ProgramStageSectionProgramIndicatorLinkModel.Columns.ID + " INTEGER PRIMARY KEY AUTOINCREMENT," +
            ProgramStageSectionProgramIndicatorLinkModel.Columns.PROGRAM_STAGE_SECTION + " TEXT NOT NULL," +
            ProgramStageSectionProgramIndicatorLinkModel.Columns.PROGRAM_INDICATOR + " TEXT NOT NULL," +
            " FOREIGN KEY (" + ProgramStageSectionProgramIndicatorLinkModel.Columns.PROGRAM_STAGE_SECTION + ") " +
            " REFERENCES " + ProgramStageSectionModel.TABLE + " (" + ProgramStageModel.Columns.UID + ")" +
            " ON DELETE CASCADE DEFERRABLE INITIALLY DEFERRED," +
            " FOREIGN KEY (" + ProgramStageSectionProgramIndicatorLinkModel.Columns.PROGRAM_INDICATOR + ") " +
            " REFERENCES " + ProgramIndicatorModel.TABLE + " (" + ProgramIndicatorModel.Columns.UID + ")" +
            " ON DELETE CASCADE DEFERRABLE INITIALLY DEFERRED, " +
            " UNIQUE (" + ProgramStageSectionProgramIndicatorLinkModel.Columns.PROGRAM_STAGE_SECTION + ", " +
            ProgramStageSectionProgramIndicatorLinkModel.Columns.PROGRAM_INDICATOR + ")" +
            ");";

=======
>>>>>>> 9302be77
    /**
     * This method should be used only for testing purposes
     */
    // ToDo: Revise usage of this method
    @VisibleForTesting
    static SQLiteDatabase create() {
        return create(SQLiteDatabase.create(null));
    }

    private static SQLiteDatabase create(SQLiteDatabase database) {
        database.execSQL(CREATE_CONFIGURATION_TABLE);
        database.execSQL(CREATE_USER_TABLE);
        database.execSQL(CREATE_USER_CREDENTIALS_TABLE);
        database.execSQL(CREATE_ORGANISATION_UNIT_TABLE);
        database.execSQL(CREATE_USER_ORGANISATION_UNIT_TABLE);
        database.execSQL(CREATE_AUTHENTICATED_USER_TABLE);
        database.execSQL(CREATE_OPTION_SET_TABLE);
        database.execSQL(CREATE_OPTION_TABLE);
        database.execSQL(CREATE_PROGRAM_TABLE);
        database.execSQL(CREATE_TRACKED_ENTITY_TABLE);
        database.execSQL(CREATE_DATA_ELEMENT_TABLE);
        database.execSQL(CREATE_PROGRAM_STAGE_DATA_ELEMENT_TABLE);
        database.execSQL(CREATE_RELATIONSHIP_TABLE);
        database.execSQL(CREATE_RELATIONSHIP_TYPE_TABLE);
        database.execSQL(CREATE_PROGRAM_STAGE_SECTION_TABLE);
        database.execSQL(CREATE_PROGRAM_STAGE_TABLE);
        database.execSQL(CREATE_PROGRAM_RULE_VARIABLE_TABLE);
        database.execSQL(CREATE_TRACKED_ENTITY_ATTRIBUTE_TABLE);
        database.execSQL(CREATE_PROGRAM_TRACKED_ENTITY_ATTRIBUTE_TABLE);
        database.execSQL(CREATE_CONSTANT_TABLE);
        database.execSQL(CREATE_SYSTEM_INFO_TABLE);
        database.execSQL(CREATE_PROGRAM_RULE_TABLE);
        database.execSQL(CREATE_PROGRAM_INDICATOR_TABLE);
        database.execSQL(CREATE_PROGRAM_RULE_ACTION_TABLE);
        database.execSQL(CREATE_TRACKED_ENTITY_DATA_VALUE_TABLE);
        database.execSQL(CREATE_TRACKED_ENTITY_ATTRIBUTE_VALUE_TABLE);
        database.execSQL(CREATE_EVENT_TABLE);
        database.execSQL(CREATE_TRACKED_ENTITY_INSTANCE_TABLE);
        database.execSQL(CREATE_ENROLLMENT_TABLE);
        database.execSQL(CREATE_RESOURCE_TABLE);
        database.execSQL(CREATE_ORGANISATION_UNIT_PROGRAM_LINK_TABLE);
        database.execSQL(CREATE_USER_ROLE_TABLE);
        database.execSQL(CREATE_USER_ROLE_PROGRAM_TABLE);
        database.execSQL(CREATE_PROGRAM_STAGE_SECTION_PROGRAM_INDICATOR_LINK_TABLE);

        return database;
    }

    public DbOpenHelper(@NonNull Context context, @NonNull String databaseName) {
        super(context, databaseName, null, VERSION);
    }

    @Override
    public void onCreate(SQLiteDatabase db) {
        create(db);
    }

    @Override
    public void onUpgrade(SQLiteDatabase db, int oldVersion, int newVersion) {
        // ToDo: logic for proper schema migration
    }

    @Override
    public void onOpen(SQLiteDatabase db) {
        super.onOpen(db);

        // enable foreign key support in database
        db.execSQL("PRAGMA foreign_keys = ON;");
    }
}<|MERGE_RESOLUTION|>--- conflicted
+++ resolved
@@ -193,7 +193,7 @@
             OptionModel.Columns.OPTION_SET + " TEXT NOT NULL," +
             " FOREIGN KEY (" + OptionModel.Columns.OPTION_SET + ") " +
             " REFERENCES " + OptionSetModel.TABLE +
-            " (" + OptionSetModel.Columns.UID + ") ON DELETE CASCADE DEFERRABLE INITIALLY DEFERRED" +
+            " (" + OptionSetModel.Columns.UID + ") ON DELETE CASCADE DEFERRABLE INITIALLY DEFERRED " +
             ");";
 
     private static final String CREATE_PROGRAM_TABLE = "CREATE TABLE " + ProgramModel.TABLE + " (" +
@@ -681,10 +681,6 @@
     private static final String CREATE_RESOURCE_TABLE = "CREATE TABLE " + ResourceModel.TABLE + " (" +
             ResourceModel.Columns.ID + " INTEGER PRIMARY KEY AUTOINCREMENT," +
             ResourceModel.Columns.RESOURCE_TYPE + " TEXT NOT NULL," +
-<<<<<<< HEAD
-=======
-            ResourceModel.Columns.RESOURCE_UID + " TEXT NOT NULL UNIQUE," +
->>>>>>> 9302be77
             ResourceModel.Columns.LAST_SYNCED + " TEXT" + ");";
 
     private static final String CREATE_ORGANISATION_UNIT_PROGRAM_LINK_TABLE = "CREATE TABLE " +
@@ -696,13 +692,9 @@
             " REFERENCES " + OrganisationUnitModel.TABLE + " (" + OrganisationUnitModel.Columns.UID + ")" +
             " ON DELETE CASCADE," +
             " FOREIGN KEY (" + OrganisationUnitProgramLinkModel.Columns.PROGRAM + ")" +
-<<<<<<< HEAD
             " REFERENCES " + ProgramModel.TABLE + " (" + ProgramModel.Columns.UID + ")" + " ON DELETE CASCADE," +
             " UNIQUE (" + OrganisationUnitProgramLinkModel.Columns.ORGANISATION_UNIT + ", " +
             OrganisationUnitProgramLinkModel.Columns.PROGRAM + ")" +
-=======
-            " REFERENCES " + ProgramModel.TABLE + " (" + ProgramModel.Columns.UID + ")" + " ON DELETE CASCADE" +
->>>>>>> 9302be77
             ");";
 
     private static final String CREATE_USER_ROLE_TABLE = "CREATE TABLE " + UserRoleModel.TABLE + " (" +
@@ -730,7 +722,6 @@
             UserRoleProgramLinkModel.Columns.PROGRAM + ")" +
             ");";
 
-<<<<<<< HEAD
     private static final String CREATE_PROGRAM_STAGE_SECTION_PROGRAM_INDICATOR_LINK_TABLE = "CREATE TABLE " +
             ProgramStageSectionProgramIndicatorLinkModel.TABLE + " (" +
             ProgramStageSectionProgramIndicatorLinkModel.Columns.ID + " INTEGER PRIMARY KEY AUTOINCREMENT," +
@@ -746,8 +737,6 @@
             ProgramStageSectionProgramIndicatorLinkModel.Columns.PROGRAM_INDICATOR + ")" +
             ");";
 
-=======
->>>>>>> 9302be77
     /**
      * This method should be used only for testing purposes
      */
