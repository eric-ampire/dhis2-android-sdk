package org.hisp.dhis.android.core.data.database;

import android.content.Context;
import android.database.sqlite.SQLiteDatabase;
import android.database.sqlite.SQLiteOpenHelper;
import android.support.annotation.NonNull;
import android.support.annotation.VisibleForTesting;

import org.hisp.dhis.android.core.dataelement.DataElementContract;
import org.hisp.dhis.android.core.option.OptionContract;
import org.hisp.dhis.android.core.option.OptionSetContract;
import org.hisp.dhis.android.core.organisationunit.OrganisationUnitContract;
import org.hisp.dhis.android.core.program.ProgramContract;
<<<<<<< HEAD
import org.hisp.dhis.android.core.trackedentity.TrackedEntityContract;
=======
import org.hisp.dhis.android.core.program.ProgramStageDataElementContract;
>>>>>>> 76545d3b
import org.hisp.dhis.android.core.user.AuthenticatedUserContract;
import org.hisp.dhis.android.core.user.UserContract;
import org.hisp.dhis.android.core.user.UserCredentialsContract;
import org.hisp.dhis.android.core.user.UserOrganisationUnitLinkContract;

public final class DbOpenHelper extends SQLiteOpenHelper {

    // @VisibleForTesting
    // static final String NAME = "dhis.db";

    @VisibleForTesting
    static final int VERSION = 1;

    public interface Tables {
        String USER = "User";
        String USER_CREDENTIALS = "UserCredentials";
        String ORGANISATION_UNIT = "OrganisationUnit";
        String USER_ORGANISATION_UNIT = "UserOrganisationUnit";
        String AUTHENTICATED_USER = "AuthenticatedUser";
        String OPTION_SET = "OptionSet";
        String OPTION = "Option";
        String PROGRAM = "Program";
<<<<<<< HEAD
        String TRACKED_ENTITY = "TrackedEntity";
=======
        String DATA_ELEMENT = "DataElement";
        String PROGRAM_STAGE_DATA_ELEMENT = "ProgramStageDataElement";
>>>>>>> 76545d3b
    }

    private static final String CREATE_USER_TABLE = "CREATE TABLE " + Tables.USER + " (" +
            UserContract.Columns.ID + " INTEGER PRIMARY KEY AUTOINCREMENT," +
            UserContract.Columns.UID + " TEXT NOT NULL UNIQUE," +
            UserContract.Columns.CODE + " TEXT," +
            UserContract.Columns.NAME + " TEXT," +
            UserContract.Columns.DISPLAY_NAME + " TEXT," +
            UserContract.Columns.CREATED + " TEXT," +
            UserContract.Columns.LAST_UPDATED + " TEXT," +
            UserContract.Columns.BIRTHDAY + " TEXT," +
            UserContract.Columns.EDUCATION + " TEXT," +
            UserContract.Columns.GENDER + " TEXT," +
            UserContract.Columns.JOB_TITLE + " TEXT," +
            UserContract.Columns.SURNAME + " TEXT," +
            UserContract.Columns.FIRST_NAME + " TEXT," +
            UserContract.Columns.INTRODUCTION + " TEXT," +
            UserContract.Columns.EMPLOYER + " TEXT," +
            UserContract.Columns.INTERESTS + " TEXT," +
            UserContract.Columns.LANGUAGES + " TEXT," +
            UserContract.Columns.EMAIL + " TEXT," +
            UserContract.Columns.PHONE_NUMBER + " TEXT," +
            UserContract.Columns.NATIONALITY + " TEXT" +
            ");";

    private static final String CREATE_USER_CREDENTIALS_TABLE = "CREATE TABLE " + Tables.USER_CREDENTIALS + " (" +
            UserCredentialsContract.Columns.ID + " INTEGER PRIMARY KEY AUTOINCREMENT," +
            UserCredentialsContract.Columns.UID + " TEXT NOT NULL UNIQUE," +
            UserCredentialsContract.Columns.CODE + " TEXT," +
            UserCredentialsContract.Columns.NAME + " TEXT," +
            UserCredentialsContract.Columns.DISPLAY_NAME + " TEXT," +
            UserCredentialsContract.Columns.CREATED + " TEXT," +
            UserCredentialsContract.Columns.LAST_UPDATED + " TEXT," +
            UserCredentialsContract.Columns.USERNAME + " TEXT," +
            UserCredentialsContract.Columns.USER + " TEXT NOT NULL UNIQUE," +
            "FOREIGN KEY (" + UserCredentialsContract.Columns.USER + ") REFERENCES " + Tables.USER +
            " (" + UserContract.Columns.UID + ") ON DELETE CASCADE" +
            ");";

    private static final String CREATE_ORGANISATION_UNITS_TABLE = "CREATE TABLE " + Tables.ORGANISATION_UNIT + " (" +
            OrganisationUnitContract.Columns.ID + " INTEGER PRIMARY KEY AUTOINCREMENT," +
            OrganisationUnitContract.Columns.UID + " TEXT NOT NULL UNIQUE," +
            OrganisationUnitContract.Columns.CODE + " TEXT," +
            OrganisationUnitContract.Columns.NAME + " TEXT," +
            OrganisationUnitContract.Columns.DISPLAY_NAME + " TEXT," +
            OrganisationUnitContract.Columns.CREATED + " TEXT," +
            OrganisationUnitContract.Columns.LAST_UPDATED + " TEXT," +
            OrganisationUnitContract.Columns.SHORT_NAME + " TEXT," +
            OrganisationUnitContract.Columns.DISPLAY_SHORT_NAME + " TEXT," +
            OrganisationUnitContract.Columns.DESCRIPTION + " TEXT," +
            OrganisationUnitContract.Columns.DISPLAY_DESCRIPTION + " TEXT," +
            OrganisationUnitContract.Columns.PATH + " TEXT," +
            OrganisationUnitContract.Columns.OPENING_DATE + " TEXT," +
            OrganisationUnitContract.Columns.CLOSED_DATE + " TEXT," +
            OrganisationUnitContract.Columns.LEVEL + " INTEGER," +
            OrganisationUnitContract.Columns.PARENT + " TEXT" + ");";

    private static final String CREATE_USER_ORGANISATION_UNIT_TABLE = "CREATE TABLE " + Tables.USER_ORGANISATION_UNIT + " (" +
            UserOrganisationUnitLinkContract.Columns.ID + " INTEGER PRIMARY KEY AUTOINCREMENT," +
            UserOrganisationUnitLinkContract.Columns.USER + " TEXT NOT NULL," +
            UserOrganisationUnitLinkContract.Columns.ORGANISATION_UNIT + " TEXT NOT NULL," +
            UserOrganisationUnitLinkContract.Columns.ORGANISATION_UNIT_SCOPE + " TEXT NOT NULL," +
            "FOREIGN KEY (" + UserOrganisationUnitLinkContract.Columns.USER + ") REFERENCES " + Tables.USER +
            " (" + UserContract.Columns.UID + ") ON DELETE CASCADE," +
            "FOREIGN KEY (" + UserOrganisationUnitLinkContract.Columns.ORGANISATION_UNIT + ") REFERENCES " + Tables.ORGANISATION_UNIT +
            " (" + OrganisationUnitContract.Columns.UID + ") ON DELETE CASCADE," +
            "UNIQUE (" + UserOrganisationUnitLinkContract.Columns.USER + ", " +
            UserOrganisationUnitLinkContract.Columns.ORGANISATION_UNIT + ", " +
            UserOrganisationUnitLinkContract.Columns.ORGANISATION_UNIT_SCOPE + ")" +
            ");";

    private static final String CREATE_AUTHENTICATED_USER_TABLE = "CREATE TABLE " + Tables.AUTHENTICATED_USER + " (" +
            AuthenticatedUserContract.Columns.ID + " INTEGER PRIMARY KEY AUTOINCREMENT," +
            AuthenticatedUserContract.Columns.USER + " TEXT NOT NULL UNIQUE," +
            AuthenticatedUserContract.Columns.CREDENTIALS + " TEXT NOT NULL," +
            "FOREIGN KEY (" + AuthenticatedUserContract.Columns.USER + ") REFERENCES " + Tables.USER +
            " (" + UserContract.Columns.UID + ") ON DELETE CASCADE" +
            ");";

    private static final String CREATE_OPTION_SET_TABLE = "CREATE TABLE " + Tables.OPTION_SET + " (" +
            OptionSetContract.Columns.ID + " INTEGER PRIMARY KEY AUTOINCREMENT," +
            OptionSetContract.Columns.UID + " TEXT NOT NULL UNIQUE," +
            OptionSetContract.Columns.CODE + " TEXT," +
            OptionSetContract.Columns.NAME + " TEXT," +
            OptionSetContract.Columns.DISPLAY_NAME + " TEXT," +
            OptionSetContract.Columns.CREATED + " TEXT," +
            OptionSetContract.Columns.LAST_UPDATED + " TEXT," +
            OptionSetContract.Columns.VERSION + " INTEGER," +
            OptionSetContract.Columns.VALUE_TYPE + " TEXT" +
            ");";

    private static final String CREATE_OPTION_TABLE = "CREATE TABLE " + Tables.OPTION + " (" +
            OptionContract.Columns.ID + " INTEGER PRIMARY KEY AUTOINCREMENT," +
            OptionContract.Columns.UID + " TEXT NOT NULL UNIQUE," +
            OptionContract.Columns.CODE + " TEXT," +
            OptionContract.Columns.NAME + " TEXT," +
            OptionContract.Columns.DISPLAY_NAME + " TEXT," +
            OptionContract.Columns.CREATED + " TEXT," +
            OptionContract.Columns.LAST_UPDATED + " TEXT," +
            OptionContract.Columns.OPTION_SET + " TEXT NOT NULL," +
            "FOREIGN KEY (" + OptionContract.Columns.OPTION_SET + ") REFERENCES " + Tables.OPTION_SET +
            " (" + OptionSetContract.Columns.UID + ") ON DELETE CASCADE" +
            ");";

    private static final String CREATE_PROGRAM_TABLE = "CREATE TABLE " + Tables.PROGRAM + " (" +
            ProgramContract.Columns.ID + " INTEGER PRIMARY KEY AUTOINCREMENT," +
            ProgramContract.Columns.UID + " TEXT NOT NULL UNIQUE," +
            ProgramContract.Columns.CODE + " TEXT," +
            ProgramContract.Columns.NAME + " TEXT," +
            ProgramContract.Columns.DISPLAY_NAME + " TEXT," +
            ProgramContract.Columns.CREATED + " TEXT," +
            ProgramContract.Columns.LAST_UPDATED + " TEXT," +
            ProgramContract.Columns.SHORT_NAME + " TEXT," +
            ProgramContract.Columns.DISPLAY_SHORT_NAME + " TEXT," +
            ProgramContract.Columns.DESCRIPTION + " TEXT," +
            ProgramContract.Columns.DISPLAY_DESCRIPTION + " TEXT," +
            ProgramContract.Columns.VERSION + " INTEGER," +
            ProgramContract.Columns.ONLY_ENROLL_ONCE + " INTEGER," +
            ProgramContract.Columns.ENROLLMENT_DATE_LABEL + " TEXT," +
            ProgramContract.Columns.DISPLAY_INCIDENT_DATE + " INTEGER," +
            ProgramContract.Columns.INCIDENT_DATE_LABEL + " TEXT," +
            ProgramContract.Columns.REGISTRATION + " INTEGER," +
            ProgramContract.Columns.SELECT_ENROLLMENT_DATES_IN_FUTURE + " INTEGER," +
            ProgramContract.Columns.DATA_ENTRY_METHOD + " INTEGER," +
            ProgramContract.Columns.IGNORE_OVERDUE_EVENTS + " INTEGER," +
            ProgramContract.Columns.RELATIONSHIP_FROM_A + " INTEGER," +
            ProgramContract.Columns.SELECT_INCIDENT_DATES_IN_FUTURE + " INTEGER," +
            ProgramContract.Columns.CAPTURE_COORDINATES + " INTEGER," +
            ProgramContract.Columns.USE_FIRST_STAGE_DURING_REGISTRATION + " INTEGER," +
            ProgramContract.Columns.DISPLAY_FRONT_PAGE_LIST + " INTEGER," +
            ProgramContract.Columns.PROGRAM_TYPE + " TEXT," +
            ProgramContract.Columns.RELATIONSHIP_TYPE + " TEXT," +
            ProgramContract.Columns.RELATIONSHIP_TEXT + " TEXT," +
            ProgramContract.Columns.RELATED_PROGRAM + " TEXT" +
            ");";

<<<<<<< HEAD
    private static final String CREATE_TRACKED_ENTITY_TABLE = "CREATE TABLE " + Tables.TRACKED_ENTITY + " (" +
            TrackedEntityContract.Columns.ID + " INTEGER PRIMARY KEY AUTOINCREMENT," +
            TrackedEntityContract.Columns.UID + " TEXT NOT NULL UNIQUE," +
            TrackedEntityContract.Columns.CODE + " TEXT," +
            TrackedEntityContract.Columns.NAME + " TEXT," +
            TrackedEntityContract.Columns.DISPLAY_NAME + " TEXT," +
            TrackedEntityContract.Columns.CREATED + " TEXT," +
            TrackedEntityContract.Columns.LAST_UPDATED + " TEXT," +
            TrackedEntityContract.Columns.SHORT_NAME + " TEXT," +
            TrackedEntityContract.Columns.DISPLAY_SHORT_NAME + " TEXT," +
            TrackedEntityContract.Columns.DESCRIPTION + " TEXT," +
            TrackedEntityContract.Columns.DISPLAY_DESCRIPTION + " TEXT" +
=======
    private static final String CREATE_DATA_ELEMENT_TABLE = "CREATE TABLE " + Tables.DATA_ELEMENT + " (" +
            DataElementContract.Columns.ID + " INTEGER PRIMARY KEY AUTOINCREMENT," +
            DataElementContract.Columns.UID + " TEXT NOT NULL UNIQUE," +
            DataElementContract.Columns.CODE + " TEXT," +
            DataElementContract.Columns.NAME + " TEXT," +
            DataElementContract.Columns.DISPLAY_NAME + " TEXT," +
            DataElementContract.Columns.CREATED + " TEXT," +
            DataElementContract.Columns.LAST_UPDATED + " TEXT," +
            DataElementContract.Columns.SHORT_NAME + " TEXT," +
            DataElementContract.Columns.DISPLAY_SHORT_NAME + " TEXT," +
            DataElementContract.Columns.DESCRIPTION + " TEXT," +
            DataElementContract.Columns.DISPLAY_DESCRIPTION + " TEXT," +
            DataElementContract.Columns.VALUE_TYPE + " TEXT," +
            DataElementContract.Columns.ZERO_IS_SIGNIFICANT + " INTEGER," +
            DataElementContract.Columns.AGGREGATION_OPERATOR + " TEXT," +
            DataElementContract.Columns.FORM_NAME + " TEXT," +
            DataElementContract.Columns.NUMBER_TYPE + " TEXT," +
            DataElementContract.Columns.DOMAIN_TYPE + " TEXT," +
            DataElementContract.Columns.DIMENSION + " TEXT," +
            DataElementContract.Columns.DISPLAY_FORM_NAME + " TEXT," +
            DataElementContract.Columns.OPTION_SET + " TEXT," +
            " FOREIGN KEY ( " + DataElementContract.Columns.OPTION_SET + ")" +
            " REFERENCES " + Tables.OPTION_SET + " (" + OptionSetContract.Columns.UID + ")" +
            ");";

    private static final String CREATE_PROGRAM_STAGE_DATA_ELEMENT_TABLE = "CREATE TABLE " +
            Tables.PROGRAM_STAGE_DATA_ELEMENT + " (" +
            ProgramStageDataElementContract.Columns.ID + " INTEGER PRIMARY KEY AUTOINCREMENT," +
            ProgramStageDataElementContract.Columns.UID + " TEXT NOT NULL UNIQUE," +
            ProgramStageDataElementContract.Columns.CODE + " TEXT," +
            ProgramStageDataElementContract.Columns.NAME + " TEXT," +
            ProgramStageDataElementContract.Columns.DISPLAY_NAME + " TEXT," +
            ProgramStageDataElementContract.Columns.CREATED + " TEXT," +
            ProgramStageDataElementContract.Columns.LAST_UPDATED + " TEXT," +
            ProgramStageDataElementContract.Columns.DISPLAY_IN_REPORTS + " INTEGER NOT NULL," +
            ProgramStageDataElementContract.Columns.COMPULSORY + " INTEGER NOT NULL," +
            ProgramStageDataElementContract.Columns.ALLOW_PROVIDED_ELSEWHERE + " INTEGER NOT NULL," +
            ProgramStageDataElementContract.Columns.SORT_ORDER + " INTEGER," +
            ProgramStageDataElementContract.Columns.ALLOW_FUTURE_DATE + " INTEGER NOT NULL," +
            ProgramStageDataElementContract.Columns.DATA_ELEMENT + " TEXT NOT NULL," +
            " FOREIGN KEY (" + ProgramStageDataElementContract.Columns.DATA_ELEMENT + ")" +
            "REFERENCES " + Tables.DATA_ELEMENT + " (" + DataElementContract.Columns.UID + ")" +
            "ON DELETE CASCADE" +
>>>>>>> 76545d3b
            ");";

    /**
     * This method should be used only for testing purposes
     */
    // ToDo: Revise usage of this method
    @VisibleForTesting
    static SQLiteDatabase create() {
        return create(SQLiteDatabase.create(null));
    }

    private static SQLiteDatabase create(SQLiteDatabase database) {
        database.execSQL(CREATE_USER_TABLE);
        database.execSQL(CREATE_USER_CREDENTIALS_TABLE);
        database.execSQL(CREATE_ORGANISATION_UNITS_TABLE);
        database.execSQL(CREATE_USER_ORGANISATION_UNIT_TABLE);
        database.execSQL(CREATE_AUTHENTICATED_USER_TABLE);
        database.execSQL(CREATE_OPTION_SET_TABLE);
        database.execSQL(CREATE_OPTION_TABLE);
        database.execSQL(CREATE_PROGRAM_TABLE);
<<<<<<< HEAD
        database.execSQL(CREATE_TRACKED_ENTITY_TABLE);
=======
        database.execSQL(CREATE_DATA_ELEMENT_TABLE);
        database.execSQL(CREATE_PROGRAM_STAGE_DATA_ELEMENT_TABLE);
>>>>>>> 76545d3b
        return database;
    }

    public DbOpenHelper(@NonNull Context context, @NonNull String databaseName) {
        super(context, databaseName, null, VERSION);
    }

    @Override
    public void onCreate(SQLiteDatabase db) {
        create(db);
    }

    @Override
    public void onUpgrade(SQLiteDatabase db, int oldVersion, int newVersion) {
        // ToDo: logic for proper schema migration
    }

    @Override
    public void onOpen(SQLiteDatabase db) {
        super.onOpen(db);

        // enable foreign key support in database
        db.execSQL("PRAGMA foreign_keys = ON;");
    }
}<|MERGE_RESOLUTION|>--- conflicted
+++ resolved
@@ -11,11 +11,8 @@
 import org.hisp.dhis.android.core.option.OptionSetContract;
 import org.hisp.dhis.android.core.organisationunit.OrganisationUnitContract;
 import org.hisp.dhis.android.core.program.ProgramContract;
-<<<<<<< HEAD
+import org.hisp.dhis.android.core.program.ProgramStageDataElementContract;
 import org.hisp.dhis.android.core.trackedentity.TrackedEntityContract;
-=======
-import org.hisp.dhis.android.core.program.ProgramStageDataElementContract;
->>>>>>> 76545d3b
 import org.hisp.dhis.android.core.user.AuthenticatedUserContract;
 import org.hisp.dhis.android.core.user.UserContract;
 import org.hisp.dhis.android.core.user.UserCredentialsContract;
@@ -38,12 +35,9 @@
         String OPTION_SET = "OptionSet";
         String OPTION = "Option";
         String PROGRAM = "Program";
-<<<<<<< HEAD
         String TRACKED_ENTITY = "TrackedEntity";
-=======
         String DATA_ELEMENT = "DataElement";
         String PROGRAM_STAGE_DATA_ELEMENT = "ProgramStageDataElement";
->>>>>>> 76545d3b
     }
 
     private static final String CREATE_USER_TABLE = "CREATE TABLE " + Tables.USER + " (" +
@@ -180,7 +174,6 @@
             ProgramContract.Columns.RELATED_PROGRAM + " TEXT" +
             ");";
 
-<<<<<<< HEAD
     private static final String CREATE_TRACKED_ENTITY_TABLE = "CREATE TABLE " + Tables.TRACKED_ENTITY + " (" +
             TrackedEntityContract.Columns.ID + " INTEGER PRIMARY KEY AUTOINCREMENT," +
             TrackedEntityContract.Columns.UID + " TEXT NOT NULL UNIQUE," +
@@ -193,7 +186,8 @@
             TrackedEntityContract.Columns.DISPLAY_SHORT_NAME + " TEXT," +
             TrackedEntityContract.Columns.DESCRIPTION + " TEXT," +
             TrackedEntityContract.Columns.DISPLAY_DESCRIPTION + " TEXT" +
-=======
+            ");";
+
     private static final String CREATE_DATA_ELEMENT_TABLE = "CREATE TABLE " + Tables.DATA_ELEMENT + " (" +
             DataElementContract.Columns.ID + " INTEGER PRIMARY KEY AUTOINCREMENT," +
             DataElementContract.Columns.UID + " TEXT NOT NULL UNIQUE," +
@@ -237,7 +231,6 @@
             " FOREIGN KEY (" + ProgramStageDataElementContract.Columns.DATA_ELEMENT + ")" +
             "REFERENCES " + Tables.DATA_ELEMENT + " (" + DataElementContract.Columns.UID + ")" +
             "ON DELETE CASCADE" +
->>>>>>> 76545d3b
             ");";
 
     /**
@@ -258,12 +251,9 @@
         database.execSQL(CREATE_OPTION_SET_TABLE);
         database.execSQL(CREATE_OPTION_TABLE);
         database.execSQL(CREATE_PROGRAM_TABLE);
-<<<<<<< HEAD
         database.execSQL(CREATE_TRACKED_ENTITY_TABLE);
-=======
         database.execSQL(CREATE_DATA_ELEMENT_TABLE);
         database.execSQL(CREATE_PROGRAM_STAGE_DATA_ELEMENT_TABLE);
->>>>>>> 76545d3b
         return database;
     }
 
