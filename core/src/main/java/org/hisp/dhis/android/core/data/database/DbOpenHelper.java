--- conflicted
+++ resolved
@@ -191,13 +191,8 @@
             OptionModel.Columns.LAST_UPDATED + " TEXT," +
             OptionModel.Columns.OPTION_SET + " TEXT NOT NULL," +
             " FOREIGN KEY (" + OptionModel.Columns.OPTION_SET + ") " +
-<<<<<<< HEAD
             " REFERENCES " + OptionSetModel.TABLE +
             " (" + OptionSetModel.Columns.UID + ") ON DELETE CASCADE DEFERRABLE INITIALLY DEFERRED" +
-=======
-            " REFERENCES " + OptionSetModel.TABLE + " (" + OptionSetModel.Columns.UID + ")" +
-            " ON DELETE CASCADE DEFERRABLE INITIALLY DEFERRED" +
->>>>>>> c62f5ab4
             ");";
 
     private static final String CREATE_PROGRAM_TABLE = "CREATE TABLE " + ProgramModel.TABLE + " (" +
