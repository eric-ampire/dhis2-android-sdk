--- conflicted
+++ resolved
@@ -16,22 +16,6 @@
 import org.hisp.dhis.android.core.program.ProgramModel;
 import org.hisp.dhis.android.core.program.ProgramRuleActionModel;
 import org.hisp.dhis.android.core.program.ProgramRuleModel;
-<<<<<<< HEAD
-import org.hisp.dhis.android.core.program.ProgramRuleVariableContract;
-import org.hisp.dhis.android.core.program.ProgramStageContract;
-import org.hisp.dhis.android.core.program.ProgramStageDataElementContract;
-import org.hisp.dhis.android.core.program.ProgramStageSectionContract;
-import org.hisp.dhis.android.core.program.ProgramTrackedEntityAttributeContract;
-import org.hisp.dhis.android.core.relationship.RelationshipContract;
-import org.hisp.dhis.android.core.relationship.RelationshipTypeContract;
-import org.hisp.dhis.android.core.trackedentity.TrackedEntityAttributeContract;
-import org.hisp.dhis.android.core.trackedentity.TrackedEntityContract;
-import org.hisp.dhis.android.core.trackedentity.TrackedEntityDataValueContract;
-import org.hisp.dhis.android.core.user.AuthenticatedUserContract;
-import org.hisp.dhis.android.core.user.UserContract;
-import org.hisp.dhis.android.core.user.UserCredentialsContract;
-import org.hisp.dhis.android.core.user.UserOrganisationUnitLinkContract;
-=======
 import org.hisp.dhis.android.core.program.ProgramRuleVariableModel;
 import org.hisp.dhis.android.core.program.ProgramStageDataElementModel;
 import org.hisp.dhis.android.core.program.ProgramStageModel;
@@ -42,12 +26,12 @@
 import org.hisp.dhis.android.core.systeminfo.SystemInfoModel;
 import org.hisp.dhis.android.core.trackedentity.TrackedEntityAttributeModel;
 import org.hisp.dhis.android.core.trackedentity.TrackedEntityAttributeValueModel;
+import org.hisp.dhis.android.core.trackedentity.TrackedEntityDataValueModel;
 import org.hisp.dhis.android.core.trackedentity.TrackedEntityModel;
 import org.hisp.dhis.android.core.user.AuthenticatedUserModel;
 import org.hisp.dhis.android.core.user.UserCredentialsModel;
 import org.hisp.dhis.android.core.user.UserModel;
 import org.hisp.dhis.android.core.user.UserOrganisationUnitLinkModel;
->>>>>>> fb35cc1e
 
 public final class DbOpenHelper extends SQLiteOpenHelper {
 
@@ -79,12 +63,9 @@
         String PROGRAM_RULE = "ProgramRule";
         String PROGRAM_INDICATOR = "ProgramIndicator";
         String PROGRAM_RULE_ACTION = "ProgramRuleAction";
-<<<<<<< HEAD
         String TRACKED_ENTITY_DATA_VALUE = "TrackedEntityDataValue";
-=======
         String EVENT = "Event";
         String TRACKED_ENTITY_ATTRIBUTE_VALUE = "TrackedEntityAttributeValue";
->>>>>>> fb35cc1e
     }
 
     private static final String CREATE_CONFIGURATION_TABLE = "CREATE TABLE " + Tables.CONFIGURATION + " (" +
@@ -515,31 +496,28 @@
             " REFERENCES " + Tables.PROGRAM_RULE + " (" + ProgramRuleModel.Columns.UID + ")" +
             ");";
 
-<<<<<<< HEAD
     private static final String CREATE_TRACKED_ENTITY_DATA_VALUE_TABLE = "CREATE TABLE " + Tables.TRACKED_ENTITY_DATA_VALUE + " (" +
-            TrackedEntityDataValueContract.Columns.ID + " INTEGER PRIMARY KEY AUTOINCREMENT," +
-            TrackedEntityDataValueContract.Columns.EVENT + " TEXT NOT NULL," +
-            TrackedEntityDataValueContract.Columns.DATA_ELEMENT + " TEXT," +
-            TrackedEntityDataValueContract.Columns.STORED_BY + " TEXT," +
-            TrackedEntityDataValueContract.Columns.VALUE + " TEXT," +
-            TrackedEntityDataValueContract.Columns.CREATED + " TEXT," +
-            TrackedEntityDataValueContract.Columns.LAST_UPDATED + " TEXT," +
-            TrackedEntityDataValueContract.Columns.PROVIDED_ELSEWHERE + " INTEGER" +
-            ");";
-=======
+            TrackedEntityDataValueModel.Columns.ID + " INTEGER PRIMARY KEY AUTOINCREMENT," +
+            TrackedEntityDataValueModel.Columns.EVENT + " TEXT NOT NULL," +
+            TrackedEntityDataValueModel.Columns.DATA_ELEMENT + " TEXT," +
+            TrackedEntityDataValueModel.Columns.STORED_BY + " TEXT," +
+            TrackedEntityDataValueModel.Columns.VALUE + " TEXT," +
+            TrackedEntityDataValueModel.Columns.CREATED + " TEXT," +
+            TrackedEntityDataValueModel.Columns.LAST_UPDATED + " TEXT," +
+            TrackedEntityDataValueModel.Columns.PROVIDED_ELSEWHERE + " INTEGER" +
+            ");";
+
     private static final String CREATE_TRACKED_ENTITY_ATTRIBUTE_VALUE_TABLE = "CREATE TABLE " +
             Tables.TRACKED_ENTITY_ATTRIBUTE_VALUE + " (" +
             TrackedEntityAttributeValueModel.Columns.ID + " INTEGER PRIMARY KEY AUTOINCREMNET," +
             TrackedEntityAttributeValueModel.Columns.ATTRIBUTE + " TEXT," +
             TrackedEntityAttributeValueModel.Columns.VALUE + " TEXT" + ");";
->>>>>>> fb35cc1e
 
     /**
      * This method should be used only for testing purposes
      */
     // ToDo: Revise usage of this method
     @VisibleForTesting
-
     static SQLiteDatabase create() {
         return create(SQLiteDatabase.create(null));
     }
@@ -569,11 +547,8 @@
         database.execSQL(CREATE_PROGRAM_RULE_TABLE);
         database.execSQL(CREATE_PROGRAM_INDICATOR_TABLE);
         database.execSQL(CREATE_PROGRAM_RULE_ACTION_TABLE);
-<<<<<<< HEAD
         database.execSQL(CREATE_TRACKED_ENTITY_DATA_VALUE_TABLE);
-=======
         database.execSQL(CREATE_TRACKED_ENTITY_ATTRIBUTE_VALUE_TABLE);
->>>>>>> fb35cc1e
         return database;
     }
 
