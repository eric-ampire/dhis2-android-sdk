--- conflicted
+++ resolved
@@ -12,13 +12,9 @@
 # Properties which are consumed by plugins/gradle-mvn-push.gradle plugin.
 # They are used for publishing artifact to snapshot repository.
 
-<<<<<<< HEAD
 VERSION_NAME=0.5-SNAPSHOT
 VERSION_CODE=50
-=======
-VERSION_NAME=0.4.3.1-SNAPSHOT
-VERSION_CODE=43_1
->>>>>>> 1cb4890a
+
 GROUP=org.hisp.dhis
 
 POM_DESCRIPTION=Android SDK for DHIS 2.
