/*
 * Copyright (c) 2015, University of Oslo
 *
 * All rights reserved.
 * Redistribution and use in source and binary forms, with or without
 * modification, are permitted provided that the following conditions are met:
 * Redistributions of source code must retain the above copyright notice, this
 * list of conditions and the following disclaimer.
 *
 * Redistributions in binary form must reproduce the above copyright notice,
 * this list of conditions and the following disclaimer in the documentation
 * and/or other materials provided with the distribution.
 * Neither the name of the HISP project nor the names of its contributors may
 * be used to endorse or promote products derived from this software without
 * specific prior written permission.
 *
 * THIS SOFTWARE IS PROVIDED BY THE COPYRIGHT HOLDERS AND CONTRIBUTORS "AS IS" AND
 * ANY EXPRESS OR IMPLIED WARRANTIES, INCLUDING, BUT NOT LIMITED TO, THE IMPLIED
 * WARRANTIES OF MERCHANTABILITY AND FITNESS FOR A PARTICULAR PURPOSE ARE
 * DISCLAIMED. IN NO EVENT SHALL THE COPYRIGHT OWNER OR CONTRIBUTORS BE LIABLE FOR
 * ANY DIRECT, INDIRECT, INCIDENTAL, SPECIAL, EXEMPLARY, OR CONSEQUENTIAL DAMAGES
 * (INCLUDING, BUT NOT LIMITED TO, PROCUREMENT OF SUBSTITUTE GOODS OR SERVICES;
 * LOSS OF USE, DATA, OR PROFITS; OR BUSINESS INTERRUPTION) HOWEVER CAUSED AND ON
 * ANY THEORY OF LIABILITY, WHETHER IN CONTRACT, STRICT LIABILITY, OR TORT
 * (INCLUDING NEGLIGENCE OR OTHERWISE) ARISING IN ANY WAY OUT OF THE USE OF THIS
 * SOFTWARE, EVEN IF ADVISED OF THE POSSIBILITY OF SUCH DAMAGE.
 */

package org.hisp.dhis.android.sdk.persistence.models;

import com.fasterxml.jackson.annotation.JsonIgnore;
import com.fasterxml.jackson.annotation.JsonProperty;
import com.raizlabs.android.dbflow.annotation.Column;
import com.raizlabs.android.dbflow.annotation.PrimaryKey;
import com.raizlabs.android.dbflow.annotation.Table;
import com.raizlabs.android.dbflow.sql.builder.Condition;
import com.raizlabs.android.dbflow.sql.language.Update;

import org.hisp.dhis.android.sdk.controllers.tracker.TrackerController;
import org.hisp.dhis.android.sdk.controllers.metadata.MetaDataController;
import org.hisp.dhis.android.sdk.persistence.Dhis2Database;
import org.hisp.dhis.android.sdk.utils.Utils;

import java.io.Serializable;

/**
 * @author Simen Skogly Russnes on 03.03.15.
 */
@Table(databaseName = Dhis2Database.NAME)
public class TrackedEntityAttributeValue extends BaseValue implements Serializable {
    private static final String CLASS_TAG = TrackedEntityAttributeValue.class.getSimpleName();

    @JsonProperty("attribute")
    @Column(name = "trackedEntityAttributeId")
    @PrimaryKey
    String trackedEntityAttributeId;

    @JsonIgnore
    @Column(name = "trackedEntityInstanceId")
    @PrimaryKey
    String trackedEntityInstanceId;

    @JsonIgnore
    @Column(name = "localTrackedEntityInstanceId")
    long localTrackedEntityInstanceId;

    /**
     * workaround for sending code if attribute is option set.
     *
     * @return String value.
     */
    @JsonProperty("value")
    public String getValue() {
        TrackedEntityAttribute tea = MetaDataController.
                getTrackedEntityAttribute(trackedEntityAttributeId);
<<<<<<< HEAD
        if(tea==null) {
            return null;
        }
        if (TrackedEntityAttribute.TYPE_OPTION_SET.equals(tea.getValueType())) {
=======
        if(tea == null) {
            return null;
        }
        if (tea.isOptionSetValue()) {
>>>>>>> f85ce189
            OptionSet optionSet = MetaDataController.getOptionSet(tea.getOptionSet());
            if (optionSet == null) return "";
            for (Option o : optionSet.getOptions()) {
                if (o.name.equals(value)) {
                    return o.getCode();
                }
            }
        } else return value;
        return null;
    }

    @Override
    public void save() {
        if (Utils.isLocal(trackedEntityInstanceId) && TrackerController.
                getTrackedEntityAttributeValue(trackedEntityAttributeId,
                        localTrackedEntityInstanceId) != null) {
            //to avoid overwriting UID from server due to race conditions with autosyncing with server
            //we only update the value (ie and not the other fields) if the currently in-memory event UID is locally created
            updateManually();
        } else {
            super.save();
        }
    }


    public void updateManually() {
        new Update(TrackedEntityAttributeValue.class).set(
                Condition.column(TrackedEntityAttributeValue$Table.VALUE).is(value))
                .where(Condition.column(TrackedEntityAttributeValue$Table.LOCALTRACKEDENTITYINSTANCEID).is(localTrackedEntityInstanceId),
                        Condition.column(TrackedEntityAttributeValue$Table.TRACKEDENTITYATTRIBUTEID).is(trackedEntityAttributeId)).queryClose();
    }

    @Override
    public void update() {
        save();
    }

    public String getTrackedEntityAttributeId() {
        return trackedEntityAttributeId;
    }

    public void setTrackedEntityAttributeId(String trackedEntityAttributeId) {
        this.trackedEntityAttributeId = trackedEntityAttributeId;
    }

    public String getTrackedEntityInstanceId() {
        return trackedEntityInstanceId;
    }

    public void setTrackedEntityInstanceId(String trackedEntityInstanceId) {
        this.trackedEntityInstanceId = trackedEntityInstanceId;
    }

    public long getLocalTrackedEntityInstanceId() {
        return localTrackedEntityInstanceId;
    }

    public void setLocalTrackedEntityInstanceId(long localTrackedEntityInstanceId) {
        this.localTrackedEntityInstanceId = localTrackedEntityInstanceId;
    }
}<|MERGE_RESOLUTION|>--- conflicted
+++ resolved
@@ -73,17 +73,11 @@
     public String getValue() {
         TrackedEntityAttribute tea = MetaDataController.
                 getTrackedEntityAttribute(trackedEntityAttributeId);
-<<<<<<< HEAD
-        if(tea==null) {
-            return null;
-        }
-        if (TrackedEntityAttribute.TYPE_OPTION_SET.equals(tea.getValueType())) {
-=======
+
         if(tea == null) {
             return null;
         }
         if (tea.isOptionSetValue()) {
->>>>>>> f85ce189
             OptionSet optionSet = MetaDataController.getOptionSet(tea.getOptionSet());
             if (optionSet == null) return "";
             for (Option o : optionSet.getOptions()) {
