--- conflicted
+++ resolved
@@ -293,139 +293,7 @@
                                 //todo loading probably using an iterator for the orgunits
                             }
                         };
-<<<<<<< HEAD
-                        loadEvents(loadEventsCallback, currentOrganisationUnit, currentProgram);
-                        return;
-                    }
-                }
-            }
-        }
-        onFinishLoading(true);
-    }
-
-    private void updateItem() {
-        String currentLoadingDate = systemInfo.getServerDate();
-        if (currentLoadingDate == null) {
-            return;
-        }
-        DateTime currentDateTime = DateTimeFormat.forPattern(DateUtils.LONG_DATE_FORMAT.toPattern()).parseDateTime(currentLoadingDate);
-
-        //todo commented because TEI are now loaded explicitly.
-        //todo might still need to automatically update the loaded TEIs.
-        /**
-         * Updating Tracked Entity Instances
-         */
-//        if(Dhis2.isLoadFlagEnabled(context, TRACKED_ENTITY_INSTANCES)) {
-//            List<OrganisationUnit> assignedOrganisationUnits = MetaDataController.getAssignedOrganisationUnits();
-//            for(OrganisationUnit organisationUnit: assignedOrganisationUnits) {
-//                if(organisationUnit.getId() == null || organisationUnit.getId().length() == randomUUID.length())
-//                    break;
-//                currentOrganisationUnit = organisationUnit.getId();
-//                List<Program> programsForOrgUnit = new ArrayList<>();
-//                if(Dhis2.isLoadFlagEnabled(context, Program.MULTIPLE_EVENTS_WITH_REGISTRATION)) {
-//                    List<Program> programsForOrgUnitMEWR = MetaDataController.getProgramsForOrganisationUnit
-//                            (organisationUnit.getId(),
-//                                    Program.MULTIPLE_EVENTS_WITH_REGISTRATION);
-//                    if (programsForOrgUnitMEWR != null)
-//                        programsForOrgUnit.addAll(programsForOrgUnitMEWR);
-//                }
-//                if(Dhis2.isLoadFlagEnabled(context, Program.SINGLE_EVENT_WITH_REGISTRATION)) {
-//                    List<Program> programsForOrgUnitSEWR = MetaDataController.getProgramsForOrganisationUnit
-//                            (organisationUnit.getId(),
-//                                    Program.SINGLE_EVENT_WITH_REGISTRATION);
-//
-//                    if (programsForOrgUnitSEWR != null)
-//                        programsForOrgUnit.addAll(programsForOrgUnitSEWR);
-//                }
-//
-//                //for( Program program: programsForOrgUnit) {
-//                    //if(program.getId() == null || program.getId().length() == randomUUID.length())
-//                    //    break;
-//                    //
-//                    //currentProgram = program.id;
-//                    String lastUpdatedString = getLastUpdatedDateForDataValueItem(context,
-//                            TRACKED_ENTITY_INSTANCES+currentOrganisationUnit + currentProgram);
-//                    ApiRequestCallback teiCallback = new ApiRequestCallback() {
-//                        @Override
-//                        public void onSuccess(Response response) {
-//                            ResponseEvent event = (ResponseEvent) response.getItem();
-//                            onResponse(event);
-//                        }
-//
-//                        @Override
-//                        public void onFailure(APIException exception) {
-//                            ResponseEvent event = (ResponseEvent) exception.getResponse().getItem();
-//                            onResponse(event);
-//                        }
-//                    };
-//                    if(lastUpdatedString == null) {
-//                        loadTrackedEntityInstances(teiCallback, currentOrganisationUnit);
-//                        return;
-//                    }
-//                    DateTime updatedDateTime = DateTimeFormat.forPattern(Utils.DATE_FORMAT).parseDateTime(lastUpdatedString);
-//                    if(updatedDateTime.isBefore(currentDateTime)) {
-//                        loadTrackedEntityInstances(teiCallback, currentOrganisationUnit);
-//                        return;
-//                    }
-//                //}
-//            }
-//        }
-
-        /**
-         * Updating Events for Single Event without Registration
-         */
-        if (Dhis2.isLoadFlagEnabled(context, EVENTS)) {
-            List<OrganisationUnit> assignedOrganisationUnits = MetaDataController.getAssignedOrganisationUnits();
-            for (OrganisationUnit organisationUnit : assignedOrganisationUnits) {
-                if (organisationUnit.getId() == null || organisationUnit.getId().length() == randomUUID.length())
-                    break;
-                currentOrganisationUnit = organisationUnit.getId();
-                List<Program> programsForOrgUnit = new ArrayList<>();
-                if (Dhis2.isLoadFlagEnabled(context, Program.SINGLE_EVENT_WITHOUT_REGISTRATION) ||
-                        Dhis2.isLoadFlagEnabled(context, Program.WITHOUT_REGISTRATION)) {
-                    List<Program> programsForOrgUnitSEWoR = MetaDataController.getProgramsForOrganisationUnit
-                            (organisationUnit.getId(),
-                                    Program.SINGLE_EVENT_WITHOUT_REGISTRATION,
-                                    Program.WITHOUT_REGISTRATION);
-                    if (programsForOrgUnitSEWoR != null)
-                        programsForOrgUnit.addAll(programsForOrgUnitSEWoR);
-                }
-
-                for (Program program : programsForOrgUnit) {
-                    if (program.getId() == null || program.getId().length() == randomUUID.length())
-                        break;
-
-                    currentProgram = program.getId();
-                    String lastUpdatedString = getLastUpdatedDateForDataValueItem(context,
-                            EVENTS + currentOrganisationUnit + currentProgram);
-                    ApiRequestCallback loadEventsCallback = new ApiRequestCallback<List<Event>>() {
-                        @Override
-                        public void onSuccess(ResponseHolder<List<Event>> responseHolder) {
-                            List<Event> events = responseHolder.getItem();
-                            saveEvents(events);
-
-                            flagDataValueItemUpdated(context, EVENTS + currentOrganisationUnit + currentProgram, systemInfo.getServerDate());
-                            flagDataValueItemLoaded(EVENTS + currentOrganisationUnit + currentProgram, true);
-                            loadItem();
-                        }
-
-                        @Override
-                        public void onFailure(ResponseHolder<List<Event>> responseHolder) {
-                            onFinishLoading(false);
-                            //todo this is unsafe, implement a way to "continue"
-                            //todo loading probably using an iterator for the orgunits
-                        }
-                    };
-                    if (lastUpdatedString == null) {
-                        loadEvents(loadEventsCallback, currentOrganisationUnit, currentProgram);
-                        return;
-                    }
-                    DateTime updatedDateTime = DateTimeFormat.forPattern(DateUtils.LONG_DATE_FORMAT.toPattern()).parseDateTime(lastUpdatedString);
-                    if (updatedDateTime.isBefore(currentDateTime)) {
-                        loadEvents(loadEventsCallback, currentOrganisationUnit, currentProgram);
-=======
                         loadEvents(loadEventsCallback, organisationUnit.getId(), program.getId(), synchronizing);
->>>>>>> 7992ded7
                         return;
                     }
                 }
