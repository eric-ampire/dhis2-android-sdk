--- conflicted
+++ resolved
@@ -49,12 +49,6 @@
 @Table(databaseName = Dhis2Database.NAME)
 public class Program extends BaseIdentifiableObject {
 
-<<<<<<< HEAD
-    /* < 2.19 kinds */
-    public static final String SINGLE_EVENT_WITH_REGISTRATION = "SINGLE_EVENT_WITH_REGISTRATION";
-    public static final String SINGLE_EVENT_WITHOUT_REGISTRATION = "SINGLE_EVENT_WITHOUT_REGISTRATION";
-    public static final String MULTIPLE_EVENTS_WITH_REGISTRATION = "MULTIPLE_EVENTS_WITH_REGISTRATION";
-=======
     public enum ProgramType {
         /* pre DHIS 2.20 */
         SINGLE_EVENT_WITH_REGISTRATION("SINGLE_EVENT_WITH_REGISTRATION"),
@@ -72,7 +66,6 @@
             return ProgramType.this.value;
         }
     }
->>>>>>> 49bf8b78
 
     /* >= 2.20 kinds */
     public static final String WITH_REGISTRATION = "WITH_REGISTRATION";
