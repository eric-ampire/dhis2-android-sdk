--- conflicted
+++ resolved
@@ -216,36 +216,6 @@
         SharedPreferences sharedPreferences = context.getSharedPreferences(PREFS_NAME, Context.MODE_PRIVATE);
         SharedPreferences.Editor editor = sharedPreferences.edit();
         if (mode.equals(LOAD_EVENTCAPTURE)) {
-<<<<<<< HEAD
-            editor.putBoolean(LOAD + MetaDataLoader.ASSIGNED_PROGRAMS, true);
-            editor.putBoolean(LOAD + MetaDataLoader.OPTION_SETS, true);
-            editor.putBoolean(LOAD + MetaDataLoader.PROGRAMS, true);
-            editor.putBoolean(LOAD + MetaDataLoader.CONSTANTS, true);
-            editor.putBoolean(LOAD + MetaDataLoader.PROGRAMRULES, true);
-            editor.putBoolean(LOAD + MetaDataLoader.PROGRAMRULEVARIABLES, true);
-            editor.putBoolean(LOAD + MetaDataLoader.PROGRAMRULEACTIONS, true);
-            editor.putBoolean(LOAD + MetaDataLoader.RELATIONSHIPTYPES, true);
-
-            editor.putBoolean(LOAD + DataValueLoader.EVENTS, true);
-            editor.putBoolean(LOAD + Program.SINGLE_EVENT_WITHOUT_REGISTRATION, true);
-            editor.putBoolean(LOAD + Program.WITHOUT_REGISTRATION, true);
-        } else if (mode.equals(LOAD_TRACKER)) {
-            editor.putBoolean(LOAD + MetaDataLoader.ASSIGNED_PROGRAMS, true);
-            editor.putBoolean(LOAD + MetaDataLoader.OPTION_SETS, true);
-            editor.putBoolean(LOAD + MetaDataLoader.PROGRAMS, true);
-            editor.putBoolean(LOAD + MetaDataLoader.CONSTANTS, true);
-            editor.putBoolean(LOAD + MetaDataLoader.PROGRAMRULES, true);
-            editor.putBoolean(LOAD + MetaDataLoader.PROGRAMRULEVARIABLES, true);
-            editor.putBoolean(LOAD + MetaDataLoader.PROGRAMRULEACTIONS, true);
-            editor.putBoolean(LOAD + MetaDataLoader.RELATIONSHIPTYPES, true);
-
-            //editor.putBoolean(LOAD + DataValueLoader.EVENTS, true);
-            //editor.putBoolean(LOAD + DataValueLoader.ENROLLMENTS, true);
-            //editor.putBoolean(LOAD + DataValueLoader.TRACKED_ENTITY_INSTANCES, true);
-            //editor.putBoolean(LOAD + Program.SINGLE_EVENT_WITH_REGISTRATION, true);
-            //editor.putBoolean(LOAD + Program.MULTIPLE_EVENTS_WITH_REGISTRATION, true);
-            //editor.putBoolean(LOAD + Program.WITH_REGISTRATION, true);
-=======
             editor.putBoolean(LOAD + LoadFlagContainer.LoadFlag.ASSIGNED_PROGRAMS, true);
             editor.putBoolean(LOAD + LoadFlagContainer.LoadFlag.OPTION_SETS, true);
             editor.putBoolean(LOAD + LoadFlagContainer.LoadFlag.PROGRAMS, true);
@@ -266,7 +236,6 @@
             editor.putBoolean(LOAD + LoadFlagContainer.LoadFlag.PROGRAMRULEVARIABLES, true);
             editor.putBoolean(LOAD + LoadFlagContainer.LoadFlag.PROGRAMRULEACTIONS, true);
             editor.putBoolean(LOAD + LoadFlagContainer.LoadFlag.RELATIONSHIPTYPES, true);
->>>>>>> 49bf8b78
         }
         editor.commit();
     }
@@ -279,28 +248,10 @@
     public static void clearLoadFlags(Context context) {
         SharedPreferences sharedPreferences = context.getSharedPreferences(PREFS_NAME, Context.MODE_PRIVATE);
         SharedPreferences.Editor editor = sharedPreferences.edit();
-<<<<<<< HEAD
-        editor.putBoolean(LOAD + MetaDataLoader.ASSIGNED_PROGRAMS, false);
-        editor.putBoolean(LOAD + MetaDataLoader.TRACKED_ENTITY_ATTRIBUTES, false);
-        editor.putBoolean(LOAD + MetaDataLoader.CONSTANTS, false);
-        editor.putBoolean(LOAD + MetaDataLoader.OPTION_SETS, false);
-        editor.putBoolean(LOAD + MetaDataLoader.PROGRAMS, false);
-        editor.putBoolean(LOAD + MetaDataLoader.PROGRAMRULES, false);
-        editor.putBoolean(LOAD + MetaDataLoader.PROGRAMRULEVARIABLES, false);
-        editor.putBoolean(LOAD + MetaDataLoader.PROGRAMRULEACTIONS, false);
-        editor.putBoolean(LOAD + MetaDataLoader.RELATIONSHIPTYPES, false);
-
-        editor.putBoolean(LOAD + DataValueLoader.EVENTS, false);
-        //editor.putBoolean(LOAD + DataValueLoader.ENROLLMENTS, false);
-        //editor.putBoolean(LOAD + DataValueLoader.TRACKED_ENTITY_INSTANCES, false);
-        editor.putBoolean(LOAD + Program.SINGLE_EVENT_WITHOUT_REGISTRATION, false);
-        editor.putBoolean(LOAD + Program.WITHOUT_REGISTRATION, false);
-=======
         LoadFlagContainer.LoadFlag[] allLoadFlags = LoadFlagContainer.LoadFlag.values();
         for( LoadFlagContainer.LoadFlag loadFlag: allLoadFlags ) {
             editor.putBoolean(LOAD + loadFlag, false);
         }
->>>>>>> 49bf8b78
         editor.commit();
     }
 
