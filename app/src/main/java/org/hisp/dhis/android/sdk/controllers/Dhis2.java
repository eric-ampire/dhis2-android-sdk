/*
 *  Copyright (c) 2015, University of Oslo
 *  * All rights reserved.
 *  *
 *  * Redistribution and use in source and binary forms, with or without
 *  * modification, are permitted provided that the following conditions are met:
 *  * Redistributions of source code must retain the above copyright notice, this
 *  * list of conditions and the following disclaimer.
 *  *
 *  * Redistributions in binary form must reproduce the above copyright notice,
 *  * this list of conditions and the following disclaimer in the documentation
 *  * and/or other materials provided with the distribution.
 *  * Neither the name of the HISP project nor the names of its contributors may
 *  * be used to endorse or promote products derived from this software without
 *  * specific prior written permission.
 *  *
 *  * THIS SOFTWARE IS PROVIDED BY THE COPYRIGHT HOLDERS AND CONTRIBUTORS "AS IS" AND
 *  * ANY EXPRESS OR IMPLIED WARRANTIES, INCLUDING, BUT NOT LIMITED TO, THE IMPLIED
 *  * WARRANTIES OF MERCHANTABILITY AND FITNESS FOR A PARTICULAR PURPOSE ARE
 *  * DISCLAIMED. IN NO EVENT SHALL THE COPYRIGHT OWNER OR CONTRIBUTORS BE LIABLE FOR
 *  * ANY DIRECT, INDIRECT, INCIDENTAL, SPECIAL, EXEMPLARY, OR CONSEQUENTIAL DAMAGES
 *  * (INCLUDING, BUT NOT LIMITED TO, PROCUREMENT OF SUBSTITUTE GOODS OR SERVICES;
 *  * LOSS OF USE, DATA, OR PROFITS; OR BUSINESS INTERRUPTION) HOWEVER CAUSED AND ON
 *  * ANY THEORY OF LIABILITY, WHETHER IN CONTRACT, STRICT LIABILITY, OR TORT
 *  * (INCLUDING NEGLIGENCE OR OTHERWISE) ARISING IN ANY WAY OUT OF THE USE OF THIS
 *  * SOFTWARE, EVEN IF ADVISED OF THE POSSIBILITY OF SUCH DAMAGE.
 *
 */

package org.hisp.dhis.android.sdk.controllers;

import android.app.Activity;
import android.content.Context;
import android.content.DialogInterface;
import android.content.SharedPreferences;
import android.location.Location;
import android.support.v4.app.FragmentManager;
import android.util.Log;

import com.fasterxml.jackson.databind.ObjectMapper;
import com.raizlabs.android.dbflow.runtime.FlowContentObserver;
import com.raizlabs.android.dbflow.structure.BaseModel;
import com.raizlabs.android.dbflow.structure.Model;

import org.hisp.dhis.android.sdk.R;
import org.hisp.dhis.android.sdk.controllers.datavalues.DataValueController;
import org.hisp.dhis.android.sdk.controllers.datavalues.DataValueLoader;
import org.hisp.dhis.android.sdk.controllers.metadata.MetaDataController;
import org.hisp.dhis.android.sdk.controllers.metadata.MetaDataLoader;
import org.hisp.dhis.android.sdk.controllers.tasks.AuthUserTask;
import org.hisp.dhis.android.sdk.events.BaseEvent;
import org.hisp.dhis.android.sdk.events.LoadingEvent;
import org.hisp.dhis.android.sdk.events.LoadingMessageEvent;
import org.hisp.dhis.android.sdk.events.ResponseEvent;
import org.hisp.dhis.android.sdk.events.SynchronizationFinishedEvent;
import org.hisp.dhis.android.sdk.fragments.ProgressDialogFragment;
import org.hisp.dhis.android.sdk.network.http.ApiRequestCallback;
import org.hisp.dhis.android.sdk.network.managers.NetworkManager;
import org.hisp.dhis.android.sdk.persistence.Dhis2Application;
import org.hisp.dhis.android.sdk.persistence.models.Constant;
import org.hisp.dhis.android.sdk.persistence.models.DataElement;
import org.hisp.dhis.android.sdk.persistence.models.DataValue;
import org.hisp.dhis.android.sdk.persistence.models.Enrollment;
import org.hisp.dhis.android.sdk.persistence.models.Event;
import org.hisp.dhis.android.sdk.persistence.models.FailedItem;
import org.hisp.dhis.android.sdk.persistence.models.Option;
import org.hisp.dhis.android.sdk.persistence.models.OptionSet;
import org.hisp.dhis.android.sdk.persistence.models.OrganisationUnit;
import org.hisp.dhis.android.sdk.persistence.models.OrganisationUnitProgramRelationship;
import org.hisp.dhis.android.sdk.persistence.models.Program;
import org.hisp.dhis.android.sdk.persistence.models.ProgramIndicator;
import org.hisp.dhis.android.sdk.persistence.models.ProgramRule;
import org.hisp.dhis.android.sdk.persistence.models.ProgramRuleAction;
import org.hisp.dhis.android.sdk.persistence.models.ProgramRuleVariable;
import org.hisp.dhis.android.sdk.persistence.models.ProgramStage;
import org.hisp.dhis.android.sdk.persistence.models.ProgramStageDataElement;
import org.hisp.dhis.android.sdk.persistence.models.ProgramStageSection;
import org.hisp.dhis.android.sdk.persistence.models.ProgramTrackedEntityAttribute;
import org.hisp.dhis.android.sdk.persistence.models.TrackedEntity;
import org.hisp.dhis.android.sdk.persistence.models.TrackedEntityAttribute;
import org.hisp.dhis.android.sdk.persistence.models.TrackedEntityAttributeValue;
import org.hisp.dhis.android.sdk.persistence.models.TrackedEntityInstance;
import org.hisp.dhis.android.sdk.persistence.models.User;
import org.hisp.dhis.android.sdk.services.PeriodicSynchronizer;
import org.hisp.dhis.android.sdk.utils.APIException;
import org.hisp.dhis.android.sdk.utils.CustomDialogFragment;
import org.hisp.dhis.android.sdk.utils.GpsManager;
import org.hisp.dhis.android.sdk.utils.ui.dialogs.QueryTrackedEntityInstancesResultDialogFragment;

import java.io.IOException;
import java.util.List;

public final class Dhis2 {
    private static final String CLASS_TAG = "Dhis2";

    public final static String LAST_UPDATED_METADATA = "lastupdated_metadata";
    public final static String LAST_UPDATED_DATAVALUES = "lastupdated_datavalues";
    public final static String LOAD = "load";
    public static final String LOADED = "loaded";
    public static final String UPDATED = "updated";

    /* flags used to determine what data to be loaded from the server */
    public static final String LOAD_TRACKER = "load_tracker";
    public static final String LOAD_EVENTCAPTURE = "load_eventcapture";
    public final static String UPDATE_FREQUENCY = "update_frequency";
    public final static String QUEUED = "queued";
    public final static String PREFS_NAME = "DHIS2";
    private final static String USERNAME = "username";
    private final static String PASSWORD = "password";
    private final static String SERVER = "server";
    private final static String CREDENTIALS = "credentials";

    private MetaDataController metaDataController;
    private DataValueController dataValueController;
    private ObjectMapper objectMapper;
    private Context context; //beware when using this as it must be set explicitly
    private Activity activity;

<<<<<<< HEAD
    public boolean isBlocking() {
        return blocking;
    }

    public void setBlocking(boolean blocking) {
        this.blocking = blocking;
    }

    private boolean blocking = false;

=======
    public Activity getActivity() {
        return activity;
    }

>>>>>>> 4787d854
    public Dhis2() {
        objectMapper = new ObjectMapper();
    }

    public static Context getContext() {
        return getInstance().context;
    }

    public static Dhis2 getInstance() {
        return Dhis2Application.dhis2;
    }

    public static void activateGps(Context context) {
        GpsManager.init(context);
        GpsManager.getInstance().requestLocationUpdates();
    }

    public static void disableGps() {
        try {
            GpsManager.getInstance().removeUpdates();
        } catch (IllegalArgumentException e) {
            //if this is called then probably the Gps hasnt been started, so we don't need to disable
        }
    }

    public static Location getLocation() {
        return GpsManager.getInstance().getLocation();
    }

    /**
     * Returns the currently set Update Frequency
     *
     * @param context
     * @return
     */
    public static int getUpdateFrequency(Context context) {
        SharedPreferences sharedPreferences = context.getSharedPreferences(PREFS_NAME, Context.MODE_PRIVATE);
        int updateFrequency = sharedPreferences.getInt(UPDATE_FREQUENCY, PeriodicSynchronizer.DEFAULT_UPDATE_FREQUENCY);
        Log.e(CLASS_TAG, "updateFrequency: " + updateFrequency);
        return updateFrequency;
    }

    /**
     * Sets the update frequency by an integer referencing the indexes in the update_frequencies string-array
     *
     * @param context
     * @param frequency index of update frequencies. See update_frequencies string-array
     */
    public static void setUpdateFrequency(Context context, int frequency) {
        SharedPreferences sharedPreferences = context.getSharedPreferences(PREFS_NAME, Context.MODE_PRIVATE);
        SharedPreferences.Editor editor = sharedPreferences.edit();
        editor.putInt(UPDATE_FREQUENCY, frequency);
        editor.commit();
        Log.e(CLASS_TAG, "updateFrequency: " + frequency);
        PeriodicSynchronizer.reActivate(context);
    }

    public static void cancelPeriodicSynchronizer(Context context) {
        PeriodicSynchronizer.cancelPeriodicSynchronizer(context);
    }

    public static void activatePeriodicSynchronizer(Context context) {
        PeriodicSynchronizer.activatePeriodicSynchronizer(context, PeriodicSynchronizer.getInterval(context));
    }

    /**
     * Enables loading of different data. LOAD_EVENTCAPTURE, LOAD_TRACKER
     *
     * @param mode
     */
    public void enableLoading(Context context, String mode) {
        SharedPreferences sharedPreferences = context.getSharedPreferences(PREFS_NAME, Context.MODE_PRIVATE);
        SharedPreferences.Editor editor = sharedPreferences.edit();
        if (mode.equals(LOAD_EVENTCAPTURE)) {
            editor.putBoolean(LOAD + MetaDataLoader.ASSIGNED_PROGRAMS, true);
            editor.putBoolean(LOAD + MetaDataLoader.OPTION_SETS, true);
            editor.putBoolean(LOAD + MetaDataLoader.PROGRAMS, true);
            editor.putBoolean(LOAD + MetaDataLoader.CONSTANTS, true);
            editor.putBoolean(LOAD + MetaDataLoader.PROGRAMRULES, true);
            editor.putBoolean(LOAD + MetaDataLoader.PROGRAMRULEVARIABLES, true);
            editor.putBoolean(LOAD + MetaDataLoader.PROGRAMRULEACTIONS, true);

            editor.putBoolean(LOAD + DataValueLoader.EVENTS, true);
            editor.putBoolean(LOAD + Program.SINGLE_EVENT_WITHOUT_REGISTRATION, true);
        } else if (mode.equals(LOAD_TRACKER)) {
            editor.putBoolean(LOAD + MetaDataLoader.ASSIGNED_PROGRAMS, true);
            editor.putBoolean(LOAD + MetaDataLoader.OPTION_SETS, true);
            editor.putBoolean(LOAD + MetaDataLoader.PROGRAMS, true);
            editor.putBoolean(LOAD + MetaDataLoader.CONSTANTS, true);
            editor.putBoolean(LOAD + MetaDataLoader.PROGRAMRULES, true);
            editor.putBoolean(LOAD + MetaDataLoader.PROGRAMRULEVARIABLES, true);
            editor.putBoolean(LOAD + MetaDataLoader.PROGRAMRULEACTIONS, true);

            //editor.putBoolean(LOAD + DataValueLoader.EVENTS, true);
            //editor.putBoolean(LOAD + DataValueLoader.ENROLLMENTS, true);
            //editor.putBoolean(LOAD + DataValueLoader.TRACKED_ENTITY_INSTANCES, true);
            //editor.putBoolean(LOAD + Program.SINGLE_EVENT_WITH_REGISTRATION, true);
            //editor.putBoolean(LOAD + Program.MULTIPLE_EVENTS_WITH_REGISTRATION, true);
        }
        editor.commit();
    }

    /**
     * clears all loading flags
     *
     * @param context
     */
    public static void clearLoadFlags(Context context) {
        SharedPreferences sharedPreferences = context.getSharedPreferences(PREFS_NAME, Context.MODE_PRIVATE);
        SharedPreferences.Editor editor = sharedPreferences.edit();
        editor.putBoolean(LOAD + MetaDataLoader.ASSIGNED_PROGRAMS, false);
        editor.putBoolean(LOAD + MetaDataLoader.TRACKED_ENTITY_ATTRIBUTES, false);
        editor.putBoolean(LOAD + MetaDataLoader.CONSTANTS, false);
        editor.putBoolean(LOAD + MetaDataLoader.OPTION_SETS, false);
        editor.putBoolean(LOAD + MetaDataLoader.PROGRAMS, false);
        editor.putBoolean(LOAD + MetaDataLoader.PROGRAMRULES, false);
        editor.putBoolean(LOAD + MetaDataLoader.PROGRAMRULEVARIABLES, false);
        editor.putBoolean(LOAD + MetaDataLoader.PROGRAMRULEACTIONS, false);

        editor.putBoolean(LOAD + DataValueLoader.EVENTS, false);
        //editor.putBoolean(LOAD + DataValueLoader.ENROLLMENTS, false);
        //editor.putBoolean(LOAD + DataValueLoader.TRACKED_ENTITY_INSTANCES, false);
        editor.putBoolean(LOAD + Program.SINGLE_EVENT_WITHOUT_REGISTRATION, false);
        editor.commit();
    }

    /**
     * returns whether or not a load flag has been enabled.
     *
     * @param context
     * @param flag
     * @return
     */
    public static boolean isLoadFlagEnabled(Context context, String flag) {
        SharedPreferences sharedPreferences = context.getSharedPreferences(PREFS_NAME, Context.MODE_PRIVATE);
        postLoadingFlag(sharedPreferences.getBoolean(LOAD + flag, false));

        return sharedPreferences.getBoolean(LOAD + flag, false);
    }



    public static boolean isInitialDataLoaded(Context context) {
        return (isMetaDataLoaded(context) && isDataValuesLoaded(context));
    }

    /**
     * Returns false if some meta data flags that have been enabled have not been downloaded.
     *
     * @param context
     * @return
     */
    public static boolean isMetaDataLoaded(Context context) {
        SharedPreferences sharedPreferences = context.getSharedPreferences(PREFS_NAME, Context.MODE_PRIVATE);
        if (isLoadFlagEnabled(context, MetaDataLoader.ASSIGNED_PROGRAMS)) {
            if (!sharedPreferences.getBoolean(LOADED + MetaDataLoader.ASSIGNED_PROGRAMS, false))
                return false;
        } else if (isLoadFlagEnabled(context, MetaDataLoader.OPTION_SETS)) {
            if (!sharedPreferences.getBoolean(LOADED + MetaDataLoader.OPTION_SETS, false))
                return false;
        } else if (isLoadFlagEnabled(context, MetaDataLoader.PROGRAMS)) {
            if (!sharedPreferences.getBoolean(LOADED + MetaDataLoader.PROGRAMS, false))
                return false;
        } else if (isLoadFlagEnabled(context, MetaDataLoader.TRACKED_ENTITY_ATTRIBUTES)) {
            if (!sharedPreferences.getBoolean(LOADED + MetaDataLoader.TRACKED_ENTITY_ATTRIBUTES, false))
                return false;
        } else if (isLoadFlagEnabled(context, MetaDataLoader.CONSTANTS)) {
            if (!sharedPreferences.getBoolean(LOADED + MetaDataLoader.CONSTANTS, false))
                return false;
        } else if (isLoadFlagEnabled(context, MetaDataLoader.PROGRAMRULES)) {
            if (!sharedPreferences.getBoolean(LOADED + MetaDataLoader.PROGRAMRULES, false))
                return false;
        } else if (isLoadFlagEnabled(context, MetaDataLoader.PROGRAMRULEVARIABLES)) {
            if (!sharedPreferences.getBoolean(LOADED + MetaDataLoader.PROGRAMRULEVARIABLES, false))
                return false;
        } else if (isLoadFlagEnabled(context, MetaDataLoader.PROGRAMRULEACTIONS)) {
            if (!sharedPreferences.getBoolean(LOADED + MetaDataLoader.PROGRAMRULEACTIONS, false))
                return false;
        }
        return true;
    }

    /**
     * Returns false if some data value flags that have been enabled have not been downloaded.
     *
     * @param context
     * @return
     */
    public static boolean isDataValuesLoaded(Context context) {
        Log.d(CLASS_TAG, "isdatavaluesloaded..");
        if (isLoadFlagEnabled(context, DataValueLoader.EVENTS)) {
            if (!DataValueLoader.isEventsLoaded(context)) return false;
        } /*else if (isLoadFlagEnabled(context, DataValueLoader.ENROLLMENTS)) {
            if (!DataValueLoader.isEnrollmentsLoaded(context)) return false;
        } else if (isLoadFlagEnabled(context, DataValueLoader.TRACKED_ENTITY_INSTANCES)) {
            if (!DataValueLoader.isTrackedEntityInstancesLoaded(context)) return false;
        }*/
        Log.d(CLASS_TAG, "data values are loaded.");
        return true;
    }

    public static boolean hasLoadedInitial(Context context) {
        if (!isMetaDataLoaded(context)) return false;
        else if (!isDataValuesLoaded(context)) return false;
        return true;
    }

    public ObjectMapper getObjectMapper() {
        if (objectMapper == null) objectMapper = new ObjectMapper();
        return objectMapper;
    }

    public MetaDataController getMetaDataController() {
        if (metaDataController == null) metaDataController = new MetaDataController();
        return metaDataController;
    }

    public DataValueController getDataValueController() {
        if (dataValueController == null) dataValueController = new DataValueController();
        return dataValueController;
    }

    /**
     * Queries the server for TrackedEntityInstances and shows a Dialog containing the results
     * @param orgUnit
     * @param program can be null
     * @param params can be null
     */
    public static void queryTrackedEntityInstances(final FragmentManager fragmentManager, final String orgUnit, String program, String queryString, TrackedEntityAttributeValue... params) {
        final ProgressDialogFragment progressDialogFragment = ProgressDialogFragment.newInstance();
        ApiRequestCallback callback = new ApiRequestCallback() {
            @Override
            public void onSuccess(ResponseHolder holder) {
                List<TrackedEntityInstance> trackedEntityInstances = (List<TrackedEntityInstance>) holder.getItem();
                for(TrackedEntityInstance tei: trackedEntityInstances) {
                    for(TrackedEntityAttributeValue val: tei.getAttributes() ) {
                        Log.d(CLASS_TAG, val.getValue());
                    }
                }
                progressDialogFragment.dismiss();
                showTrackedEntityInstanceQueryResultDialog(fragmentManager, trackedEntityInstances, orgUnit);
            }

            @Override
            public void onFailure(ResponseHolder holder) {
                //todo show feedback to user
                progressDialogFragment.dismiss();
                if(holder.getApiException() != null) {
                    if(holder.getApiException().getResponse() != null) {
                        Log.d(CLASS_TAG, holder.getApiException().getResponse().getReason());
                    }
                }

            }
        };
        DataValueLoader.queryTrackedEntityInstances(callback, orgUnit, program, queryString, params);
        progressDialogFragment.show(fragmentManager, CLASS_TAG);
    }

    public static void showTrackedEntityInstanceQueryResultDialog(FragmentManager fragmentManager, List<TrackedEntityInstance> trackedEntityInstances, String orgUnit) {
        QueryTrackedEntityInstancesResultDialogFragment dialog = QueryTrackedEntityInstancesResultDialogFragment.newInstance(trackedEntityInstances, orgUnit, null);
        dialog.show(fragmentManager);
    }

    /**
     * @param serverUrl
     */
    public void setServer(String serverUrl) {
        NetworkManager.getInstance().setServerUrl(serverUrl);
    }

    public static void saveCredentials(Context context, String serverUrl, String username, String password) {
        SharedPreferences prefs = context.getSharedPreferences(PREFS_NAME, Context.MODE_PRIVATE);
        SharedPreferences.Editor editor = prefs.edit();
        editor.putString(USERNAME, username);
        editor.putString(PASSWORD, password);
        editor.putString(SERVER, serverUrl);
        String credentials = null;
        if (username != null && password != null)
            credentials = NetworkManager.getInstance().getBase64Manager().toBase64(username, password);
        editor.putString(CREDENTIALS, credentials);
        editor.commit();
    }

    public static String getUsername(Context context) {
        if (context != null) getInstance().context = context;
        if (getInstance().context == null) return null;
        SharedPreferences prefs = getInstance().context.getSharedPreferences(PREFS_NAME, Context.MODE_PRIVATE);
        String username = prefs.getString(USERNAME, null);
        return username;
    }

    public static String getServer(Context context) {
        if (context != null) getInstance().context = context;
        if (getInstance().context == null) return null;
        SharedPreferences prefs = getInstance().context.getSharedPreferences(PREFS_NAME, Context.MODE_PRIVATE);
        String server = prefs.getString(SERVER, null);
        return server;
    }

    public static String getCredentials(Context context) {
        if (context != null) getInstance().context = context;
        if (getInstance().context == null) return null;
        SharedPreferences prefs = getInstance().context.getSharedPreferences(PREFS_NAME, Context.MODE_PRIVATE);
        String credentials = prefs.getString(CREDENTIALS, null);
        return credentials;
    }

    /**
     * Tries to log in to the given DHIS 2 server
     *
     * @param username
     * @param password
     */
    public void login(String username, String password) {
        // TODO first check if we already have User through persistence layer
        // TODO if yes, return it, if not call network
        new AuthUserTask(NetworkManager.getInstance(), new ApiRequestCallback<User>() {
            @Override
            public void onSuccess(ResponseHolder<User> holder) {

                try {
                    User user = objectMapper.readValue(holder.getResponse().getBody(), User.class);
                    holder.setItem(user);
                } catch (IOException e) {
                    e.printStackTrace();
                    holder.setApiException(APIException.conversionError(holder.getResponse().getUrl(), holder.getResponse(), e));
                }
                ResponseEvent<User> event = new ResponseEvent<User>(ResponseEvent.EventType.onLogin);
                event.setResponseHolder(holder);
                Dhis2Application.bus.post(event);
            }

            @Override
            public void onFailure(ResponseHolder<User> holder) {
                ResponseEvent event = new ResponseEvent(ResponseEvent.EventType.onLogin);
                event.setResponseHolder(holder);
                Dhis2Application.bus.post(event);
            }
        }, username, password).execute();
    }

    /**
     * Logs out the current user
     */
    public static void logout(Context context) {
        Dhis2.getInstance().setServer(null);
        Dhis2.getInstance().saveCredentials(context, null, null, null);
        NetworkManager.getInstance().setCredentials(null);
        getInstance().getMetaDataController().resetLastUpdated(context);
        getInstance().getMetaDataController().clearMetaDataLoadedFlags(context);
        getInstance().getDataValueController().clearDataValueLoadedFlags(context);
        getInstance().getMetaDataController().wipeMetaData();
        clearLoadFlags(context);
    }

    /**
     * initiates sending locally modified data items and loads updated items from the server. todo: make a different method for doing both, let this one only send.
     *
     * @param context
     */
    public static void sendLocalData(Context context, final ApiRequestCallback callback) {
        getInstance().context = context;
        new Thread() {
            public void run() {
                getInstance().getDataValueController().sendLocalData(getInstance().context, callback);
            }
        }.start();
    }

    /**
     * Loads initial data (Meta Data and Data Values). Which data is enabled is defined by the
     * enableLoading method
     */
    public static void loadInitialData(Context context, ApiRequestCallback callback) {
        Log.d(CLASS_TAG, "loadInitialData");
        if (context != null) {
            getInstance().context = context;
            if (context instanceof Activity) getInstance().activity = (Activity) context;
        }
        if (context == null && getInstance().context == null) {
            callback.onFailure(null);
        } else {
            if (!isMetaDataLoaded(getInstance().context)) {
                loadInitialMetadata(callback);
            } else if (!isDataValuesLoaded(getInstance().context)) {
                loadInitialDataValues(callback);
            } else {
                callback.onSuccess(null);
            }
        }
    }

    /**
     * Returns true if MetaData or DataValues are currently being loaded or sent
     * @return
     */
    public static boolean isLoading() {
        if (Dhis2.getInstance().getMetaDataController().isLoading()) return true;
        if (Dhis2.getInstance().getDataValueController().isLoading()) return true;
        if (Dhis2.getInstance().getDataValueController().isSending()) return true;
        return false;
    }

    /**
     * Initiates loading meta data, and then triggers loading of data values
     * @param parentCallback
     */
    private static void loadInitialMetadata(final ApiRequestCallback parentCallback) {
        Log.d(CLASS_TAG, "loading initial metadata!");
        ApiRequestCallback callback = new ApiRequestCallback() {
            final ApiRequestCallback callback;
            {
                this.callback = parentCallback;
            }
            @Override
            public void onSuccess(ResponseHolder holder) {
                loadInitialDataValues(callback);
            }

            @Override
            public void onFailure(ResponseHolder holder) {
                //todo retry?
                callback.onFailure(holder);
            }
        };
        loadMetaData(getInstance().context, callback);
    }

    /**
     * Initiates loading of metadata from the server. To update existing data, rather use
     * synchronizeMetaData to save data.
     * @param context
     * @param callback
     */
    public static void loadMetaData(Context context, ApiRequestCallback callback) {
        Log.d(CLASS_TAG, "loading metadata!");
        getInstance().getMetaDataController().loadMetaData(getInstance().context, callback);
    }

    /**
     * Initiates synchronization with server. Updates MetaData, sends locally saved data, loads
     * new data values from server.
     *
     * @param context
     */
    public static void synchronize(final Context context, final ApiRequestCallback parentCallback) {
        ApiRequestCallback callback = new ApiRequestCallback() {
            private final ApiRequestCallback callback;
            {
                this.callback = parentCallback;
            }
            @Override
            public void onSuccess(ResponseHolder holder) {
                synchronizeDataValues(context, callback);
            }

            @Override
            public void onFailure(ResponseHolder holder) {
                callback.onFailure(holder);
            }
        };
        synchronizeMetaData(context, callback);


    }

    public static void dataIntegrityCheck(Context context)
    {
        getInstance().context = context;
        new Thread() {
            public void run() {
                getInstance().getMetaDataController().metaDataIntegrityCheck();
                getInstance().getDataValueController().dataValueIntegrityCheck();
            }
        }.start();

    }


    /**
     * initiates synchronization of metadata from server
     *
     * @param context
     */
    public static void synchronizeMetaData(Context context, ApiRequestCallback callback) {
        Log.d(CLASS_TAG, "synchronizing metadata!");
        Dhis2.getInstance().getMetaDataController().synchronizeMetaData(context, callback); //callback is onFinishLoading
    }

    /* called either from loadInitialMetadata, or in Subscribe method*/
    private static void loadInitialDataValues(final ApiRequestCallback callback) {
        Log.d(CLASS_TAG, "loading initial datavalues");
        FlowContentObserver observer = getFlowContentObserverForAllTables();
        String message = "";
        if (getInstance().activity != null)
            message = getInstance().activity.getString(R.string.finishing_up);
        postProgressMessage(message);
        ApiRequestCallback blockCallback = new ApiRequestCallback() {
            private final ApiRequestCallback parentCallback;
            {
                this.parentCallback = callback;
            }
            @Override
            public void onSuccess(ResponseHolder holder) {
                Log.d(CLASS_TAG, "init loading datavalues");
                if (!isDataValuesLoaded(getInstance().context)) {
                    Log.d(CLASS_TAG, "init loadig datavalues trackerEnabled init loading");
                    getInstance().getDataValueController().loadDataValues(getInstance().context, false, parentCallback);
                } else {
                    parentCallback.onFailure(holder);
                }
            }

            @Override
            public void onFailure(ResponseHolder holder) {
                parentCallback.onFailure(holder);
            }
        };
        BlockThread blockThread = new BlockThread(observer, blockCallback);
        BlockingModelChangeListener listener = new BlockingModelChangeListener(blockThread);
        observer.addModelChangeListener(listener);
        blockThread.start();
    }

    public static void synchronizeDataValues(final Context context, final ApiRequestCallback parentCallback) {
        ApiRequestCallback callback = new ApiRequestCallback() {
            private final ApiRequestCallback callback;
            {
                this.callback = parentCallback;
            }
            @Override
            public void onSuccess(ResponseHolder holder) {
                SynchronizationFinishedEvent event = new SynchronizationFinishedEvent(BaseEvent.EventType.synchronizationFinished);
                event.success = true;
                Dhis2Application.getEventBus().post(event); //is finished synchronizing
                dataIntegrityCheck(context);
            }

            @Override
            public void onFailure(ResponseHolder holder) {
                callback.onFailure(holder);
            }
        };
        getInstance().getDataValueController().synchronizeDataValues(context, callback);
    }


    public static String getLastSynchronizationSummary()
    {
        SharedPreferences prefs = getInstance().context.getSharedPreferences(PREFS_NAME, Context.MODE_PRIVATE);
        String lastUpdated = prefs.getString(LAST_UPDATED_METADATA, "");
        StringBuilder builder = new StringBuilder();
        builder.append(getContext().getString(R.string.last_updated));
        builder.append(" ");
        builder.append(lastUpdated);
        List<FailedItem> failedItemList = DataValueController.getFailedItems();
        if(failedItemList != null)
        {
            for(FailedItem failedItem : failedItemList)
            {
                builder.append("\nFailed item: " + failedItem.getItemType() + " " + failedItem.getErrorMessage());
            }
        }
        return builder.toString();
    }

    public static void showErrorDialog(final Activity activity, final String title, final String message) {
        if (activity == null) return;
        activity.runOnUiThread(new Runnable() {
            @Override
            public void run() {
                new CustomDialogFragment(title, message,
                        "OK", null).show(activity.getFragmentManager(), title);
            }
        });
    }

    public static void showErrorDialog(final Activity activity, final String title,
                                       final String message, final int iconId) {
        if (activity == null) return;
        activity.runOnUiThread(new Runnable() {
            @Override
            public void run() {
                new CustomDialogFragment(title, message,
                        "OK", iconId, null).show(activity.getFragmentManager(), title);
            }
        });
    }

    public static void showErrorDialog(final Activity activity, final String title, final String message, final DialogInterface.OnClickListener onConfirmClickListener) {
        if (activity == null) return;
        activity.runOnUiThread(new Runnable() {
            @Override
            public void run() {
                new CustomDialogFragment(title, message,
                        "OK", onConfirmClickListener).show(activity.getFragmentManager(), title);
            }
        });
    }

    public static void showConfirmDialog(final Activity activity, final String title, final String message,
                                         final String confirmOption, final String cancelOption,
                                         DialogInterface.OnClickListener onClickListener) {
        new CustomDialogFragment(title, message, confirmOption, cancelOption, onClickListener).
                show(activity.getFragmentManager(), title);
    }

    public static void showConfirmDialog(final Activity activity, final String title, final String message,
                                         final String confirmOption, final String cancelOption,
                                         DialogInterface.OnClickListener onConfirmListener,
                                         DialogInterface.OnClickListener onCancelListener) {
        new CustomDialogFragment(title, message, confirmOption, cancelOption, onConfirmListener,
                onCancelListener).
                show(activity.getFragmentManager(), title);
    }

    public static void showConfirmDialog(final Activity activity, final String title, final String message,
                                         final String firstOption, final String secondOption, final String thirdOption,
                                         DialogInterface.OnClickListener firstOptionListener,
                                         DialogInterface.OnClickListener secondOptionListener,
                                         DialogInterface.OnClickListener thirdOptionListener) {
        new CustomDialogFragment(title, message, firstOption, secondOption, thirdOption,
                firstOptionListener, secondOptionListener, thirdOptionListener).
                show(activity.getFragmentManager(), title);
    }

    /**
     * ???
     * todo find out if this method does anything, and remove it if it doesn't
     * @param enabled
     */
    public static void postLoadingFlag(final boolean enabled)
    {
        new Thread(){
            @Override
            public void run() {
                LoadingEvent event = new LoadingEvent(BaseEvent.EventType.loadEvents);
                event.success = enabled;
                Dhis2Application.bus.post(event);
            }
        }.start();
    }

    /**
     * Sends an event with feedback to user on loading. Picked up in LoadingFragment.
     *
     * @param message
     */
    public static void postProgressMessage(final String message) {
        new Thread() {
            @Override
            public void run() {
                LoadingMessageEvent event = new LoadingMessageEvent(BaseEvent.EventType.showRegisterEventFragment);
                event.message = message;
                Dhis2Application.bus.post(event);
            }
        }.start();
    }

    /**
     * Thread for blocking and waiting for DBFlow's TransactionManager to finish saving in the
     * background
     */
    public static class BlockThread extends Thread {
        private final FlowContentObserver observer;
        private final ApiRequestCallback callback;

        public BlockThread(FlowContentObserver observer, ApiRequestCallback callback) {
            this.observer = observer;
            this.callback = callback;
        }

        boolean block = true;

        public void run() {
            while (block) {
                Log.e(CLASS_TAG, "Blocking ..");
                String message = "Finishing initial database setup. This may take several minutes so please be patient.";
                if (getInstance().activity != null)
                    message = getInstance().activity.getString(R.string.finishing_up);
                postProgressMessage(message);
                try {
                    block = false;
                    Thread.sleep(5000);
                } catch (InterruptedException e) {
                    e.printStackTrace();
                    block = true;
                }
            }
            Dhis2.getInstance().setBlocking(false);
            observer.unregisterForContentChanges(Dhis2.getInstance().context);
            Log.e(CLASS_TAG, "done blocking ..");
            callback();
        }

        public void setBlocking(boolean blocking) {
            this.block = blocking;
            Dhis2.getInstance().setBlocking(block);
        }

        public void callback() {
            callback.onSuccess(null);
        }
    }

    public static FlowContentObserver getFlowContentObserverForAllTables() {
        FlowContentObserver observer = new FlowContentObserver();
        observer.registerForContentChanges(getInstance().context, Constant.class);
        observer.registerForContentChanges(getInstance().context, DataElement.class);
        observer.registerForContentChanges(getInstance().context, DataValue.class);
        observer.registerForContentChanges(getInstance().context, Enrollment.class);
        observer.registerForContentChanges(getInstance().context, Event.class);
        observer.registerForContentChanges(getInstance().context, Option.class);
        observer.registerForContentChanges(getInstance().context, OptionSet.class);
        observer.registerForContentChanges(getInstance().context, OrganisationUnit.class);
        observer.registerForContentChanges(getInstance().context, OrganisationUnitProgramRelationship.class);
        observer.registerForContentChanges(getInstance().context, Program.class);
        observer.registerForContentChanges(getInstance().context, ProgramIndicator.class);
        observer.registerForContentChanges(getInstance().context, ProgramStage.class);
        observer.registerForContentChanges(getInstance().context, ProgramStageDataElement.class);
        observer.registerForContentChanges(getInstance().context, ProgramStageSection.class);
        observer.registerForContentChanges(getInstance().context, ProgramTrackedEntityAttribute.class);
        observer.registerForContentChanges(getInstance().context, TrackedEntity.class);
        observer.registerForContentChanges(getInstance().context, TrackedEntityAttribute.class);
        observer.registerForContentChanges(getInstance().context, TrackedEntityAttributeValue.class);
        observer.registerForContentChanges(getInstance().context, TrackedEntityInstance.class);
        observer.registerForContentChanges(getInstance().context, User.class);
        observer.registerForContentChanges(getInstance().context, ProgramRule.class);
        observer.registerForContentChanges(getInstance().context, ProgramRuleAction.class);
        observer.registerForContentChanges(getInstance().context, ProgramRuleVariable.class);
        return observer;
    }

    /**
     * ModelChangeListener for blocking and waiting for DBFlow's TransactionManager to finish saving
     * in the background
     */
    public static class BlockingModelChangeListener implements FlowContentObserver.OnModelStateChangedListener {
        private final BlockThread blockThread;

        public BlockingModelChangeListener(BlockThread blockThread) {
            this.blockThread = blockThread;
        }

        @Override
        public void onModelStateChanged(Class<? extends Model> aClass, BaseModel.Action action) {
            blockThread.setBlocking(true);
        }
    }
}<|MERGE_RESOLUTION|>--- conflicted
+++ resolved
@@ -116,7 +116,6 @@
     private Context context; //beware when using this as it must be set explicitly
     private Activity activity;
 
-<<<<<<< HEAD
     public boolean isBlocking() {
         return blocking;
     }
@@ -127,12 +126,10 @@
 
     private boolean blocking = false;
 
-=======
     public Activity getActivity() {
         return activity;
     }
 
->>>>>>> 4787d854
     public Dhis2() {
         objectMapper = new ObjectMapper();
     }
