--- conflicted
+++ resolved
@@ -445,13 +445,13 @@
         }
     }
 
-<<<<<<< HEAD
     public boolean isLoading() {
-        if(Dhis2.getInstance().getMetaDataController().isLoading()) return true;
-        if(Dhis2.getInstance().getDataValueController().isLoading()) return true;
-        if(Dhis2.getInstance().getDataValueController().isSending()) return true;
+        if (Dhis2.getInstance().getMetaDataController().isLoading()) return true;
+        if (Dhis2.getInstance().getDataValueController().isLoading()) return true;
+        if (Dhis2.getInstance().getDataValueController().isSending()) return true;
         return false;
-=======
+    }
+
     private static void loadInitialMetadata() {
         Log.d(CLASS_TAG, "loading initial metadata!");
         loadMetaData(getInstance().context);
@@ -460,7 +460,6 @@
     private static void loadMetaData(Context context) {
         Log.d(CLASS_TAG, "loading metadata!");
         getInstance().getMetaDataController().loadMetaData(getInstance().context);
->>>>>>> 32c216b9
     }
 
     /**
@@ -477,15 +476,10 @@
      * @param context
      */
     public static void synchronizeMetaData(Context context) {
-<<<<<<< HEAD
-        if(getInstance().isLoading()) return;
-        Dhis2.getInstance().getMetaDataController().synchronizeMetaData(context);
-=======
         Log.d(CLASS_TAG, "synchronizing metadata!");
         if(getInstance().loading) return;
         getInstance().loading = true;
         Dhis2.getInstance().getMetaDataController().synchronizeMetaData(context); //callback is onFinishLoading
->>>>>>> 32c216b9
     }
 
     /* called either from loadInitialMetadata, or in Subscribe method*/
