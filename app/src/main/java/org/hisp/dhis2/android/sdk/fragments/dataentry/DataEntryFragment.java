--- conflicted
+++ resolved
@@ -751,28 +751,9 @@
                 if (mForm != null && isAdded()) {
                     final Context context = getActivity().getBaseContext();
 
-<<<<<<< HEAD
-                    mForm.getEvent().setFromServer(true);
+                    mForm.getEvent().setFromServer(false);
                     mForm.getEvent().setLastUpdated(Utils.getCurrentTime());
-                    mForm.getEvent().save(true);
-=======
-                mForm.getEvent().setFromServer(false);
-                mForm.getEvent().setLastUpdated(Utils.getCurrentTime());
-                mForm.getEvent().save();
->>>>>>> 3029a24a
-
-                /* workaround for DbFlow concurrency bug. This ensures that datavalues are saved
-                before Dhis2 sends data to server to avoid some data values not being sent in race
-<<<<<<< HEAD
-                conditions */
-                    mForm.getEvent().setFromServer(false);
-                    mForm.getEvent().save(true);
-=======
-                conditions*/
-                //mForm.getEvent().setFromServer(false);
-                //mForm.getEvent().save(true);
->>>>>>> 3029a24a
-
+                    mForm.getEvent().save();
 
                     TimerTask timerTask = new TimerTask() {
                         @Override
