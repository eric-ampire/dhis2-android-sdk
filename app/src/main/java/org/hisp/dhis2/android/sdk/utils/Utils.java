/*
 *  Copyright (c) 2015, University of Oslo
 *  * All rights reserved.
 *  *
 *  * Redistribution and use in source and binary forms, with or without
 *  * modification, are permitted provided that the following conditions are met:
 *  * Redistributions of source code must retain the above copyright notice, this
 *  * list of conditions and the following disclaimer.
 *  *
 *  * Redistributions in binary form must reproduce the above copyright notice,
 *  * this list of conditions and the following disclaimer in the documentation
 *  * and/or other materials provided with the distribution.
 *  * Neither the name of the HISP project nor the names of its contributors may
 *  * be used to endorse or promote products derived from this software without
 *  * specific prior written permission.
 *  *
 *  * THIS SOFTWARE IS PROVIDED BY THE COPYRIGHT HOLDERS AND CONTRIBUTORS "AS IS" AND
 *  * ANY EXPRESS OR IMPLIED WARRANTIES, INCLUDING, BUT NOT LIMITED TO, THE IMPLIED
 *  * WARRANTIES OF MERCHANTABILITY AND FITNESS FOR A PARTICULAR PURPOSE ARE
 *  * DISCLAIMED. IN NO EVENT SHALL THE COPYRIGHT OWNER OR CONTRIBUTORS BE LIABLE FOR
 *  * ANY DIRECT, INDIRECT, INCIDENTAL, SPECIAL, EXEMPLARY, OR CONSEQUENTIAL DAMAGES
 *  * (INCLUDING, BUT NOT LIMITED TO, PROCUREMENT OF SUBSTITUTE GOODS OR SERVICES;
 *  * LOSS OF USE, DATA, OR PROFITS; OR BUSINESS INTERRUPTION) HOWEVER CAUSED AND ON
 *  * ANY THEORY OF LIABILITY, WHETHER IN CONTRACT, STRICT LIABILITY, OR TORT
 *  * (INCLUDING NEGLIGENCE OR OTHERWISE) ARISING IN ANY WAY OUT OF THE USE OF THIS
 *  * SOFTWARE, EVEN IF ADVISED OF THE POSSIBILITY OF SUCH DAMAGE.
 *
 */

package org.hisp.dhis2.android.sdk.utils;

import android.util.DisplayMetrics;
import android.util.Log;
import android.util.TypedValue;

import org.hisp.dhis2.android.sdk.controllers.Dhis2;
import org.joda.time.DateTime;
import org.joda.time.LocalDate;
import org.joda.time.LocalTime;

import java.util.UUID;

/**
 * @author Simen Skogly Russnes on 23.02.15.
 */
public class Utils {

    private static final String CLASS_TAG = "Utils";
<<<<<<< HEAD
    private static final String randomUUID = Dhis2.QUEUED + UUID.randomUUID().toString();
=======
    public static final String DATE_FORMAT = "yyyy-MM-dd'T'HH:mm:ss.SSSZ";
>>>>>>> 32c216b9

    public static final String getCurrentDate() {
        LocalDate localDate = new LocalDate();
        return localDate.toString();
    }

    public static final String getCurrentTime() {
        DateTime dateTime = new DateTime();
        Log.d(CLASS_TAG, dateTime.toString());
        return dateTime.toString();
    }

    public static final int getDpPx(int dp, DisplayMetrics displayMetrics) {
        int px = (int) TypedValue.applyDimension(
                TypedValue.COMPLEX_UNIT_DIP,
                dp,
                displayMetrics);
        return px;
    }

    /**
     * Used to determine if a uid for a modifiable data model is local (haven't gotten a UID from
     * server yet) or if it has.
     * @param uid
     * @return
     */
    public static boolean isLocal(String uid) {
        if(uid == null || uid.length() == randomUUID.length())
            return true;
        else return false;
    }
}<|MERGE_RESOLUTION|>--- conflicted
+++ resolved
@@ -46,11 +46,8 @@
 public class Utils {
 
     private static final String CLASS_TAG = "Utils";
-<<<<<<< HEAD
     private static final String randomUUID = Dhis2.QUEUED + UUID.randomUUID().toString();
-=======
     public static final String DATE_FORMAT = "yyyy-MM-dd'T'HH:mm:ss.SSSZ";
->>>>>>> 32c216b9
 
     public static final String getCurrentDate() {
         LocalDate localDate = new LocalDate();
