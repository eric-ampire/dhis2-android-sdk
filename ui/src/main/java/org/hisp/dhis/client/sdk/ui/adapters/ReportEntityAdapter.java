package org.hisp.dhis.client.sdk.ui.adapters;

import android.content.Context;
import android.content.DialogInterface;
import android.graphics.PorterDuff;
import android.graphics.drawable.Drawable;
import android.os.Bundle;
import android.os.Parcelable;
import android.support.annotation.Nullable;
import android.support.v4.content.ContextCompat;
import android.support.v7.app.AlertDialog;
import android.support.v7.widget.RecyclerView;
import android.text.Spannable;
import android.text.SpannableString;
import android.text.style.StyleSpan;
import android.view.LayoutInflater;
import android.view.View;
import android.view.ViewGroup;
import android.widget.ImageView;
import android.widget.TextView;
import android.widget.Toast;

import org.hisp.dhis.client.sdk.ui.models.ReportEntityFilter;
import org.hisp.dhis.client.sdk.ui.R;
import org.hisp.dhis.client.sdk.ui.models.ReportEntity;
import org.hisp.dhis.client.sdk.ui.views.CircleView;
import org.hisp.dhis.client.sdk.ui.views.FontTextView;

import java.util.ArrayList;
import java.util.List;

import static org.hisp.dhis.client.sdk.utils.Preconditions.isNull;

public class ReportEntityAdapter extends RecyclerView.Adapter {

    public static final String REPORT_ENTITY_LIST_KEY = "REPORT_ENTITY_LIST_KEY";

    private ArrayList<ReportEntity> reportEntities;
    private final LayoutInflater layoutInflater;
    private ArrayList<ReportEntityFilter> reportEntityReportEntityFilters;

    // click listener
    private OnReportEntityInteractionListener onReportEntityInteractionListener;

    public ReportEntityAdapter(Context context) {
        isNull(context, "context must not be null");

        this.layoutInflater = LayoutInflater.from(context);
        this.reportEntities = new ArrayList<>();
    }

    @Override
    public RecyclerView.ViewHolder onCreateViewHolder(ViewGroup parent, int viewType) {
        return new ReportEntityViewHolder(layoutInflater.inflate(
                R.layout.recyclerview_report_entity_item, parent, false));
    }

    @Override
    public void onBindViewHolder(RecyclerView.ViewHolder holder, int position) {
        ReportEntity reportEntity = reportEntities.get(position);
        ((ReportEntityViewHolder) holder).update(reportEntity);
    }

    @Override
    public int getItemCount() {
        return reportEntities.size();
    }

    public void setOnReportEntityInteractionListener(OnReportEntityInteractionListener onInteractionListener) {
        this.onReportEntityInteractionListener = onInteractionListener;
    }

    public void swapData(@Nullable List<ReportEntity> reportEntities) {
        this.reportEntities.clear();

        if (reportEntities != null) {
            this.reportEntities.addAll(reportEntities);
        }

        notifyDataSetChanged();
    }

    public void onRestoreInstanceState(Bundle bundle) {
        reportEntities = bundle.getParcelableArrayList(REPORT_ENTITY_LIST_KEY);
        notifyDataSetChanged();
    }

    public void notifyFiltersChanged(ArrayList<ReportEntityFilter> filters) {
        this.reportEntityReportEntityFilters = filters;
        notifyDataSetChanged();
    }

    public interface OnReportEntityInteractionListener {
        void onReportEntityClicked(ReportEntity reportEntity);

        void onDeleteReportEntity(ReportEntity reportEntity);
    }

    private final class ReportEntityViewHolder extends RecyclerView.ViewHolder {

        private final ViewGroup dataElementLabelContainer;
        ReportEntity reportEntity;
        final View statusIconContainer;
        final CircleView statusBackground;
        final ImageView statusIcon;
        final OnRecyclerViewItemClickListener onRecyclerViewItemClickListener;
        final View deleteButton;

        final Drawable drawableSent;
        final Drawable drawableOffline;
        final Drawable drawableError;

        final int colorSent;
        final int colorOffline;
        final int colorError;

        public ReportEntityViewHolder(View itemView) {
            super(itemView);

            statusIconContainer = itemView.findViewById(R.id.status_icon_container);
            statusBackground = (CircleView) itemView
                    .findViewById(R.id.circleview_status_background);
            statusIcon = (ImageView) itemView
                    .findViewById(R.id.imageview_status_icon);
            dataElementLabelContainer = (ViewGroup) itemView
                    .findViewById(R.id.data_element_label_container);
            deleteButton = itemView.findViewById(R.id.delete_button);

            onRecyclerViewItemClickListener = new OnRecyclerViewItemClickListener();
            itemView.setOnClickListener(onRecyclerViewItemClickListener);
            deleteButton.setOnClickListener(new OnDeleteButtonClickListener());
            statusIconContainer.setOnClickListener(new View.OnClickListener() {
                @Override
                public void onClick(View v) {
                    showStatusDialog(v.getContext());
                }
            });

            Context context = itemView.getContext();

            drawableSent = ContextCompat.getDrawable(context, R.drawable.ic_tick);
            drawableOffline = ContextCompat.getDrawable(context, R.drawable.ic_offline);
            drawableError = ContextCompat.getDrawable(context, R.drawable.ic_error);

            colorSent = ContextCompat.getColor(context, R.color.color_material_green_default);
            colorOffline = ContextCompat.getColor(context, R.color.color_accent_default);
            colorError = ContextCompat.getColor(context, R.color.color_material_red_default);
        }

        public void update(ReportEntity reportEntity) {

            this.reportEntity = reportEntity;
            onRecyclerViewItemClickListener.setReportEntity(reportEntity);

            switch (reportEntity.getStatus()) {
                // TODO: show deleteButton for all statuses when deletion is supported in SDK
                case SENT: {
                    deleteButton.setVisibility(View.INVISIBLE);
                    statusBackground.setFillColor(colorSent);
                    statusIcon.setImageDrawable(drawableSent);
                    break;
                }
                case TO_POST: {
                    deleteButton.setVisibility(View.VISIBLE);
                    statusBackground.setFillColor(colorOffline);
                    statusIcon.setImageDrawable(drawableOffline);
                    break;
                }
                case TO_UPDATE: {
                    deleteButton.setVisibility(View.INVISIBLE);
                    statusBackground.setFillColor(colorOffline);
                    statusIcon.setImageDrawable(drawableOffline);
                    break;
                }
                case ERROR: {
                    deleteButton.setVisibility(View.INVISIBLE);
                    statusBackground.setFillColor(colorError);
                    statusIcon.setImageDrawable(drawableError);
                    break;
                }
            }

            updateDataElements(reportEntity);
        }

        private void updateDataElements(ReportEntity reportEntity) {

            if (reportEntityReportEntityFilters == null) {
                showPlaceholder();
            } else if (noDataElementsToShow(reportEntityReportEntityFilters)) {
                showThreeFirstDataElements(reportEntity);
            } else {
                int i = 0;
                while (i < reportEntityReportEntityFilters.size()) {
                    ReportEntityFilter filter = reportEntityReportEntityFilters.get(i);
                    if (filter.show()) {
                        View dataElementLabelView = dataElementLabelContainer.getChildAt(i);
                        if (dataElementLabelView == null) {
                            dataElementLabelView = layoutInflater.inflate(
                                    R.layout.data_element_label, dataElementLabelContainer, false);
                            dataElementLabelContainer.addView(dataElementLabelView);
                        }

                        String value = reportEntity.getValueForDataElement(filter.getDataElementId());

                        String dataElementString = String.format("%s: %s", filter.getDataElementLabel(), value);

                        SpannableString text = new SpannableString(dataElementString);

<<<<<<< HEAD
                        text.setSpan(new StyleSpan(android.graphics.Typeface.BOLD),
                                dataElementString.length() - value.length(),
                                dataElementString.length(),
                                Spannable.SPAN_EXCLUSIVE_EXCLUSIVE);

                        ((FontTextView) dataElementLabelView).setText(text, TextView.BufferType.SPANNABLE);
                    }
                    i++;
                }
                while (dataElementLabelContainer.getChildCount() > i) {
                    // remove old views if they exist
                    dataElementLabelContainer.removeViewAt(dataElementLabelContainer.getChildCount() - 1);
                }
            }

        }

        private void showThreeFirstDataElements(ReportEntity reportEntity) {
            final int PLACEHOLDER_AMOUNT = 3;
            int viewIndex = 0;

            for (int i = 0; i < reportEntityReportEntityFilters.size(); i++) {

                if (i >= PLACEHOLDER_AMOUNT) {
                    // only show PLACEHOLDER_AMOUNT of items
                    break;
                }

                View dataElementLabelView = dataElementLabelContainer.getChildAt(viewIndex++);
                if (dataElementLabelView == null) {
                    dataElementLabelView = layoutInflater.inflate(
                            R.layout.data_element_label, dataElementLabelContainer, false);
                    dataElementLabelContainer.addView(dataElementLabelView);
                }

                final ReportEntityFilter filter = reportEntityReportEntityFilters.get(i);
                String value = reportEntity.getValueForDataElement(filter.getDataElementId());

                String dataElementString = String.format("%s: %s", filter.getDataElementLabel(), value);

                SpannableString text = new SpannableString(dataElementString);

                text.setSpan(new StyleSpan(android.graphics.Typeface.BOLD),
                        dataElementString.length() - value.length(),
                        dataElementString.length(),
                        Spannable.SPAN_EXCLUSIVE_EXCLUSIVE);

                ((FontTextView) dataElementLabelView).setText(text, TextView.BufferType.SPANNABLE);

            }

            while (dataElementLabelContainer.getChildCount() > viewIndex) {
                // remove old views if they exist
                dataElementLabelContainer.removeViewAt(dataElementLabelContainer.getChildCount() - 1);
            }
=======
            if (dataElementLabels == null || dataElementLabels.isEmpty()) {
                showEmptyPlaceholder();
            } else {
                for (String dataElementLabel : dataElementLabels) {
                    View dataElementLabelView = dataElementLabelContainer.getChildAt(dataElementLabels.indexOf(dataElementLabel));
                    if (dataElementLabelView == null) {
                        dataElementLabelView = layoutInflater.inflate(R.layout.data_element_label, dataElementLabelContainer, false);
                        dataElementLabelContainer.addView(dataElementLabelView);
                    }
                    ((FontTextView) dataElementLabelView).setText(dataElementLabel);
                }
                while (dataElementLabelContainer.getChildCount() > dataElementLabels.size()) {
                    // remove old views if they exist
                    dataElementLabelContainer.removeViewAt(dataElementLabelContainer.getChildCount() - 1);
                }
            }

>>>>>>> 21c05e7e
        }

        private void showPlaceholder() {
            View dataElementLabelView = dataElementLabelContainer.getChildAt(0);
            if (dataElementLabelView == null) {
                dataElementLabelView = layoutInflater.inflate(R.layout.data_element_label, dataElementLabelContainer, false);
                dataElementLabelContainer.addView(dataElementLabelView);
                ((FontTextView) dataElementLabelView).setText(dataElementLabelContainer.getContext().getString(R.string.report_entity));

                while (dataElementLabelContainer.getChildCount() > 1) {
                    // remove old views if they exist
                    dataElementLabelContainer.removeViewAt(dataElementLabelContainer.getChildCount() - 1);
                }
            }
<<<<<<< HEAD
=======
            ((FontTextView) dataElementLabelView).setText(dataElementLabelContainer.getContext().getString(R.string.report_entity));

            while (dataElementLabelContainer.getChildCount() > 1) {
                // remove old views if they exist
                dataElementLabelContainer.removeViewAt(dataElementLabelContainer.getChildCount() - 1);
            }
>>>>>>> 21c05e7e
        }

        private void showStatusDialog(Context context) {
            AlertDialog.Builder builder = new AlertDialog.Builder(context);

            switch (reportEntity.getStatus()) {
                case SENT: {
                    builder.setTitle(R.string.sync_status_ok_title);
                    Drawable mutableSentIcon = ContextCompat.getDrawable(context, R.drawable.ic_tick).mutate();
                    mutableSentIcon.setColorFilter(colorSent, PorterDuff.Mode.MULTIPLY);
                    builder.setIcon(mutableSentIcon);
                    builder.setMessage(R.string.sync_status_ok_message);
                    break;
                }
                case TO_UPDATE:
                case TO_POST: {
                    builder.setTitle(R.string.sync_status_offline_title);
                    Drawable mutableOfflineIcon = ContextCompat.getDrawable(context, R.drawable.ic_offline).mutate();
                    mutableOfflineIcon.setColorFilter(colorOffline, PorterDuff.Mode.MULTIPLY);
                    builder.setIcon(mutableOfflineIcon);
                    builder.setMessage(R.string.sync_status_offline_message);
                    break;
                }
                case ERROR: {
                    builder.setTitle(R.string.sync_status_error_title);
                    Drawable mutableDrawableError = ContextCompat.getDrawable(context, R.drawable.ic_error).mutate();
                    mutableDrawableError.setColorFilter(colorError, PorterDuff.Mode.MULTIPLY);
                    builder.setIcon(mutableDrawableError);
                    builder.setMessage(R.string.sync_status_error_message);
                    break;
                }
            }

            /* TODO: sync individual report entities
            builder.setPositiveButton(R.string.sync_now, new DialogInterface.OnClickListener() {
                @Override
                public void onClick(DialogInterface dialog, int which) {
                    //TODO: syncing happens here
                    dialog.dismiss();
                }
            }).setNegativeButton(android.R.string.cancel, new DialogInterface.OnClickListener() {
                        @Override
                        public void onClick(DialogInterface dialog, int which) {
                            dialog.dismiss();
                        }
                    }*/

            builder.setPositiveButton(android.R.string.ok, new DialogInterface.OnClickListener() {
                @Override
                public void onClick(DialogInterface dialog, int which) {
                    dialog.dismiss();
                }
            });

            builder.create().show();
        }

        private void showEntityDeletionConfirmationDialog() {
            AlertDialog.Builder builder = new AlertDialog.Builder(deleteButton.getContext());
            builder.setTitle(R.string.delete_report_entity_dialog_title).setMessage(R.string.delete_report_entity_dialog_message).setPositiveButton(R.string.delete, new DialogInterface.OnClickListener() {
                @Override
                public void onClick(DialogInterface dialog, int which) {
                    dialog.dismiss();

                    if (onReportEntityInteractionListener != null) {
                        int entityIndex = reportEntities.indexOf(reportEntity);
                        reportEntities.remove(reportEntity);
                        notifyItemRemoved(entityIndex);
                        onReportEntityInteractionListener.onDeleteReportEntity(reportEntity);
                    } else {
                        Toast.makeText(deleteButton.getContext(), R.string.report_entity_deletion_error, Toast.LENGTH_SHORT).show();
                    }
                }
            }).setNegativeButton(android.R.string.cancel, new DialogInterface.OnClickListener() {
                @Override
                public void onClick(DialogInterface dialog, int which) {
                    dialog.dismiss();
                }
            }).create().show();
        }

        private class OnDeleteButtonClickListener implements View.OnClickListener {

            @Override
            public void onClick(View v) {

                if (onReportEntityInteractionListener != null) {
                    showEntityDeletionConfirmationDialog();
                } else {
                    Toast.makeText(v.getContext(), R.string.report_entity_deletion_error, Toast.LENGTH_SHORT).show();
                }
            }
        }

    }

    private boolean noDataElementsToShow(ArrayList<ReportEntityFilter> reportEntityReportEntityFilters) {
        for (ReportEntityFilter reportEntityReportEntityFilter : reportEntityReportEntityFilters) {
            if (reportEntityReportEntityFilter.show()) {
                return false;
            }
        }
        return true;
    }

    public void addItem(ReportEntity reportEntity) {
        reportEntities.add(reportEntity);
        notifyItemInserted(reportEntities.size() - 1);
    }

    public Parcelable onSaveInstanceState() {
        Bundle bundle = new Bundle();
        bundle.putParcelableArrayList(REPORT_ENTITY_LIST_KEY, reportEntities);
        return bundle;
    }

    private class OnRecyclerViewItemClickListener implements View.OnClickListener {
        private ReportEntity reportEntity;

        public void setReportEntity(ReportEntity reportEntity) {
            this.reportEntity = reportEntity;
        }

        @Override
        public void onClick(View view) {
            if (onReportEntityInteractionListener != null) {
                onReportEntityInteractionListener.onReportEntityClicked(reportEntity);
            }
        }
    }

    public ArrayList<ReportEntityFilter> getReportEntityReportEntityFilters() {
        return reportEntityReportEntityFilters;
    }
}<|MERGE_RESOLUTION|>--- conflicted
+++ resolved
@@ -29,6 +29,8 @@
 import java.util.ArrayList;
 import java.util.List;
 
+import retrofit2.http.HEAD;
+
 import static org.hisp.dhis.client.sdk.utils.Preconditions.isNull;
 
 public class ReportEntityAdapter extends RecyclerView.Adapter {
@@ -207,7 +209,6 @@
 
                         SpannableString text = new SpannableString(dataElementString);
 
-<<<<<<< HEAD
                         text.setSpan(new StyleSpan(android.graphics.Typeface.BOLD),
                                 dataElementString.length() - value.length(),
                                 dataElementString.length(),
@@ -263,8 +264,9 @@
                 // remove old views if they exist
                 dataElementLabelContainer.removeViewAt(dataElementLabelContainer.getChildCount() - 1);
             }
-=======
-            if (dataElementLabels == null || dataElementLabels.isEmpty()) {
+
+//======= Leftovers from update() in develop
+            /*if (dataElementLabels == null || dataElementLabels.isEmpty()) {
                 showEmptyPlaceholder();
             } else {
                 for (String dataElementLabel : dataElementLabels) {
@@ -279,9 +281,9 @@
                     // remove old views if they exist
                     dataElementLabelContainer.removeViewAt(dataElementLabelContainer.getChildCount() - 1);
                 }
-            }
-
->>>>>>> 21c05e7e
+            }*/
+
+//>>>>>>> develop
         }
 
         private void showPlaceholder() {
@@ -296,15 +298,12 @@
                     dataElementLabelContainer.removeViewAt(dataElementLabelContainer.getChildCount() - 1);
                 }
             }
-<<<<<<< HEAD
-=======
             ((FontTextView) dataElementLabelView).setText(dataElementLabelContainer.getContext().getString(R.string.report_entity));
 
             while (dataElementLabelContainer.getChildCount() > 1) {
                 // remove old views if they exist
                 dataElementLabelContainer.removeViewAt(dataElementLabelContainer.getChildCount() - 1);
             }
->>>>>>> 21c05e7e
         }
 
         private void showStatusDialog(Context context) {
