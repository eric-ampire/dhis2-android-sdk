--- conflicted
+++ resolved
@@ -38,19 +38,14 @@
 
     public static Class<?> matchToRowView(DataEntity.Type type) {
         switch (type) {
-<<<<<<< HEAD
             case DATE:
                 return DatePickerRowView.class;
             case TRUE_ONLY:
                 return CheckBoxRowView.class;
             case AUTO_COMPLETE:
                 return AutoCompleteRowView.class;
-=======
-            case COORDINATES: return CoordinateRowView.class;
-            case DATE: return DatePickerRowView.class;
-            case TRUE_ONLY: return CheckBoxRowView.class;
-            case AUTO_COMPLETE: return AutoCompleteRowView.class;
->>>>>>> a88f8a1d
+            case COORDINATES:
+                return CoordinateRowView.class;
             case TEXT:
             case LONG_TEXT:
             case NUMBER:
