--- conflicted
+++ resolved
@@ -55,16 +55,6 @@
     private final List<FormEntity> modifiedDataEntities;
     private final List<RowView> rowViews;
 
-    public RowViewAdapter(FragmentManager fragmentManager, Type type) {
-        this.fragmentManager = isNull(fragmentManager, "fragmentManager must not be null");
-        this.rowViews = new ArrayList<>();
-
-        this.originalDataEntities = new ArrayList<>();
-        this.modifiedDataEntities = new ArrayList<>();
-
-        assignRowViewsToDataViewTypes(type);
-    }
-
     public RowViewAdapter(FragmentManager fragmentManager) {
         this.fragmentManager = isNull(fragmentManager, "fragmentManager must not be null");
         this.rowViews = new ArrayList<>();
@@ -133,16 +123,13 @@
         }
     }
 
-    /**
-     * This method can create row views based on Type(DATA_VIEW or DATA_ENTRY)
-     * @param type
-     */
-    private void assignRowViewsToDataViewTypes(Type type) {
+
+    private void assignRowViewsToDataViewTypes() {
         for (int ordinal = 0; ordinal < FormEntity.Type.values().length; ordinal++) {
             FormEntity.Type dataEntityType = FormEntity.Type.values()[ordinal];
             switch (dataEntityType) {
                 case TEXT: {
-                    rowViews.add(ordinal, new TextRowView(type));
+                    rowViews.add(ordinal, new TextRowView());
                     break;
                 }
                 case EDITTEXT: {
@@ -340,24 +327,4 @@
 
         return formEntityActionMap;
     }
-<<<<<<< HEAD
-
-    private static Map<String, FormEntity> mapFormEntities(List<FormEntity> formEntities) {
-        Map<String, FormEntity> formEntityMap = new HashMap<>();
-
-        if (formEntities != null && !formEntities.isEmpty()) {
-            for (FormEntity formEntity : formEntities) {
-                formEntityMap.put(formEntity.getId(), formEntity);
-            }
-        }
-
-        return formEntityMap;
-    }
-
-    public enum Type {
-        DATA_ENTRY,
-        DATA_VIEW
-    }
-=======
->>>>>>> a256748c
 }