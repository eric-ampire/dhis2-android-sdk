package org.hisp.dhis.client.sdk.ui.rows;

import android.app.Dialog;
import android.os.Bundle;
import android.support.design.widget.TextInputLayout;
import android.support.v4.app.FragmentManager;
import android.support.v7.app.AppCompatDialog;
import android.support.v7.app.AppCompatDialogFragment;
import android.support.v7.widget.LinearLayoutManager;
import android.support.v7.widget.RecyclerView;
import android.text.Editable;
import android.util.Log;
import android.view.LayoutInflater;
import android.view.View;
import android.view.ViewGroup;
import android.widget.EditText;
import android.widget.Filter;
import android.widget.Filterable;
import android.widget.ImageButton;
import android.widget.ProgressBar;
import android.widget.TextView;

import org.hisp.dhis.client.sdk.ui.R;
import org.hisp.dhis.client.sdk.ui.models.DataEntity;
import org.hisp.dhis.client.sdk.ui.views.callbacks.AbsTextWatcher;

import java.util.ArrayList;

import static android.text.TextUtils.isEmpty;

public class AutoCompleteRowView implements IRowView {
    private ArrayList<String> options;

    @Override
    public RecyclerView.ViewHolder onCreateViewHolder(FragmentManager fragmentManager,
                                                      LayoutInflater inflater, ViewGroup parent,
                                                      DataEntity.Type type) {
        if (!RowViewTypeMatcher.matchToRowView(type).equals(AutoCompleteRowView.class)) {
            throw new IllegalArgumentException("Unsupported row type");
        }

        return new AutoCompleteRowViewHolder(inflater.inflate(
                R.layout.recyclerview_row_autocomplete, parent, false), type, fragmentManager);
    }

    @Override
    public void onBindViewHolder(RecyclerView.ViewHolder holder, DataEntity dataEntity) {
        AutoCompleteRowViewHolder autoCompleteRowViewHolder = (AutoCompleteRowViewHolder) holder;

        autoCompleteRowViewHolder.textViewLabel.setText(dataEntity.getLabel());
        autoCompleteRowViewHolder.optionText.setText(dataEntity.getValue());
        autoCompleteRowViewHolder.onClearListener.setDataEntity(dataEntity);
        autoCompleteRowViewHolder.onEditTextClickedListener.setOptions(options);
        autoCompleteRowViewHolder.onOptionSelectedListener.setDataEntity(dataEntity);

    }

    public void setOptions(ArrayList<String> options) {
        this.options = options;
    }

    private static class AutoCompleteRowViewHolder extends RecyclerView.ViewHolder {
        public final TextView textViewLabel;
        public final TextInputLayout textInputLayout;
        public final EditText optionText;
        public final ImageButton clearButton;

        public final OnClearListener onClearListener;
        public final OnValueChangedListener onValueChangedListener;
        public final OnFocusChangeListener onFocusChangeListener;
        public final OnEditTextClickedListener onEditTextClickedListener;
        public final OnOptionSelectedListener onOptionSelectedListener;

        public AutoCompleteRowViewHolder(View itemView, DataEntity.Type type,
                                         FragmentManager fragmentManager) {
            super(itemView);

            textViewLabel = (TextView) itemView.findViewById(R.id.autocomplete_row_label);
            textInputLayout = (TextInputLayout) itemView.findViewById(
                    R.id.autocomplete_row_text_input_layout);

            optionText = (EditText) itemView.findViewById(R.id.autocomplete_row_option_text);
            clearButton = (ImageButton) itemView.findViewById(R.id.clear_autocomplete_row_view);

            textInputLayout.setHint(itemView.getContext().getString(R.string.find_option));

            onClearListener = new OnClearListener(optionText);
            onFocusChangeListener = new OnFocusChangeListener(textInputLayout, optionText);
            onValueChangedListener = new OnValueChangedListener();
            onOptionSelectedListener = new OnOptionSelectedListener(optionText);
            onEditTextClickedListener = new OnEditTextClickedListener(fragmentManager, onOptionSelectedListener);


            optionText.addTextChangedListener(onValueChangedListener);
            optionText.setOnFocusChangeListener(onFocusChangeListener);
            optionText.setOnClickListener(onEditTextClickedListener);
            clearButton.setOnClickListener(onClearListener);
        }
    }

    private static class OnValueChangedListener extends AbsTextWatcher {
        private DataEntity dataEntity;

        public void setDataEntity(DataEntity dataEntity) {
            this.dataEntity = dataEntity;
        }

        @Override
        public void afterTextChanged(Editable editable) {
            if (dataEntity != null) {
                dataEntity.updateValue(editable.toString());
            }
        }
    }

    private static class OnFocusChangeListener implements View.OnFocusChangeListener {
        private final TextInputLayout textInputLayout;
        private final EditText editText;
        private final CharSequence hint;

        public OnFocusChangeListener(TextInputLayout inputLayout, EditText editText) {
            this.textInputLayout = inputLayout;
            this.editText = editText;
            this.hint = textInputLayout.getHint();
        }

        @Override
        public void onFocusChange(View v, boolean hasFocus) {
            if (hasFocus) {
                textInputLayout.setHint(hint);
            } else {
                if (!isEmpty(editText.getText().toString())) {
                    textInputLayout.setHint(null);
                }
            }
        }

        public CharSequence getHint() {
            return hint;
        }
    }

    private static class OnOptionSelectedListener implements OnTextViewClick.OnOptionItemSelectedListener {
        private final TextView valueTextView;
        private DataEntity dataEntity;
        public OnOptionSelectedListener(TextView valueTextView) {
            this.valueTextView = valueTextView;
        }

        public void setDataEntity(DataEntity dataEntity) {
            this.dataEntity = dataEntity;
        }

        @Override
        public void onOptionSelected(String id, String name) {
            valueTextView.setText(name);
            dataEntity.updateValue(name);
        }
    }

    private static class OnClearListener implements View.OnClickListener {
        private final EditText editText;
        private DataEntity dataEntity;
        private static final String EMPTY_FIELD = "";

        public OnClearListener(EditText editText) {
            this.editText = editText;
        }

        public void setDataEntity(DataEntity dataEntity) {
            this.dataEntity = dataEntity;
        }

        @Override
        public void onClick(View view) {
            editText.setText(EMPTY_FIELD);
            dataEntity.updateValue(EMPTY_FIELD);
        }
    }

    private static class OnEditTextClickedListener implements View.OnClickListener {
        private FragmentManager fragmentManager;
        private ArrayList<String> options;

        private OnOptionSelectedListener onOptionSelectedListener;

        public OnEditTextClickedListener(FragmentManager fragmentManager, OnOptionSelectedListener onOptionSelectedListener) {
            this.fragmentManager = fragmentManager;
            this.onOptionSelectedListener = onOptionSelectedListener;
        }

        @Override
        public void onClick(View v) {
            if (options == null) {
                options = new ArrayList<>();
                this.options.add("Male");
                this.options.add("Female");
                this.options.add("Transgender");
            }
            OptionDialogFragment.newInstance(options, onOptionSelectedListener)
                    .show(fragmentManager, "tag");
        }

        public void setOptions(ArrayList<String> options) {
            this.options = options;
        }
    }

    public static class OptionDialogFragment extends AppCompatDialogFragment {
        private ArrayList<String> options;
        private static final String ARGS_OPTIONS = "extra:Options";
        private TextInputLayout textInputLayout;
        private EditText editText;
        private ProgressBar progressBar;
        private RecyclerView recyclerView;
        private OnOptionSelectedListener onOptionSelectedListener;

        public OptionDialogFragment() {
            //empty constructor
        }

        @Override
        public Dialog onCreateDialog(Bundle savedInstanceState) {
            options = getArguments().getStringArrayList(ARGS_OPTIONS);
            return super.onCreateDialog(savedInstanceState);
        }

        @Override
        public void setupDialog(Dialog dialog, int style) {
            AppCompatDialog appCompatDialog = (AppCompatDialog) dialog;
            appCompatDialog.setContentView(R.layout.dialog_autocomplete);
            appCompatDialog.setTitle(dialog.getContext().getString(R.string.find_option));

            textInputLayout = (TextInputLayout) appCompatDialog.findViewById(R.id.dialog_autocomplete_textinputlayout);
            editText = (EditText) appCompatDialog.findViewById(R.id.dialog_autocomplete_edittext);

            progressBar = (ProgressBar) appCompatDialog.findViewById(R.id.dialog_autocomplete_progress_bar);
            recyclerView = (RecyclerView) appCompatDialog.findViewById(R.id.dialog_autocomplete_recyclerview);

            recyclerView.setLayoutManager(new LinearLayoutManager(getContext()));
            OptionDialogAdapter optionDialogAdapter = new OptionDialogAdapter(dialog, options, onOptionSelectedListener);
            recyclerView.setAdapter(optionDialogAdapter);

            OptionDialogFilterTextWatcher optionDialogFilterTextWatcher = new OptionDialogFilterTextWatcher();
            optionDialogFilterTextWatcher.setOptionDialogAdapter(optionDialogAdapter);
            editText.addTextChangedListener(optionDialogFilterTextWatcher);


            super.setupDialog(appCompatDialog, style);

        }

        public static OptionDialogFragment newInstance(ArrayList<String> options, OnOptionSelectedListener onOptionSelectedListener) {
            OptionDialogFragment optionDialogFragment = new OptionDialogFragment();
            Bundle args = new Bundle();
            args.putStringArrayList(ARGS_OPTIONS, options);
            optionDialogFragment.setArguments(args);
            optionDialogFragment.setOnOptionSelectedListener(onOptionSelectedListener);
            return optionDialogFragment;
        }

        public void setOnOptionSelectedListener(OnOptionSelectedListener onOptionSelectedListener) {
            this.onOptionSelectedListener = onOptionSelectedListener;
        }
    }

    private static class OptionDialogFilterTextWatcher extends AbsTextWatcher {
        OptionDialogAdapter optionDialogAdapter;

        @Override
        public void afterTextChanged(Editable s) {
            super.afterTextChanged(s);
            optionDialogAdapter.getFilter().filter(s);
        }

        public void setOptionDialogAdapter(OptionDialogAdapter optionDialogAdapter) {
            this.optionDialogAdapter = optionDialogAdapter;
        }
    }

    public static class OptionDialogAdapter extends RecyclerView.Adapter implements Filterable {
        private ArrayList<String> options;
        private OnOptionSelectedListener onOptionSelectedListener;
        private Dialog dialog;

        public OptionDialogAdapter(Dialog dialog, ArrayList<String> options, OnOptionSelectedListener onOptionSelectedListener) {
            this.dialog = dialog;
            this.options = options;
            this.onOptionSelectedListener = onOptionSelectedListener;
        }

        @Override
        public RecyclerView.ViewHolder onCreateViewHolder(ViewGroup parent, int viewType) {
            return new OptionDialogViewHolder(LayoutInflater.from(parent.getContext())
<<<<<<< HEAD
                    .inflate(R.layout.recyclerview_autocomplete_dialog_row, parent, false), dialog, onOptionSelectedListener);
=======
                    .inflate(R.layout.recyclerview_row_autocomplete_dialog, parent, false));
>>>>>>> 3b9db2a3
        }

        @Override
        public void onBindViewHolder(RecyclerView.ViewHolder holder, int position) {
            OptionDialogViewHolder optionDialogViewHolder = (OptionDialogViewHolder) holder;
            optionDialogViewHolder.optionValueTextView.setText(options.get(position));
        }

        @Override
        public int getItemCount() {
            return options.size();
        }

        @Override
        public Filter getFilter() {
            return new AutoCompleteRowFilter(this, options);
        }

        public void setOptions(ArrayList<String> filteredOptions) {
            this.options = filteredOptions;
        }
    }

    private static class AutoCompleteRowFilter extends Filter {
        private ArrayList<String> options;
        private ArrayList<String> filteredOptions;
        private OptionDialogAdapter optionDialogAdapter;

        public AutoCompleteRowFilter(OptionDialogAdapter optionDialogAdapter, ArrayList<String> options) {
            this.optionDialogAdapter = optionDialogAdapter;
            this.options = new ArrayList<>(options);
            this.filteredOptions = new ArrayList<>();
        }


        @Override
        protected FilterResults performFiltering(CharSequence constraint) {
            filteredOptions.clear();
            final FilterResults filterResults = new FilterResults();

            if(constraint.length() == 0) {
                filteredOptions.addAll(options);
            }
            else {
                final String filterString = constraint.toString().toLowerCase().trim();
                for(String option : options) {
                    if(option.toLowerCase().trim().contains(filterString)) {
                        filteredOptions.add(option);
                    }
                }
            }

            filterResults.values = filteredOptions;
            filterResults.count = filteredOptions.size();
            return filterResults;
        }

        @Override
        protected void publishResults(CharSequence constraint, FilterResults results) {

            optionDialogAdapter.setOptions((ArrayList<String>)results.values);
            optionDialogAdapter.notifyDataSetChanged();
        }
    }

    public static class OptionDialogViewHolder extends RecyclerView.ViewHolder {
        public final TextView optionValueTextView;
        public final OnTextViewClick onTextViewClick;

        public OptionDialogViewHolder(View itemView, Dialog parentDialog, OnOptionSelectedListener onOptionSelectedListener) {
            super(itemView);
            optionValueTextView = (TextView) itemView.findViewById(
                    R.id.autocomplete_dialog_row_label);

            onTextViewClick = new OnTextViewClick(parentDialog, optionValueTextView, onOptionSelectedListener);
            optionValueTextView.setOnClickListener(onTextViewClick);

        }
    }

    static class OnTextViewClick implements View.OnClickListener {
        private final TextView textView;
        private final OnOptionItemSelectedListener onOptionItemSelectedListener;
        private final Dialog parentDialog;

        public OnTextViewClick(Dialog parentDialog, TextView textView, OnOptionItemSelectedListener onOptionItemSelectedListener) {
            this.parentDialog = parentDialog;
            this.textView = textView;
            this.onOptionItemSelectedListener = onOptionItemSelectedListener;
        }

        @Override
        public void onClick(View v) {
            onOptionItemSelectedListener.onOptionSelected("", textView.getText().toString());
            parentDialog.dismiss();
        }

        interface OnOptionItemSelectedListener {
            void onOptionSelected(String id, String name);
        }
    }
}<|MERGE_RESOLUTION|>--- conflicted
+++ resolved
@@ -9,7 +9,6 @@
 import android.support.v7.widget.LinearLayoutManager;
 import android.support.v7.widget.RecyclerView;
 import android.text.Editable;
-import android.util.Log;
 import android.view.LayoutInflater;
 import android.view.View;
 import android.view.ViewGroup;
@@ -292,11 +291,7 @@
         @Override
         public RecyclerView.ViewHolder onCreateViewHolder(ViewGroup parent, int viewType) {
             return new OptionDialogViewHolder(LayoutInflater.from(parent.getContext())
-<<<<<<< HEAD
-                    .inflate(R.layout.recyclerview_autocomplete_dialog_row, parent, false), dialog, onOptionSelectedListener);
-=======
-                    .inflate(R.layout.recyclerview_row_autocomplete_dialog, parent, false));
->>>>>>> 3b9db2a3
+                    .inflate(R.layout.recyclerview_row_autocomplete_dialog, parent, false), dialog, onOptionSelectedListener);
         }
 
         @Override
@@ -357,7 +352,7 @@
         @Override
         protected void publishResults(CharSequence constraint, FilterResults results) {
 
-            optionDialogAdapter.setOptions((ArrayList<String>)results.values);
+            optionDialogAdapter.setOptions((ArrayList<String>) results.values);
             optionDialogAdapter.notifyDataSetChanged();
         }
     }
