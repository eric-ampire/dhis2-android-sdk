--- conflicted
+++ resolved
@@ -59,13 +59,6 @@
 import static android.text.TextUtils.isEmpty;
 import static org.hisp.dhis.client.sdk.utils.Preconditions.isNull;
 
-<<<<<<< HEAD
-
-// TODO show snackbar for errors (not dialogs)
-// TODO when serverUrl, username or password are
-// TODO invalid highlight corresponding fields
-=======
->>>>>>> 6ac62701
 public abstract class AbsLoginActivity extends AppCompatActivity {
     private static final String ARG_LOGIN_ACTIVITY_LAUNCH_MODE = "arg:launchMode";
     private static final String ARG_LAUNCH_MODE_LOGIN_USER = "mode:loginUser";
@@ -118,7 +111,7 @@
      * @param serverUrl       ServerUrl which will be set to serverUrl address and locked
      */
     public static void navigateTo(Activity currentActivity, Class<? extends Activity> target,
-            String serverUrl, String username) {
+                                  String serverUrl, String username) {
         isNull(currentActivity, "Activity must not be null");
         isNull(target, "Target activity class must not be null");
         isNull(serverUrl, "ServerUrl must not be null");
@@ -385,7 +378,7 @@
         private final boolean showProgress;
 
         public OnPostAnimationRunnable(OnAnimationFinishListener listener,
-                AbsLoginActivity loginActivity, boolean showProgress) {
+                                       AbsLoginActivity loginActivity, boolean showProgress) {
             this.listener = listener;
             this.loginActivity = loginActivity;
             this.showProgress = showProgress;
